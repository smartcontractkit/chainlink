// Package client enables interaction with APIs of test components like the mockserver and Chainlink nodes
package client

import (
	"fmt"
	"math/big"
	"net/http"
	"os"
	"strings"
	"sync"
	"time"

	"github.com/ethereum/go-ethereum/common"
	"github.com/go-resty/resty/v2"
	"github.com/rs/zerolog"
	"github.com/rs/zerolog/log"
	"golang.org/x/sync/errgroup"
)

const (
	// ChainlinkKeyPassword used to encrypt exported keys
	ChainlinkKeyPassword string = "twochains"
	// NodeURL string for logging
	NodeURL string = "Node URL"
)

var (
	// OneLINK representation of a single LINK token
	OneLINK           = big.NewFloat(1e18)
	mapKeyTypeToChain = map[string]string{
		"evm":      "eTHKeys",
		"solana":   "encryptedSolanaKeys",
		"starknet": "encryptedStarkNetKeys",
	}
)

type ChainlinkClient struct {
	APIClient         *resty.Client
	Config            *ChainlinkConfig
	pageSize          int
	primaryEthAddress string
	ethAddresses      []string
	l                 zerolog.Logger
}

// NewChainlinkClient creates a new Chainlink model using a provided config
func NewChainlinkClient(c *ChainlinkConfig, logger zerolog.Logger) (*ChainlinkClient, error) {
	rc, err := initRestyClient(c.URL, c.Email, c.Password, c.HTTPTimeout)
	if err != nil {
		return nil, err
	}
	_, isSet := os.LookupEnv("CL_CLIENT_DEBUG")
	if isSet {
		rc.SetDebug(true)
	}
	return &ChainlinkClient{
		Config:    c,
		APIClient: rc,
		pageSize:  25,
		l:         logger,
	}, nil
}

func initRestyClient(url string, email string, password string, timeout *time.Duration) (*resty.Client, error) {
	rc := resty.New().SetBaseURL(url)
	if timeout != nil {
		rc.SetTimeout(*timeout)
	}
	session := &Session{Email: email, Password: password}
	// Retry the connection on boot up, sometimes pods can still be starting up and not ready to accept connections
	var resp *resty.Response
	var err error
	retryCount := 20
	for i := 0; i < retryCount; i++ {
		resp, err = rc.R().SetBody(session).Post("/sessions")
		if err != nil {
			log.Debug().Err(err).Str("URL", url).Interface("Session Details", session).Msg("Error connecting to Chainlink node, retrying")
			time.Sleep(5 * time.Second)
		} else {
			break
		}
	}
	if err != nil {
		return nil, fmt.Errorf("error connecting to chainlink node after %d attempts: %w", retryCount, err)
	}
	rc.SetCookies(resp.Cookies())
	return rc, nil
}

// URL Chainlink instance http url
func (c *ChainlinkClient) URL() string {
	return c.Config.URL
}

// CreateJobRaw creates a Chainlink job based on the provided spec string
func (c *ChainlinkClient) CreateJobRaw(spec string) (*Job, *http.Response, error) {
	job := &Job{}
	c.l.Info().Str("Node URL", c.Config.URL).Msg("Creating Job")
	c.l.Trace().Str("Node URL", c.Config.URL).Str("Job Body", spec).Msg("Creating Job")
	resp, err := c.APIClient.R().
		SetBody(&JobForm{
			TOML: spec,
		}).
		SetResult(&job).
		Post("/v2/jobs")
	if err != nil {
		return nil, nil, err
	}
	return job, resp.RawResponse, err
}

// MustCreateJob creates a Chainlink job based on the provided spec struct and returns error if
// the request is unsuccessful
func (c *ChainlinkClient) MustCreateJob(spec JobSpec) (*Job, error) {
	job, resp, err := c.CreateJob(spec)
	if err != nil {
		return nil, err
	}
	return job, VerifyStatusCode(resp.RawResponse.StatusCode, http.StatusOK)
}

// CreateJob creates a Chainlink job based on the provided spec struct
func (c *ChainlinkClient) CreateJob(spec JobSpec) (*Job, *resty.Response, error) {
	job := &Job{}
	specString, err := spec.String()
	if err != nil {
		return nil, nil, err
	}
	c.l.Info().Str("Node URL", c.Config.URL).Str("Type", spec.Type()).Msg("Creating Job")
	c.l.Trace().Str("Node URL", c.Config.URL).Str("Type", spec.Type()).Str("Spec", specString).Msg("Creating Job")
	resp, err := c.APIClient.R().
		SetBody(&JobForm{
			TOML: specString,
		}).
		SetResult(&job).
		Post("/v2/jobs")
	if err != nil {
		return nil, nil, err
	}
	return job, resp, err
}

// ReadJobs reads all jobs from the Chainlink node
func (c *ChainlinkClient) ReadJobs() (*ResponseSlice, *http.Response, error) {
	specObj := &ResponseSlice{}
	c.l.Info().Str(NodeURL, c.Config.URL).Msg("Getting Jobs")
	resp, err := c.APIClient.R().
		SetResult(&specObj).
		Get("/v2/jobs")
	if err != nil {
		return nil, nil, err
	}
	return specObj, resp.RawResponse, err
}

// ReadJob reads a job with the provided ID from the Chainlink node
func (c *ChainlinkClient) ReadJob(id string) (*Response, *http.Response, error) {
	specObj := &Response{}
	c.l.Info().Str(NodeURL, c.Config.URL).Str("ID", id).Msg("Reading Job")
	resp, err := c.APIClient.R().
		SetResult(&specObj).
		SetPathParams(map[string]string{
			"id": id,
		}).
		Get("/v2/jobs/{id}")
	if err != nil {
		return nil, nil, err
	}
	return specObj, resp.RawResponse, err
}

// MustDeleteJob deletes a job with a provided ID from the Chainlink node and returns error if
// the request is unsuccessful
func (c *ChainlinkClient) MustDeleteJob(id string) error {
	resp, err := c.DeleteJob(id)
	if err != nil {
		return err
	}
	return VerifyStatusCode(resp.StatusCode, http.StatusNoContent)
}

// DeleteJob deletes a job with a provided ID from the Chainlink node
func (c *ChainlinkClient) DeleteJob(id string) (*http.Response, error) {
	c.l.Info().Str(NodeURL, c.Config.URL).Str("ID", id).Msg("Deleting Job")
	resp, err := c.APIClient.R().
		SetPathParams(map[string]string{
			"id": id,
		}).
		Delete("/v2/jobs/{id}")
	if err != nil {
		return nil, err
	}
	return resp.RawResponse, err
}

// CreateSpec creates a job spec on the Chainlink node
func (c *ChainlinkClient) CreateSpec(spec string) (*Spec, *http.Response, error) {
	s := &Spec{}
	r := strings.NewReplacer("\n", "", " ", "", "\\", "") // Makes it more compact and readable for logging
	c.l.Info().Str(NodeURL, c.Config.URL).Str("Spec", r.Replace(spec)).Msg("Creating Spec")
	resp, err := c.APIClient.R().
		SetBody([]byte(spec)).
		SetResult(&s).
		Post("/v2/specs")
	if err != nil {
		return nil, nil, err
	}
	return s, resp.RawResponse, err
}

// ReadSpec reads a job spec with the provided ID on the Chainlink node
func (c *ChainlinkClient) ReadSpec(id string) (*Response, *http.Response, error) {
	specObj := &Response{}
	c.l.Info().Str(NodeURL, c.Config.URL).Str("ID", id).Msg("Reading Spec")
	resp, err := c.APIClient.R().
		SetResult(&specObj).
		SetPathParams(map[string]string{
			"id": id,
		}).
		Get("/v2/specs/{id}")
	if err != nil {
		return nil, nil, err
	}
	return specObj, resp.RawResponse, err
}

// MustReadRunsByJob attempts to read all runs for a job and returns error if
// the request is unsuccessful
func (c *ChainlinkClient) MustReadRunsByJob(jobID string) (*JobRunsResponse, error) {
	runsObj, resp, err := c.ReadRunsByJob(jobID)
	if err != nil {
		return nil, err
	}
	return runsObj, VerifyStatusCode(resp.StatusCode, http.StatusOK)
}

// ReadRunsByJob reads all runs for a job
func (c *ChainlinkClient) ReadRunsByJob(jobID string) (*JobRunsResponse, *http.Response, error) {
	runsObj := &JobRunsResponse{}
	c.l.Debug().Str(NodeURL, c.Config.URL).Str("JobID", jobID).Msg("Reading runs for a job")
	resp, err := c.APIClient.R().
		SetResult(&runsObj).
		SetPathParams(map[string]string{
			"jobID": jobID,
		}).
		Get("/v2/jobs/{jobID}/runs")
	if err != nil {
		return nil, nil, err
	}
	return runsObj, resp.RawResponse, err
}

// DeleteSpec deletes a job spec with the provided ID from the Chainlink node
func (c *ChainlinkClient) DeleteSpec(id string) (*http.Response, error) {
	c.l.Info().Str(NodeURL, c.Config.URL).Str("ID", id).Msg("Deleting Spec")
	resp, err := c.APIClient.R().
		SetPathParams(map[string]string{
			"id": id,
		}).
		Delete("/v2/specs/{id}")
	if err != nil {
		return nil, err
	}
	return resp.RawResponse, err
}

// MustCreateBridge creates a bridge on the Chainlink node based on the provided attributes and returns error if
// the request is unsuccessful
func (c *ChainlinkClient) MustCreateBridge(bta *BridgeTypeAttributes) error {
	resp, err := c.CreateBridge(bta)
	if err != nil {
		return err
	}
	return VerifyStatusCode(resp.StatusCode, http.StatusOK)
}

func (c *ChainlinkClient) CreateBridge(bta *BridgeTypeAttributes) (*http.Response, error) {
	c.l.Info().Str(NodeURL, c.Config.URL).Str("Name", bta.Name).Msg("Creating Bridge")
	resp, err := c.APIClient.R().
		SetBody(bta).
		Post("/v2/bridge_types")
	if err != nil {
		return nil, err
	}
	return resp.RawResponse, err
}

// ReadBridge reads a bridge from the Chainlink node based on the provided name
func (c *ChainlinkClient) ReadBridge(name string) (*BridgeType, *http.Response, error) {
	bt := BridgeType{}
	c.l.Info().Str(NodeURL, c.Config.URL).Str("Name", name).Msg("Reading Bridge")
	resp, err := c.APIClient.R().
		SetPathParams(map[string]string{
			"name": name,
		}).
		SetResult(&bt).
		Get("/v2/bridge_types/{name}")
	if err != nil {
		return nil, nil, err
	}
	return &bt, resp.RawResponse, err
}

// ReadBridges reads bridges from the Chainlink node
func (c *ChainlinkClient) ReadBridges() (*ResponseSlice, *resty.Response, error) {
	result := &ResponseSlice{}
	c.l.Info().Str(NodeURL, c.Config.URL).Msg("Getting all bridges")
	resp, err := c.APIClient.R().
		SetResult(&result).
		Get("/v2/bridge_types")
	if err != nil {
		return nil, nil, err
	}
	return result, resp, err
}

// DeleteBridge deletes a bridge on the Chainlink node based on the provided name
func (c *ChainlinkClient) DeleteBridge(name string) (*http.Response, error) {
	c.l.Info().Str(NodeURL, c.Config.URL).Str("Name", name).Msg("Deleting Bridge")
	resp, err := c.APIClient.R().
		SetPathParams(map[string]string{
			"name": name,
		}).
		Delete("/v2/bridge_types/{name}")
	if err != nil {
		return nil, err
	}
	return resp.RawResponse, err
}

// CreateOCRKey creates an OCRKey on the Chainlink node
func (c *ChainlinkClient) CreateOCRKey() (*OCRKey, *http.Response, error) {
	ocrKey := &OCRKey{}
	c.l.Info().Str(NodeURL, c.Config.URL).Msg("Creating OCR Key")
	resp, err := c.APIClient.R().
		SetResult(ocrKey).
		Post("/v2/keys/ocr")
	if err != nil {
		return nil, nil, err
	}
	return ocrKey, resp.RawResponse, err
}

// MustReadOCRKeys reads all OCRKeys from the Chainlink node and returns error if
// the request is unsuccessful
func (c *ChainlinkClient) MustReadOCRKeys() (*OCRKeys, error) {
	ocrKeys := &OCRKeys{}
	c.l.Info().Str(NodeURL, c.Config.URL).Msg("Reading OCR Keys")
	resp, err := c.APIClient.R().
		SetResult(ocrKeys).
		Get("/v2/keys/ocr")
	if err != nil {
		return nil, err
	}
	err = VerifyStatusCode(resp.StatusCode(), http.StatusOK)
	for index := range ocrKeys.Data {
		ocrKeys.Data[index].Attributes.ConfigPublicKey = strings.TrimPrefix(
			ocrKeys.Data[index].Attributes.ConfigPublicKey, "ocrcfg_")
		ocrKeys.Data[index].Attributes.OffChainPublicKey = strings.TrimPrefix(
			ocrKeys.Data[index].Attributes.OffChainPublicKey, "ocroff_")
		ocrKeys.Data[index].Attributes.OnChainSigningAddress = strings.TrimPrefix(
			ocrKeys.Data[index].Attributes.OnChainSigningAddress, "ocrsad_")
	}
	return ocrKeys, err
}

// DeleteOCRKey deletes an OCRKey based on the provided ID
func (c *ChainlinkClient) DeleteOCRKey(id string) (*http.Response, error) {
	c.l.Info().Str(NodeURL, c.Config.URL).Str("ID", id).Msg("Deleting OCR Key")
	resp, err := c.APIClient.R().
		SetPathParams(map[string]string{
			"id": id,
		}).
		Delete("/v2/keys/ocr/{id}")
	if err != nil {
		return nil, err
	}
	return resp.RawResponse, err
}

// CreateOCR2Key creates an OCR2Key on the Chainlink node
func (c *ChainlinkClient) CreateOCR2Key(chain string) (*OCR2Key, *http.Response, error) {
	ocr2Key := &OCR2Key{}
	c.l.Info().Str(NodeURL, c.Config.URL).Msg("Creating OCR2 Key")
	resp, err := c.APIClient.R().
		SetPathParams(map[string]string{
			"chain": chain,
		}).
		SetResult(ocr2Key).
		Post("/v2/keys/ocr2/{chain}")
	if err != nil {
		return nil, nil, err
	}
	return ocr2Key, resp.RawResponse, err
}

// ReadOCR2Keys reads all OCR2Keys from the Chainlink node
func (c *ChainlinkClient) ReadOCR2Keys() (*OCR2Keys, *http.Response, error) {
	ocr2Keys := &OCR2Keys{}
	c.l.Info().Str(NodeURL, c.Config.URL).Msg("Reading OCR2 Keys")
	resp, err := c.APIClient.R().
		SetResult(ocr2Keys).
		Get("/v2/keys/ocr2")
	return ocr2Keys, resp.RawResponse, err
}

// MustReadOCR2Keys reads all OCR2Keys from the Chainlink node returns err if response not 200
func (c *ChainlinkClient) MustReadOCR2Keys() (*OCR2Keys, error) {
	ocr2Keys := &OCR2Keys{}
	c.l.Info().Str(NodeURL, c.Config.URL).Msg("Reading OCR2 Keys")
	resp, err := c.APIClient.R().
		SetResult(ocr2Keys).
		Get("/v2/keys/ocr2")
	if err != nil {
		return nil, err
	}
	err = VerifyStatusCode(resp.StatusCode(), http.StatusOK)
	return ocr2Keys, err
}

// DeleteOCR2Key deletes an OCR2Key based on the provided ID
func (c *ChainlinkClient) DeleteOCR2Key(id string) (*http.Response, error) {
	c.l.Info().Str(NodeURL, c.Config.URL).Str("ID", id).Msg("Deleting OCR2 Key")
	resp, err := c.APIClient.R().
		SetPathParams(map[string]string{
			"id": id,
		}).
		Delete("/v2/keys/ocr2/{id}")
	if err != nil {
		return nil, err
	}
	return resp.RawResponse, err
}

// CreateP2PKey creates an P2PKey on the Chainlink node
func (c *ChainlinkClient) CreateP2PKey() (*P2PKey, *http.Response, error) {
	p2pKey := &P2PKey{}
	c.l.Info().Str(NodeURL, c.Config.URL).Msg("Creating P2P Key")
	resp, err := c.APIClient.R().
		SetResult(p2pKey).
		Post("/v2/keys/p2p")
	if err != nil {
		return nil, nil, err
	}
	return p2pKey, resp.RawResponse, err
}

// MustReadP2PKeys reads all P2PKeys from the Chainlink node and returns error if
// the request is unsuccessful
func (c *ChainlinkClient) MustReadP2PKeys() (*P2PKeys, error) {
	p2pKeys := &P2PKeys{}
	c.l.Info().Str(NodeURL, c.Config.URL).Msg("Reading P2P Keys")
	resp, err := c.APIClient.R().
		SetResult(p2pKeys).
		Get("/v2/keys/p2p")
	if err != nil {
		return nil, err
	}
	err = VerifyStatusCode(resp.StatusCode(), http.StatusOK)
	if len(p2pKeys.Data) == 0 {
		err = fmt.Errorf("Found no P2P Keys on the Chainlink node. Node URL: %s", c.Config.URL)
		c.l.Err(err).Msg("Error getting P2P keys")
		return nil, err
	}
	for index := range p2pKeys.Data {
		p2pKeys.Data[index].Attributes.PeerID = strings.TrimPrefix(p2pKeys.Data[index].Attributes.PeerID, "p2p_")
	}
	return p2pKeys, err
}

// DeleteP2PKey deletes a P2PKey on the Chainlink node based on the provided ID
func (c *ChainlinkClient) DeleteP2PKey(id int) (*http.Response, error) {
	c.l.Info().Str(NodeURL, c.Config.URL).Int("ID", id).Msg("Deleting P2P Key")
	resp, err := c.APIClient.R().
		SetPathParams(map[string]string{
			"id": fmt.Sprint(id),
		}).
		Delete("/v2/keys/p2p/{id}")
	if err != nil {
		return nil, err
	}
	return resp.RawResponse, err
}

// MustReadETHKeys reads all ETH keys from the Chainlink node and returns error if
// the request is unsuccessful
func (c *ChainlinkClient) MustReadETHKeys() (*ETHKeys, error) {
	ethKeys := &ETHKeys{}
	c.l.Info().Str(NodeURL, c.Config.URL).Msg("Reading ETH Keys")
	resp, err := c.APIClient.R().
		SetResult(ethKeys).
		Get("/v2/keys/eth")
	if err != nil {
		return nil, err
	}
	err = VerifyStatusCode(resp.StatusCode(), http.StatusOK)
	if len(ethKeys.Data) == 0 {
		c.l.Warn().Str(NodeURL, c.Config.URL).Msg("Found no ETH Keys on the node")
	}
	return ethKeys, err
}

// UpdateEthKeyMaxGasPriceGWei updates the maxGasPriceGWei for an eth key
func (c *ChainlinkClient) UpdateEthKeyMaxGasPriceGWei(keyId string, gWei int) (*ETHKey, *http.Response, error) {
	ethKey := &ETHKey{}
	c.l.Info().Str(NodeURL, c.Config.URL).Str("ID", keyId).Int("maxGasPriceGWei", gWei).Msg("Update maxGasPriceGWei for eth key")
	resp, err := c.APIClient.R().
		SetPathParams(map[string]string{
			"keyId": keyId,
		}).
		SetQueryParams(map[string]string{
			"maxGasPriceGWei": fmt.Sprint(gWei),
		}).
		SetResult(ethKey).
		Put("/v2/keys/eth/{keyId}")
	if err != nil {
		return nil, nil, err
	}
	err = VerifyStatusCode(resp.StatusCode(), http.StatusOK)
	if err != nil {
		return nil, nil, err
	}
	return ethKey, resp.RawResponse, err
}

// ReadPrimaryETHKey reads updated information about the Chainlink's primary ETH key
func (c *ChainlinkClient) ReadPrimaryETHKey() (*ETHKeyData, error) {
	ethKeys, err := c.MustReadETHKeys()
	if err != nil {
		return nil, err
	}
	if len(ethKeys.Data) == 0 {
		return nil, fmt.Errorf("Error retrieving primary eth key on node %s: No ETH keys present", c.URL())
	}
	return &ethKeys.Data[0], nil
}

// ReadETHKeyAtIndex reads updated information about the Chainlink's ETH key at given index
func (c *ChainlinkClient) ReadETHKeyAtIndex(keyIndex int) (*ETHKeyData, error) {
	ethKeys, err := c.MustReadETHKeys()
	if err != nil {
		return nil, err
	}
	if len(ethKeys.Data) == 0 {
		return nil, fmt.Errorf("Error retrieving primary eth key on node %s: No ETH keys present", c.URL())
	}
	return &ethKeys.Data[keyIndex], nil
}

// PrimaryEthAddress returns the primary ETH address for the Chainlink node
func (c *ChainlinkClient) PrimaryEthAddress() (string, error) {
	if c.primaryEthAddress == "" {
		ethKeys, err := c.MustReadETHKeys()
		if err != nil {
			return "", err
		}
		c.primaryEthAddress = ethKeys.Data[0].Attributes.Address
	}
	return c.primaryEthAddress, nil
}

// EthAddresses returns the ETH addresses for the Chainlink node
func (c *ChainlinkClient) EthAddresses() ([]string, error) {
	if len(c.ethAddresses) == 0 {
		ethKeys, err := c.MustReadETHKeys()
		c.ethAddresses = make([]string, len(ethKeys.Data))
		if err != nil {
			return make([]string, 0), err
		}
		for index, data := range ethKeys.Data {
			c.ethAddresses[index] = data.Attributes.Address
		}
	}
	return c.ethAddresses, nil
}

// EthAddresses returns the ETH addresses of the Chainlink node for a specific chain id
func (c *ChainlinkClient) EthAddressesForChain(chainId string) ([]string, error) {
	var ethAddresses []string
	ethKeys, err := c.MustReadETHKeys()
	if err != nil {
		return nil, err
	}
	for _, ethKey := range ethKeys.Data {
		if ethKey.Attributes.ChainID == chainId {
			ethAddresses = append(ethAddresses, ethKey.Attributes.Address)
		}
	}
	return ethAddresses, nil
}

// PrimaryEthAddressForChain returns the primary ETH address for the Chainlink node for mentioned chain
func (c *ChainlinkClient) PrimaryEthAddressForChain(chainId string) (string, error) {
	ethKeys, err := c.MustReadETHKeys()
	if err != nil {
		return "", err
	}
	for _, ethKey := range ethKeys.Data {
		if ethKey.Attributes.ChainID == chainId {
			return ethKey.Attributes.Address, nil
		}
	}
	return "", nil
}

// ExportEVMKeys exports Chainlink private EVM keys
func (c *ChainlinkClient) ExportEVMKeys() ([]*ExportedEVMKey, error) {
	exportedKeys := make([]*ExportedEVMKey, 0)
	keys, err := c.MustReadETHKeys()
	if err != nil {
		return nil, err
	}
	for _, key := range keys.Data {
		if key.Attributes.ETHBalance != "0" {
			exportedKey := &ExportedEVMKey{}
			_, err := c.APIClient.R().
				SetResult(exportedKey).
				SetPathParam("keyAddress", key.Attributes.Address).
				SetQueryParam("newpassword", ChainlinkKeyPassword).
				Post("/v2/keys/eth/export/{keyAddress}")
			if err != nil {
				return nil, err
			}
			exportedKeys = append(exportedKeys, exportedKey)
		}
	}
	c.l.Info().
		Str(NodeURL, c.Config.URL).
		Str("Password", ChainlinkKeyPassword).
		Msg("Exported EVM Keys")
	return exportedKeys, nil
}

// ExportEVMKeysForChain exports Chainlink private EVM keys for a particular chain
func (c *ChainlinkClient) ExportEVMKeysForChain(chainid string) ([]*ExportedEVMKey, error) {
	exportedKeys := make([]*ExportedEVMKey, 0)
	keys, err := c.MustReadETHKeys()
	if err != nil {
		return nil, err
	}
	for _, key := range keys.Data {
		if key.Attributes.ETHBalance != "0" && key.Attributes.ChainID == chainid {
			exportedKey := &ExportedEVMKey{}
			_, err := c.APIClient.R().
				SetResult(exportedKey).
				SetPathParam("keyAddress", key.Attributes.Address).
				SetQueryParam("newpassword", ChainlinkKeyPassword).
				Post("/v2/keys/eth/export/{keyAddress}")
			if err != nil {
				return nil, err
			}
			exportedKeys = append(exportedKeys, exportedKey)
		}
	}
	c.l.Info().
		Str(NodeURL, c.Config.URL).
		Str("Password", ChainlinkKeyPassword).
		Msg("Exported EVM Keys")
	return exportedKeys, nil
}

// CreateTxKey creates a tx key on the Chainlink node
func (c *ChainlinkClient) CreateTxKey(chain string, chainId string) (*TxKey, *http.Response, error) {
	txKey := &TxKey{}
	c.l.Info().Str(NodeURL, c.Config.URL).Msg("Creating Tx Key")
	resp, err := c.APIClient.R().
		SetPathParams(map[string]string{
			"chain": chain,
		}).
		SetQueryParam("evmChainID", chainId).
		SetResult(txKey).
		Post("/v2/keys/{chain}")
	if err != nil {
		return nil, nil, err
	}
	return txKey, resp.RawResponse, err
}

// ReadTxKeys reads all tx keys from the Chainlink node
func (c *ChainlinkClient) ReadTxKeys(chain string) (*TxKeys, *http.Response, error) {
	txKeys := &TxKeys{}
	c.l.Info().Str(NodeURL, c.Config.URL).Msg("Reading Tx Keys")
	resp, err := c.APIClient.R().
		SetPathParams(map[string]string{
			"chain": chain,
		}).
		SetResult(txKeys).
		Get("/v2/keys/{chain}")
	if err != nil {
		return nil, nil, err
	}
	return txKeys, resp.RawResponse, err
}

// DeleteTxKey deletes an tx key based on the provided ID
func (c *ChainlinkClient) DeleteTxKey(chain string, id string) (*http.Response, error) {
	c.l.Info().Str(NodeURL, c.Config.URL).Str("ID", id).Msg("Deleting Tx Key")
	resp, err := c.APIClient.R().
		SetPathParams(map[string]string{
			"chain": chain,
			"id":    id,
		}).
		Delete("/v2/keys/{chain}/{id}")
	if err != nil {
		return nil, err
	}
	return resp.RawResponse, err
}

// MustReadTransactionAttempts reads all transaction attempts on the Chainlink node
// and returns error if the request is unsuccessful
func (c *ChainlinkClient) MustReadTransactionAttempts() (*TransactionsData, error) {
	txsData := &TransactionsData{}
	c.l.Info().Str(NodeURL, c.Config.URL).Msg("Reading Transaction Attempts")
	resp, err := c.APIClient.R().
		SetResult(txsData).
		Get("/v2/tx_attempts")
	if err != nil {
		return nil, err
	}
	err = VerifyStatusCode(resp.StatusCode(), http.StatusOK)
	return txsData, err
}

// ReadTransactions reads all transactions made by the Chainlink node
func (c *ChainlinkClient) ReadTransactions() (*TransactionsData, *http.Response, error) {
	txsData := &TransactionsData{}
	c.l.Info().Str(NodeURL, c.Config.URL).Msg("Reading Transactions")
	resp, err := c.APIClient.R().
		SetResult(txsData).
		Get("/v2/transactions")
	if err != nil {
		return nil, nil, err
	}
	return txsData, resp.RawResponse, err
}

// MustSendNativeToken sends native token (ETH usually) of a specified amount from one of its addresses to the target address
// and returns error if the request is unsuccessful
// WARNING: The txdata object that Chainlink sends back is almost always blank.
func (c *ChainlinkClient) MustSendNativeToken(amount *big.Int, fromAddress, toAddress string) (TransactionData, error) {
	request := SendEtherRequest{
		DestinationAddress: toAddress,
		FromAddress:        fromAddress,
		Amount:             amount.String(),
		AllowHigherAmounts: true,
	}
	txData := SingleTransactionDataWrapper{}
	resp, err := c.APIClient.R().
		SetBody(request).
		SetResult(txData).
		Post("/v2/transfers")

	c.l.Info().
		Str(NodeURL, c.Config.URL).
		Str("From", fromAddress).
		Str("To", toAddress).
		Str("Amount", amount.String()).
		Msg("Sending Native Token")
	if err == nil {
		err = VerifyStatusCode(resp.StatusCode(), http.StatusOK)
	}

	return txData.Data, err
}

// ReadVRFKeys reads all VRF keys from the Chainlink node
func (c *ChainlinkClient) ReadVRFKeys() (*VRFKeys, *http.Response, error) {
	vrfKeys := &VRFKeys{}
	c.l.Info().Str(NodeURL, c.Config.URL).Msg("Reading VRF Keys")
	resp, err := c.APIClient.R().
		SetResult(vrfKeys).
		Get("/v2/keys/vrf")
	if err != nil {
		return nil, nil, err
	}
	if len(vrfKeys.Data) == 0 {
		c.l.Warn().Str(NodeURL, c.Config.URL).Msg("Found no VRF Keys on the node")
	}
	return vrfKeys, resp.RawResponse, err
}

// MustCreateVRFKey creates a VRF key on the Chainlink node
// and returns error if the request is unsuccessful
func (c *ChainlinkClient) MustCreateVRFKey() (*VRFKey, error) {
	vrfKey := &VRFKey{}
	c.l.Info().Str(NodeURL, c.Config.URL).Msg("Creating VRF Key")
	resp, err := c.APIClient.R().
		SetResult(vrfKey).
		Post("/v2/keys/vrf")
	if err == nil {
		err = VerifyStatusCode(resp.StatusCode(), http.StatusOK)
	}
	return vrfKey, err
}

// ExportVRFKey exports a vrf key by key id
func (c *ChainlinkClient) ExportVRFKey(keyId string) (*VRFExportKey, *http.Response, error) {
	vrfExportKey := &VRFExportKey{}
	c.l.Info().Str(NodeURL, c.Config.URL).Str("ID", keyId).Msg("Exporting VRF Key")
	resp, err := c.APIClient.R().
		SetPathParams(map[string]string{
			"keyId": keyId,
		}).
		SetResult(vrfExportKey).
		Post("/v2/keys/vrf/export/{keyId}")
	if err != nil {
		return nil, nil, err
	}
	return vrfExportKey, resp.RawResponse, err
}

// ImportVRFKey import vrf key
func (c *ChainlinkClient) ImportVRFKey(vrfExportKey *VRFExportKey) (*VRFKey, *http.Response, error) {
	vrfKey := &VRFKey{}
	c.l.Info().Str(NodeURL, c.Config.URL).Str("ID", vrfExportKey.VrfKey.Address).Msg("Importing VRF Key")
	resp, err := c.APIClient.R().
		SetBody(vrfExportKey).
		SetResult(vrfKey).
		Post("/v2/keys/vrf/import")
	if err != nil {
		return nil, nil, err
	}
	return vrfKey, resp.RawResponse, err
}

// MustCreateDkgSignKey creates a DKG Sign key on the Chainlink node
// and returns error if the request is unsuccessful
func (c *ChainlinkClient) MustCreateDkgSignKey() (*DKGSignKey, error) {
	dkgSignKey := &DKGSignKey{}
	c.l.Info().Str(NodeURL, c.Config.URL).Msg("Creating DKG Sign Key")
	resp, err := c.APIClient.R().
		SetResult(dkgSignKey).
		Post("/v2/keys/dkgsign")
	if err == nil {
		err = VerifyStatusCode(resp.StatusCode(), http.StatusOK)
	}
	return dkgSignKey, err
}

// MustCreateDkgEncryptKey creates a DKG Encrypt key on the Chainlink node
// and returns error if the request is unsuccessful
func (c *ChainlinkClient) MustCreateDkgEncryptKey() (*DKGEncryptKey, error) {
	dkgEncryptKey := &DKGEncryptKey{}
	c.l.Info().Str(NodeURL, c.Config.URL).Msg("Creating DKG Encrypt Key")
	resp, err := c.APIClient.R().
		SetResult(dkgEncryptKey).
		Post("/v2/keys/dkgencrypt")
	if err == nil {
		err = VerifyStatusCode(resp.StatusCode(), http.StatusOK)
	}
	return dkgEncryptKey, err
}

// MustReadDKGSignKeys reads all DKG Sign Keys from the Chainlink node returns err if response not 200
func (c *ChainlinkClient) MustReadDKGSignKeys() (*DKGSignKeys, error) {
	dkgSignKeys := &DKGSignKeys{}
	c.l.Info().Str(NodeURL, c.Config.URL).Msg("Reading DKG Sign Keys")
	resp, err := c.APIClient.R().
		SetResult(dkgSignKeys).
		Get("/v2/keys/dkgsign")
	if err != nil {
		return nil, err
	}
	err = VerifyStatusCode(resp.StatusCode(), http.StatusOK)
	return dkgSignKeys, err
}

// MustReadDKGEncryptKeys reads all DKG Encrypt Keys from the Chainlink node returns err if response not 200
func (c *ChainlinkClient) MustReadDKGEncryptKeys() (*DKGEncryptKeys, error) {
	dkgEncryptKeys := &DKGEncryptKeys{}
	c.l.Info().Str(NodeURL, c.Config.URL).Msg("Reading DKG Encrypt Keys")
	resp, err := c.APIClient.R().
		SetResult(dkgEncryptKeys).
		Get("/v2/keys/dkgencrypt")
	if err != nil {
		return nil, err
	}
	err = VerifyStatusCode(resp.StatusCode(), http.StatusOK)
	return dkgEncryptKeys, err
}

// CreateCSAKey creates a CSA key on the Chainlink node, only 1 CSA key per noe
func (c *ChainlinkClient) CreateCSAKey() (*CSAKey, *http.Response, error) {
	csaKey := &CSAKey{}
	c.l.Info().Str(NodeURL, c.Config.URL).Msg("Creating CSA Key")
	resp, err := c.APIClient.R().
		SetResult(csaKey).
		Post("/v2/keys/csa")
	if err != nil {
		return nil, nil, err
	}
	return csaKey, resp.RawResponse, err
}

func (c *ChainlinkClient) MustReadCSAKeys() (*CSAKeys, *resty.Response, error) {
	csaKeys, res, err := c.ReadCSAKeys()
	if err != nil {
		return nil, res, err
	}
	return csaKeys, res, VerifyStatusCodeWithResponse(res, http.StatusOK)
}

// ReadCSAKeys reads CSA keys from the Chainlink node
func (c *ChainlinkClient) ReadCSAKeys() (*CSAKeys, *resty.Response, error) {
	csaKeys := &CSAKeys{}
	c.l.Info().Str(NodeURL, c.Config.URL).Msg("Reading CSA Keys")
	resp, err := c.APIClient.R().
		SetResult(csaKeys).
		Get("/v2/keys/csa")
	if len(csaKeys.Data) == 0 {
		c.l.Warn().Str(NodeURL, c.Config.URL).Msg("Found no CSA Keys on the node")
	}
	if err != nil {
		return nil, nil, err
	}
	return csaKeys, resp, err
}

// CreateEI creates an EI on the Chainlink node based on the provided attributes and returns the respective secrets
func (c *ChainlinkClient) CreateEI(eia *EIAttributes) (*EIKeyCreate, *http.Response, error) {
	ei := EIKeyCreate{}
	c.l.Info().Str(NodeURL, c.Config.URL).Str("Name", eia.Name).Msg("Creating External Initiator")
	resp, err := c.APIClient.R().
		SetBody(eia).
		SetResult(&ei).
		Post("/v2/external_initiators")
	if err != nil {
		return nil, nil, err
	}
	return &ei, resp.RawResponse, err
}

// ReadEIs reads all of the configured EIs from the Chainlink node
func (c *ChainlinkClient) ReadEIs() (*EIKeys, *http.Response, error) {
	ei := EIKeys{}
	c.l.Info().Str(NodeURL, c.Config.URL).Msg("Reading EI Keys")
	resp, err := c.APIClient.R().
		SetResult(&ei).
		Get("/v2/external_initiators")
	if err != nil {
		return nil, nil, err
	}
	return &ei, resp.RawResponse, err
}

// DeleteEI deletes an external initiator in the Chainlink node based on the provided name
func (c *ChainlinkClient) DeleteEI(name string) (*http.Response, error) {
	c.l.Info().Str(NodeURL, c.Config.URL).Str("Name", name).Msg("Deleting EI")
	resp, err := c.APIClient.R().
		SetPathParams(map[string]string{
			"name": name,
		}).
		Delete("/v2/external_initiators/{name}")
	if err != nil {
		return nil, err
	}
	return resp.RawResponse, err
}

// CreateCosmosChain creates a cosmos chain
func (c *ChainlinkClient) CreateCosmosChain(chain *CosmosChainAttributes) (*CosmosChainCreate, *http.Response, error) {
	response := CosmosChainCreate{}
	c.l.Info().Str(NodeURL, c.Config.URL).Str("Chain ID", chain.ChainID).Msg("Creating Cosmos Chain")
	resp, err := c.APIClient.R().
		SetBody(chain).
		SetResult(&response).
		Post("/v2/chains/cosmos")
	if err != nil {
		return nil, nil, err
	}
	return &response, resp.RawResponse, err
}

// CreateCosmosNode creates a cosmos node
func (c *ChainlinkClient) CreateCosmosNode(node *CosmosNodeAttributes) (*CosmosNodeCreate, *http.Response, error) {
	response := CosmosNodeCreate{}
	c.l.Info().Str(NodeURL, c.Config.URL).Str("Name", node.Name).Msg("Creating Cosmos Node")
	resp, err := c.APIClient.R().
		SetBody(node).
		SetResult(&response).
		Post("/v2/nodes/cosmos")
	if err != nil {
		return nil, nil, err
	}
	return &response, resp.RawResponse, err
}

// CreateSolanaChain creates a solana chain
func (c *ChainlinkClient) CreateSolanaChain(chain *SolanaChainAttributes) (*SolanaChainCreate, *http.Response, error) {
	response := SolanaChainCreate{}
	c.l.Info().Str(NodeURL, c.Config.URL).Str("Chain ID", chain.ChainID).Msg("Creating Solana Chain")
	resp, err := c.APIClient.R().
		SetBody(chain).
		SetResult(&response).
		Post("/v2/chains/solana")
	if err != nil {
		return nil, nil, err
	}
	return &response, resp.RawResponse, err
}

// CreateSolanaNode creates a solana node
func (c *ChainlinkClient) CreateSolanaNode(node *SolanaNodeAttributes) (*SolanaNodeCreate, *http.Response, error) {
	response := SolanaNodeCreate{}
	c.l.Info().Str(NodeURL, c.Config.URL).Str("Name", node.Name).Msg("Creating Solana Node")
	resp, err := c.APIClient.R().
		SetBody(node).
		SetResult(&response).
		Post("/v2/nodes/solana")
	if err != nil {
		return nil, nil, err
	}
	return &response, resp.RawResponse, err
}

// CreateStarkNetChain creates a starknet chain
func (c *ChainlinkClient) CreateStarkNetChain(chain *StarkNetChainAttributes) (*StarkNetChainCreate, *http.Response, error) {
	response := StarkNetChainCreate{}
	c.l.Info().Str(NodeURL, c.Config.URL).Str("Chain ID", chain.ChainID).Msg("Creating StarkNet Chain")
	resp, err := c.APIClient.R().
		SetBody(chain).
		SetResult(&response).
		Post("/v2/chains/starknet")
	if err != nil {
		return nil, nil, err
	}
	return &response, resp.RawResponse, err
}

// CreateStarkNetNode creates a starknet node
func (c *ChainlinkClient) CreateStarkNetNode(node *StarkNetNodeAttributes) (*StarkNetNodeCreate, *http.Response, error) {
	response := StarkNetNodeCreate{}
	c.l.Info().Str(NodeURL, c.Config.URL).Str("Name", node.Name).Msg("Creating StarkNet Node")
	resp, err := c.APIClient.R().
		SetBody(node).
		SetResult(&response).
		Post("/v2/nodes/starknet")
	if err != nil {
		return nil, nil, err
	}
	return &response, resp.RawResponse, err
}

// InternalIP retrieves the inter-cluster IP of the Chainlink node, for use with inter-node communications
func (c *ChainlinkClient) InternalIP() string {
	return c.Config.InternalIP
}

// Profile starts a profile session on the Chainlink node for a pre-determined length, then runs the provided function
// to profile it.
func (c *ChainlinkClient) Profile(profileTime time.Duration, profileFunction func(*ChainlinkClient)) (*ChainlinkProfileResults, error) {
	profileSeconds := int(profileTime.Seconds())
	profileResults := NewBlankChainlinkProfileResults()
	profileErrorGroup := new(errgroup.Group)
	var profileExecutedGroup sync.WaitGroup
	c.l.Info().Int("Seconds to Profile", profileSeconds).Str(NodeURL, c.Config.URL).Msg("Starting Node PPROF session")
	for _, rep := range profileResults.Reports {
		profileExecutedGroup.Add(1)
		profileReport := rep
		// The profile function returns with the profile results after the profile time frame has concluded
		// e.g. a profile API call of 5 seconds will start profiling, wait for 5 seconds, then send back results
		profileErrorGroup.Go(func() error {
			c.l.Debug().Str("Type", profileReport.Type).Msg("PROFILING")
			profileExecutedGroup.Done()
			resp, err := c.APIClient.R().
				SetPathParams(map[string]string{
					"reportType": profileReport.Type,
				}).
				SetQueryParams(map[string]string{
					"seconds": fmt.Sprint(profileSeconds),
				}).
				Get("/v2/debug/pprof/{reportType}")
			if err != nil {
				return err
			}
			err = VerifyStatusCode(resp.StatusCode(), http.StatusOK)
			if err != nil {
				return err
			}
			c.l.Debug().Str("Type", profileReport.Type).Msg("DONE PROFILING")
			profileReport.Data = resp.Body()
			return err
		})
	}
	// Wait for the profiling to actually get triggered on the node before running the function to profile
	// An imperfect solution, but an effective one.
	profileExecutedGroup.Wait()

	funcStart := time.Now()
	// Feed this Chainlink node into the profiling function
	profileFunction(c)
	actualRunTime := time.Since(funcStart)
	actualSeconds := int(actualRunTime.Seconds())

	if actualSeconds > profileSeconds {
		c.l.Warn().
			Int("Actual Seconds", actualSeconds).
			Int("Profile Seconds", profileSeconds).
			Msg("Your profile function took longer than expected to run, increase profileTime")
	} else if actualSeconds < profileSeconds && actualSeconds > 0 {
		c.l.Warn().
			Int("Actual Seconds", actualSeconds).
			Int("Profile Seconds", profileSeconds).
			Msg("Your profile function took shorter than expected to run, you can decrease profileTime")
	}
	profileResults.ActualRunSeconds = actualSeconds
	profileResults.ScheduledProfileSeconds = profileSeconds
	return profileResults, profileErrorGroup.Wait() // Wait for all the results of the profiled function to come in
}

// SetPageSize globally sets the page
func (c *ChainlinkClient) SetPageSize(size int) {
	c.pageSize = size
}

func VerifyStatusCode(actStatusCd, expStatusCd int) error {
	if actStatusCd != expStatusCd {
		return fmt.Errorf(
			"unexpected response code, got %d, expected %d",
			actStatusCd,
			expStatusCd,
		)
	}
	return nil
}

func VerifyStatusCodeWithResponse(res *resty.Response, expStatusCd int) error {
	actStatusCd := res.RawResponse.StatusCode
	if actStatusCd != expStatusCd {
		return fmt.Errorf(
			"unexpected response code, got %d, expected %d, response: %s",
			actStatusCd,
			expStatusCd,
			res.Body(),
		)
	}
	return nil
}

func CreateNodeKeysBundle(nodes []*ChainlinkClient, chainName string, chainId string) ([]NodeKeysBundle, []*CLNodesWithKeys, error) {
	nkb := make([]NodeKeysBundle, 0)
	var clNodes []*CLNodesWithKeys
	for _, n := range nodes {
		p2pkeys, err := n.MustReadP2PKeys()
		if err != nil {
			return nil, nil, err
		}

		peerID := p2pkeys.Data[0].Attributes.PeerID
		// If there is already a txkey present for the chain skip creating a new one
		// otherwise the test logic will need multiple key management (like funding all the keys,
		// for ocr scenarios adding all keys to ocr config)
		var txKey *TxKey
		txKeys, _, err := n.ReadTxKeys(chainName)
		if err != nil {
			return nil, nil, err
		}
		if _, ok := mapKeyTypeToChain[chainName]; ok {
			for _, key := range txKeys.Data {
				if key.Type == mapKeyTypeToChain[chainName] {
					txKey = &TxKey{Data: key}
					break
				}
			}
		}
		// if no txkey is found for the chain, create a new one
		if txKey == nil {
			txKey, _, err = n.CreateTxKey(chainName, chainId)
			if err != nil {
				return nil, nil, err
			}
		}
		keys, _, err := n.ReadOCR2Keys()
		if err != nil {
			return nil, nil, err
		}
		var ocrKey *OCR2Key
		for _, key := range keys.Data {
			if key.Attributes.ChainType == chainName {
				ocrKey = &OCR2Key{Data: key}
				break
			}
		}

		if ocrKey == nil {
			return nil, nil, fmt.Errorf("no OCR key found for chain %s", chainName)
		}
		ethAddress, err := n.PrimaryEthAddressForChain(chainId)
		if err != nil {
			return nil, nil, err
		}
		bundle := NodeKeysBundle{
			PeerID:     peerID,
			OCR2Key:    *ocrKey,
			TXKey:      *txKey,
			P2PKeys:    *p2pkeys,
			EthAddress: ethAddress,
		}
		nkb = append(nkb, bundle)
		clNodes = append(clNodes, &CLNodesWithKeys{Node: n, KeysBundle: bundle})
	}

	return nkb, clNodes, nil
}

// TrackForwarder track forwarder address in db.
func (c *ChainlinkClient) TrackForwarder(chainID *big.Int, address common.Address) (*Forwarder, *http.Response, error) {
	response := &Forwarder{}
	request := ForwarderAttributes{
		ChainID: chainID.String(),
		Address: address.Hex(),
	}
	c.l.Debug().Str(NodeURL, c.Config.URL).
		Str("Forwarder address", (address).Hex()).
		Str("Chain ID", chainID.String()).
		Msg("Track forwarder")
	resp, err := c.APIClient.R().
		SetBody(request).
		SetResult(response).
		Post("/v2/nodes/evm/forwarders/track")
	if err != nil {
		return nil, nil, err
	}
	err = VerifyStatusCode(resp.StatusCode(), http.StatusCreated)
	if err != nil {
		return nil, nil, err
	}

	return response, resp.RawResponse, err
}

// GetForwarders get list of tracked forwarders
func (c *ChainlinkClient) GetForwarders() (*Forwarders, *http.Response, error) {
	response := &Forwarders{}
	c.l.Info().Str(NodeURL, c.Config.URL).Msg("Reading Tracked Forwarders")
	resp, err := c.APIClient.R().
		SetResult(response).
		Get("/v2/nodes/evm/forwarders")
	if err != nil {
		return nil, nil, err
	}
	err = VerifyStatusCode(resp.StatusCode(), http.StatusOK)
	if err != nil {
		return nil, nil, err
	}
	return response, resp.RawResponse, err
}

<<<<<<< HEAD
func (c *ChainlinkClient) GetBridges() (*Bridges, *http.Response, error) {
	response := &Bridges{}
	c.l.Info().Str(NodeURL, c.Config.URL).Msg("Getting bridges")
	resp, err := c.APIClient.R().
		SetResult(response).
		Get("/v2/bridge_types")
	if err != nil {
		return nil, nil, err
	}
	err = VerifyStatusCode(resp.StatusCode(), http.StatusOK)
	if err != nil {
		return nil, nil, err
	}
	return response, resp.RawResponse, err
=======
// Replays log poller from block number
func (c *ChainlinkClient) ReplayLogPollerFromBlock(fromBlock, evmChainID int64) (*ReplayResponse, *http.Response, error) {
	specObj := &ReplayResponse{}
	c.l.Info().Str(NodeURL, c.Config.URL).Int64("From block", fromBlock).Int64("EVM chain ID", evmChainID).Msg("Replaying Log Poller from block")
	resp, err := c.APIClient.R().
		SetResult(&specObj).
		SetQueryParams(map[string]string{
			"evmChainID": fmt.Sprint(evmChainID),
		}).
		SetPathParams(map[string]string{
			"fromBlock": fmt.Sprint(fromBlock),
		}).
		Post("/v2/replay_from_block/{fromBlock}")
	if err != nil {
		return nil, nil, err
	}

	return specObj, resp.RawResponse, err
>>>>>>> 9471f2eb
}<|MERGE_RESOLUTION|>--- conflicted
+++ resolved
@@ -1247,22 +1247,8 @@
 	return response, resp.RawResponse, err
 }
 
-<<<<<<< HEAD
-func (c *ChainlinkClient) GetBridges() (*Bridges, *http.Response, error) {
-	response := &Bridges{}
-	c.l.Info().Str(NodeURL, c.Config.URL).Msg("Getting bridges")
-	resp, err := c.APIClient.R().
-		SetResult(response).
-		Get("/v2/bridge_types")
-	if err != nil {
-		return nil, nil, err
-	}
-	err = VerifyStatusCode(resp.StatusCode(), http.StatusOK)
-	if err != nil {
-		return nil, nil, err
-	}
-	return response, resp.RawResponse, err
-=======
+
+
 // Replays log poller from block number
 func (c *ChainlinkClient) ReplayLogPollerFromBlock(fromBlock, evmChainID int64) (*ReplayResponse, *http.Response, error) {
 	specObj := &ReplayResponse{}
@@ -1281,5 +1267,4 @@
 	}
 
 	return specObj, resp.RawResponse, err
->>>>>>> 9471f2eb
 }