--- conflicted
+++ resolved
@@ -18,20 +18,11 @@
 
 // ChainlinkConfig represents the variables needed to connect to a Chainlink node
 type ChainlinkConfig struct {
-<<<<<<< HEAD
-	URL        string
-	Email      string
-	Password   string
-	InternalIP string
-=======
 	URL         string
 	Email       string
 	Password    string
-	InternalIP  string // Can change if the node is restarted. Prefer RemoteURL if possible
-	ChartName   string
-	PodName     string
+	InternalIP  string
 	HTTPTimeout *time.Duration
->>>>>>> c272befd
 }
 
 // ResponseSlice is the generic model that can be used for all Chainlink API responses that are an slice
