--- conflicted
+++ resolved
@@ -6,18 +6,8 @@
 
 [P2P]
 [P2P.V2]
-<<<<<<< HEAD
-Enabled = false
-
-[P2P]
-[P2P.V1]
-Enabled = true
-ListenIP = '0.0.0.0'
-ListenPort = 6690`
-=======
 AnnounceAddresses = ["0.0.0.0:6690"]
 ListenAddresses = ["0.0.0.0:6690"]`
->>>>>>> 530225a1
 
 	BaseOCR2Config = `[Feature]
 LogPoller = true
