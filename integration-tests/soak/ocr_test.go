package soak

import (
	"testing"

	"github.com/stretchr/testify/require"

	"github.com/smartcontractkit/chainlink-testing-framework/logging"
	"github.com/smartcontractkit/chainlink-testing-framework/networks"
	actions_seth "github.com/smartcontractkit/chainlink/integration-tests/actions/seth"

	tc "github.com/smartcontractkit/chainlink/integration-tests/testconfig"
	"github.com/smartcontractkit/chainlink/integration-tests/testsetups"
)

<<<<<<< HEAD
func TestOCRv1Soak(t *testing.T) {
=======
func TestOCRSoak(t *testing.T) {
	// Use this variable to pass in any custom EVM specific TOML values to your Chainlink nodes
	customNetworkTOML := ``
	// Uncomment below for debugging TOML issues on the node
	// network := networks.MustGetSelectedNetworksFromEnv()[0]
	// fmt.Println("Using Chainlink TOML\n---------------------")
	// fmt.Println(networks.AddNetworkDetailedConfig(config.BaseOCR1Config, customNetworkTOML, network))
	// fmt.Println("---------------------")
>>>>>>> 90924dcc
	config, err := tc.GetConfig("Soak", tc.OCR)
	require.NoError(t, err, "Error getting config")
	runOCRSoakTest(t, config, customNetworkTOML)
}

func TestOCRSoak_GethReorgBelowFinality_FinalityTagDisabled(t *testing.T) {
	config, err := tc.GetConfig(t.Name(), tc.OCR)
	require.NoError(t, err, "Error getting config")
	runOCRSoakTest(t, config, "")
}

func TestOCRSoak_GethReorgBelowFinality_FinalityTagEnabled(t *testing.T) {
	config, err := tc.GetConfig(t.Name(), tc.OCR)
	require.NoError(t, err, "Error getting config")
	runOCRSoakTest(t, config, "")
}

func runOCRSoakTest(t *testing.T, config tc.TestConfig, customNetworkTOML string) {
	l := logging.GetTestLogger(t)

	l.Info().Str("test", t.Name()).Msg("Starting OCR soak test")

	executeOCRSoakTest(t, &config)
}

func TestOCRv2Soak(t *testing.T) {
	config, err := tc.GetConfig("Soak", tc.OCR2)
	require.NoError(t, err, "Error getting config")

	executeOCRSoakTest(t, &config)
}

func executeOCRSoakTest(t *testing.T, config *tc.TestConfig) {
	l := logging.GetTestLogger(t)

	// validate Seth config before anything else, but only for live networks (simulated will fail, since there's no chain started yet)
	network := networks.MustGetSelectedNetworkConfig(config.GetNetworkConfig())[0]
	if !network.Simulated {
		_, err := actions_seth.GetChainClient(config, network)
		require.NoError(t, err, "Error creating seth client")
	}

	ocrSoakTest, err := testsetups.NewOCRSoakTest(t, config, false)
	require.NoError(t, err, "Error creating soak test")
	if !ocrSoakTest.Interrupted() {
		ocrSoakTest.DeployEnvironment(config)
	}
	if ocrSoakTest.Environment().WillUseRemoteRunner() {
		return
	}
	t.Cleanup(func() {
		if err := actions_seth.TeardownRemoteSuite(ocrSoakTest.TearDownVals(t)); err != nil {
			l.Error().Err(err).Msg("Error tearing down environment")
		}
	})
	if ocrSoakTest.Interrupted() {
		err = ocrSoakTest.LoadState()
		require.NoError(t, err, "Error loading state")
		ocrSoakTest.Resume()
	} else {
		ocrSoakTest.Setup(config)
		ocrSoakTest.Run()
	}
}<|MERGE_RESOLUTION|>--- conflicted
+++ resolved
@@ -13,40 +13,9 @@
 	"github.com/smartcontractkit/chainlink/integration-tests/testsetups"
 )
 
-<<<<<<< HEAD
 func TestOCRv1Soak(t *testing.T) {
-=======
-func TestOCRSoak(t *testing.T) {
-	// Use this variable to pass in any custom EVM specific TOML values to your Chainlink nodes
-	customNetworkTOML := ``
-	// Uncomment below for debugging TOML issues on the node
-	// network := networks.MustGetSelectedNetworksFromEnv()[0]
-	// fmt.Println("Using Chainlink TOML\n---------------------")
-	// fmt.Println(networks.AddNetworkDetailedConfig(config.BaseOCR1Config, customNetworkTOML, network))
-	// fmt.Println("---------------------")
->>>>>>> 90924dcc
 	config, err := tc.GetConfig("Soak", tc.OCR)
 	require.NoError(t, err, "Error getting config")
-	runOCRSoakTest(t, config, customNetworkTOML)
-}
-
-func TestOCRSoak_GethReorgBelowFinality_FinalityTagDisabled(t *testing.T) {
-	config, err := tc.GetConfig(t.Name(), tc.OCR)
-	require.NoError(t, err, "Error getting config")
-	runOCRSoakTest(t, config, "")
-}
-
-func TestOCRSoak_GethReorgBelowFinality_FinalityTagEnabled(t *testing.T) {
-	config, err := tc.GetConfig(t.Name(), tc.OCR)
-	require.NoError(t, err, "Error getting config")
-	runOCRSoakTest(t, config, "")
-}
-
-func runOCRSoakTest(t *testing.T, config tc.TestConfig, customNetworkTOML string) {
-	l := logging.GetTestLogger(t)
-
-	l.Info().Str("test", t.Name()).Msg("Starting OCR soak test")
-
 	executeOCRSoakTest(t, &config)
 }
 
@@ -54,6 +23,18 @@
 	config, err := tc.GetConfig("Soak", tc.OCR2)
 	require.NoError(t, err, "Error getting config")
 
+	executeOCRSoakTest(t, &config)
+}
+
+func TestOCRSoak_GethReorgBelowFinality_FinalityTagDisabled(t *testing.T) {
+	config, err := tc.GetConfig(t.Name(), tc.OCR)
+	require.NoError(t, err, "Error getting config")
+	executeOCRSoakTest(t, &config)
+}
+
+func TestOCRSoak_GethReorgBelowFinality_FinalityTagEnabled(t *testing.T) {
+	config, err := tc.GetConfig(t.Name(), tc.OCR)
+	require.NoError(t, err, "Error getting config")
 	executeOCRSoakTest(t, &config)
 }
 
