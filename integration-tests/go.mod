module github.com/smartcontractkit/chainlink/integration-tests

go 1.21.7

// Make sure we're working with the latest chainlink libs
replace github.com/smartcontractkit/chainlink/v2 => ../

require (
	github.com/avast/retry-go/v4 v4.5.1
	github.com/barkimedes/go-deepcopy v0.0.0-20220514131651-17c30cfc62df
	github.com/chaos-mesh/chaos-mesh/api/v1alpha1 v0.0.0-20220226050744-799408773657
	github.com/cli/go-gh/v2 v2.0.0
	github.com/ethereum/go-ethereum v1.13.8
	github.com/fxamacker/cbor/v2 v2.5.0
	github.com/go-resty/resty/v2 v2.11.0
	github.com/google/go-cmp v0.6.0
	github.com/google/uuid v1.6.0
	github.com/jmoiron/sqlx v1.4.0
	github.com/lib/pq v1.10.9
	github.com/manifoldco/promptui v0.9.0
	github.com/montanaflynn/stats v0.7.1
	github.com/onsi/gomega v1.30.0
	github.com/pelletier/go-toml/v2 v2.2.2
	github.com/pkg/errors v0.9.1
	github.com/rs/zerolog v1.31.0
	github.com/scylladb/go-reflectx v1.0.1
	github.com/segmentio/ksuid v1.0.4
	github.com/shopspring/decimal v1.3.1
	github.com/slack-go/slack v0.12.2
	github.com/smartcontractkit/chainlink-automation v1.0.4
	github.com/smartcontractkit/chainlink-common v0.1.7-0.20240703234618-dc1fbe45acc0
	github.com/smartcontractkit/chainlink-testing-framework v1.31.9
	github.com/smartcontractkit/chainlink-testing-framework/grafana v0.0.0-20240405215812-5a72bc9af239
	github.com/smartcontractkit/chainlink/v2 v2.0.0-00010101000000-000000000000
	github.com/smartcontractkit/havoc/k8schaos v0.0.0-20240409145249-e78d20847e37
	github.com/smartcontractkit/libocr v0.0.0-20240702141926-063ceef8c42e
	github.com/smartcontractkit/seth v1.0.12
	github.com/smartcontractkit/wasp v0.4.7
	github.com/spf13/cobra v1.8.0
	github.com/stretchr/testify v1.9.0
	github.com/test-go/testify v1.1.4
	github.com/testcontainers/testcontainers-go v0.28.0
	github.com/umbracle/ethgo v0.1.3
	go.uber.org/zap v1.26.0
	golang.org/x/sync v0.7.0
<<<<<<< HEAD
	golang.org/x/text v0.14.0
=======
	golang.org/x/text v0.16.0
>>>>>>> cf949615
	gopkg.in/guregu/null.v4 v4.0.0
	k8s.io/apimachinery v0.28.2
)

// avoids ambigious imports of indirect dependencies
exclude github.com/hashicorp/consul v1.2.1

replace (
	k8s.io/api => k8s.io/api v0.25.11
	k8s.io/client-go => k8s.io/client-go v0.25.11
	k8s.io/kube-openapi => k8s.io/kube-openapi v0.0.0-20230303024457-afdc3dddf62d
)

require (
	contrib.go.opencensus.io/exporter/stackdriver v0.13.5 // indirect
	cosmossdk.io/api v0.3.1 // indirect
	cosmossdk.io/core v0.5.1 // indirect
	cosmossdk.io/depinject v1.0.0-alpha.3 // indirect
	cosmossdk.io/errors v1.0.0 // indirect
	cosmossdk.io/math v1.0.1 // indirect
	dario.cat/mergo v1.0.0 // indirect
	filippo.io/edwards25519 v1.1.0 // indirect
	github.com/99designs/go-keychain v0.0.0-20191008050251-8e49817e8af4 // indirect
	github.com/99designs/keyring v1.2.1 // indirect
	github.com/Azure/azure-sdk-for-go/sdk/azcore v1.8.0 // indirect
	github.com/Azure/azure-sdk-for-go/sdk/azidentity v1.4.0 // indirect
	github.com/Azure/azure-sdk-for-go/sdk/internal v1.3.0 // indirect
	github.com/Azure/go-ansiterm v0.0.0-20230124172434-306776ec8161 // indirect
	github.com/Azure/go-ntlmssp v0.0.0-20221128193559-754e69321358 // indirect
	github.com/AzureAD/microsoft-authentication-library-for-go v1.1.1 // indirect
	github.com/ChainSafe/go-schnorrkel v0.0.0-20200405005733-88cbf1b4c40d // indirect
	github.com/CosmWasm/wasmd v0.40.1 // indirect
	github.com/CosmWasm/wasmvm v1.2.4 // indirect
	github.com/DataDog/zstd v1.5.2 // indirect
	github.com/MakeNowJust/heredoc v1.0.0 // indirect
	github.com/Masterminds/goutils v1.1.1 // indirect
	github.com/Masterminds/semver/v3 v3.2.1 // indirect
	github.com/Masterminds/sprig/v3 v3.2.3 // indirect
	github.com/Microsoft/go-winio v0.6.1 // indirect
	github.com/Microsoft/hcsshim v0.11.4 // indirect
	github.com/NethermindEth/juno v0.3.1 // indirect
	github.com/NethermindEth/starknet.go v0.7.1-0.20240401080518-34a506f3cfdb // indirect
	github.com/VictoriaMetrics/fastcache v1.12.1 // indirect
	github.com/XSAM/otelsql v0.27.0 // indirect
	github.com/alecthomas/units v0.0.0-20211218093645-b94a6e3cc137 // indirect
	github.com/armon/go-metrics v0.4.1 // indirect
	github.com/asaskevich/govalidator v0.0.0-20230301143203-a9d515a09cc2 // indirect
	github.com/avast/retry-go v3.0.0+incompatible // indirect
	github.com/aws/aws-sdk-go v1.45.25 // indirect
	github.com/aws/constructs-go/constructs/v10 v10.1.255 // indirect
	github.com/aws/jsii-runtime-go v1.75.0 // indirect
	github.com/bahlo/generic-list-go v0.2.0 // indirect
	github.com/benbjohnson/clock v1.3.5 // indirect
	github.com/beorn7/perks v1.0.1 // indirect
	github.com/bgentry/speakeasy v0.1.1-0.20220910012023-760eaf8b6816 // indirect
	github.com/bits-and-blooms/bitset v1.10.0 // indirect
	github.com/blendle/zapdriver v1.3.1 // indirect
	github.com/btcsuite/btcd/btcec/v2 v2.3.2 // indirect
	github.com/buger/jsonparser v1.1.1 // indirect
	github.com/bytedance/sonic v1.10.1 // indirect
	github.com/c2h5oh/datasize v0.0.0-20220606134207-859f65c6625b // indirect
	github.com/c9s/goprocinfo v0.0.0-20210130143923-c95fcf8c64a8 // indirect
	github.com/cdk8s-team/cdk8s-core-go/cdk8s/v2 v2.7.5 // indirect
	github.com/cenkalti/backoff v2.2.1+incompatible // indirect
	github.com/cenkalti/backoff/v4 v4.3.0 // indirect
	github.com/cespare/xxhash v1.1.0 // indirect
	github.com/cespare/xxhash/v2 v2.2.0 // indirect
	github.com/chai2010/gettext-go v1.0.2 // indirect
	github.com/chenzhuoyu/base64x v0.0.0-20230717121745-296ad89f973d // indirect
	github.com/chenzhuoyu/iasm v0.9.0 // indirect
	github.com/chzyer/readline v1.5.1 // indirect
	github.com/cli/safeexec v1.0.0 // indirect
	github.com/cockroachdb/errors v1.9.1 // indirect
	github.com/cockroachdb/logtags v0.0.0-20230118201751-21c54148d20b // indirect
	github.com/cockroachdb/pebble v0.0.0-20230928194634-aa077af62593 // indirect
	github.com/cockroachdb/redact v1.1.3 // indirect
	github.com/cockroachdb/tokenbucket v0.0.0-20230807174530-cc333fc44b06 // indirect
	github.com/cometbft/cometbft v0.37.2 // indirect
	github.com/cometbft/cometbft-db v0.7.0 // indirect
	github.com/confio/ics23/go v0.9.0 // indirect
	github.com/consensys/bavard v0.1.13 // indirect
	github.com/consensys/gnark-crypto v0.12.1 // indirect
	github.com/containerd/containerd v1.7.12 // indirect
	github.com/containerd/log v0.1.0 // indirect
	github.com/coreos/go-semver v0.3.0 // indirect
	github.com/coreos/go-systemd/v22 v22.5.0 // indirect
	github.com/cosmos/btcutil v1.0.5 // indirect
	github.com/cosmos/cosmos-proto v1.0.0-beta.2 // indirect
	github.com/cosmos/cosmos-sdk v0.47.4 // indirect
	github.com/cosmos/go-bip39 v1.0.0 // indirect
	github.com/cosmos/gogoproto v1.4.11 // indirect
	github.com/cosmos/iavl v0.20.0 // indirect
	github.com/cosmos/ibc-go/v7 v7.0.1 // indirect
	github.com/cosmos/ics23/go v0.9.1-0.20221207100636-b1abd8678aab // indirect
	github.com/cosmos/ledger-cosmos-go v0.12.1 // indirect
	github.com/cpuguy83/dockercfg v0.3.1 // indirect
	github.com/crate-crypto/go-ipa v0.0.0-20231025140028-3c0104f4b233 // indirect
	github.com/crate-crypto/go-kzg-4844 v0.7.0 // indirect
	github.com/danieljoos/wincred v1.1.2 // indirect
	github.com/davecgh/go-spew v1.1.2-0.20180830191138-d8f796af33cc // indirect
	github.com/deckarep/golang-set/v2 v2.3.0 // indirect
	github.com/decred/dcrd/dcrec/secp256k1/v4 v4.2.0 // indirect
	github.com/dennwc/varint v1.0.0 // indirect
	github.com/dfuse-io/logging v0.0.0-20210109005628-b97a57253f70 // indirect
	github.com/dgraph-io/badger/v2 v2.2007.4 // indirect
	github.com/dgraph-io/ristretto v0.1.1 // indirect
	github.com/dgryski/go-farm v0.0.0-20200201041132-a6ae2369ad13 // indirect
	github.com/dgryski/go-rendezvous v0.0.0-20200823014737-9f7001d12a5f // indirect
	github.com/distribution/reference v0.5.0 // indirect
	github.com/docker/distribution v2.8.2+incompatible // indirect
	github.com/docker/docker v25.0.2+incompatible // indirect
	github.com/docker/go-connections v0.5.0 // indirect
	github.com/docker/go-units v0.5.0 // indirect
	github.com/dominikbraun/graph v0.23.0 // indirect
	github.com/dustin/go-humanize v1.0.1 // indirect
	github.com/dvsekhvalnov/jose2go v1.7.0 // indirect
	github.com/edsrzf/mmap-go v1.1.0 // indirect
	github.com/emicklei/go-restful/v3 v3.10.2 // indirect
	github.com/esote/minmaxheap v1.0.0 // indirect
	github.com/ethereum/c-kzg-4844 v0.4.0 // indirect
	github.com/evanphx/json-patch v5.6.0+incompatible // indirect
	github.com/evanphx/json-patch/v5 v5.6.0 // indirect
	github.com/exponent-io/jsonpath v0.0.0-20210407135951-1de76d718b3f // indirect
	github.com/facette/natsort v0.0.0-20181210072756-2cd4dd1e2dcb // indirect
	github.com/fatih/camelcase v1.0.0 // indirect
	github.com/fatih/color v1.16.0 // indirect
	github.com/felixge/httpsnoop v1.0.3 // indirect
	github.com/fsnotify/fsnotify v1.6.0 // indirect
	github.com/fvbommel/sortorder v1.0.2 // indirect
	github.com/gabriel-vasile/mimetype v1.4.2 // indirect
	github.com/gagliardetto/binary v0.7.7 // indirect
	github.com/gagliardetto/solana-go v1.8.4 // indirect
	github.com/gagliardetto/treeout v0.1.4 // indirect
	github.com/gballet/go-libpcsclite v0.0.0-20191108122812-4678299bea08 // indirect
	github.com/gballet/go-verkle v0.1.1-0.20231031103413-a67434b50f46 // indirect
	github.com/getsentry/sentry-go v0.19.0 // indirect
	github.com/gin-contrib/sessions v0.0.5 // indirect
	github.com/gin-contrib/sse v0.1.0 // indirect
	github.com/gin-gonic/gin v1.9.1 // indirect
	github.com/go-asn1-ber/asn1-ber v1.5.5 // indirect
	github.com/go-errors/errors v1.4.2 // indirect
	github.com/go-json-experiment/json v0.0.0-20231102232822-2e55bd4e08b0 // indirect
	github.com/go-kit/kit v0.12.0 // indirect
	github.com/go-kit/log v0.2.1 // indirect
	github.com/go-ldap/ldap/v3 v3.4.6 // indirect
	github.com/go-logfmt/logfmt v0.6.0 // indirect
	github.com/go-logr/logr v1.4.1 // indirect
	github.com/go-logr/stdr v1.2.2 // indirect
	github.com/go-ole/go-ole v1.2.6 // indirect
	github.com/go-openapi/analysis v0.21.4 // indirect
	github.com/go-openapi/errors v0.20.4 // indirect
	github.com/go-openapi/jsonpointer v0.20.0 // indirect
	github.com/go-openapi/jsonreference v0.20.2 // indirect
	github.com/go-openapi/loads v0.21.2 // indirect
	github.com/go-openapi/spec v0.20.9 // indirect
	github.com/go-openapi/strfmt v0.21.7 // indirect
	github.com/go-openapi/swag v0.22.4 // indirect
	github.com/go-openapi/validate v0.22.1 // indirect
	github.com/go-playground/locales v0.14.1 // indirect
	github.com/go-playground/universal-translator v0.18.1 // indirect
	github.com/go-playground/validator/v10 v10.15.5 // indirect
	github.com/go-redis/redis/v8 v8.11.5 // indirect
	github.com/go-webauthn/webauthn v0.9.4 // indirect
	github.com/go-webauthn/x v0.1.5 // indirect
	github.com/goccy/go-json v0.10.2 // indirect
	github.com/godbus/dbus v0.0.0-20190726142602-4481cbc300e2 // indirect
	github.com/gofrs/flock v0.8.1 // indirect
	github.com/gogo/googleapis v1.4.1 // indirect
	github.com/gogo/protobuf v1.3.3 // indirect
	github.com/gogo/status v1.1.1 // indirect
	github.com/golang-jwt/jwt/v5 v5.2.0 // indirect
	github.com/golang/glog v1.2.0 // indirect
	github.com/golang/groupcache v0.0.0-20210331224755-41bb18bfe9da // indirect
	github.com/golang/protobuf v1.5.4 // indirect
	github.com/golang/snappy v0.0.5-0.20220116011046-fa5810519dcb // indirect
	github.com/google/btree v1.1.2 // indirect
	github.com/google/gnostic v0.6.9 // indirect
	github.com/google/go-github/v41 v41.0.0 // indirect
	github.com/google/go-querystring v1.1.0 // indirect
	github.com/google/go-tpm v0.9.0 // indirect
	github.com/google/gofuzz v1.2.0 // indirect
	github.com/google/pprof v0.0.0-20231023181126-ff6d637d2a7b // indirect
	github.com/google/s2a-go v0.1.7 // indirect
	github.com/google/shlex v0.0.0-20191202100458-e7afc7fbc510 // indirect
	github.com/googleapis/enterprise-certificate-proxy v0.3.2 // indirect
	github.com/gorilla/context v1.1.1 // indirect
	github.com/gorilla/mux v1.8.0 // indirect
	github.com/gorilla/securecookie v1.1.2 // indirect
	github.com/gorilla/sessions v1.2.2 // indirect
	github.com/gorilla/websocket v1.5.1 // indirect
	github.com/grafana/dskit v0.0.0-20231120170505-765e343eda4f // indirect
	github.com/grafana/gomemcache v0.0.0-20231023152154-6947259a0586 // indirect
	github.com/grafana/grafana-foundation-sdk/go v0.0.0-20240326122733-6f96a993222b // indirect
	github.com/grafana/loki v1.6.2-0.20231215164305-b51b7d7b5503 // indirect
	github.com/grafana/loki/pkg/push v0.0.0-20231201111602-11ef833ed3e4 // indirect
	github.com/grafana/pyroscope-go v1.1.1 // indirect
	github.com/grafana/pyroscope-go/godeltaprof v0.1.6 // indirect
	github.com/grafana/regexp v0.0.0-20221122212121-6b5c0a4cb7fd // indirect
	github.com/gregjones/httpcache v0.0.0-20190611155906-901d90724c79 // indirect
	github.com/grpc-ecosystem/go-grpc-middleware v1.3.0 // indirect
	github.com/grpc-ecosystem/go-grpc-middleware/providers/prometheus v1.0.1 // indirect
	github.com/grpc-ecosystem/go-grpc-middleware/v2 v2.1.0 // indirect
	github.com/grpc-ecosystem/grpc-gateway v1.16.0 // indirect
	github.com/grpc-ecosystem/grpc-gateway/v2 v2.20.0 // indirect
	github.com/gsterjov/go-libsecret v0.0.0-20161001094733-a6f4afe4910c // indirect
	github.com/gtank/merlin v0.1.1 // indirect
	github.com/gtank/ristretto255 v0.1.2 // indirect
	github.com/hashicorp/consul/api v1.25.1 // indirect
	github.com/hashicorp/consul/sdk v0.16.0 // indirect
	github.com/hashicorp/errwrap v1.1.0 // indirect
	github.com/hashicorp/go-cleanhttp v0.5.2 // indirect
	github.com/hashicorp/go-envparse v0.1.0 // indirect
	github.com/hashicorp/go-hclog v1.5.0 // indirect
	github.com/hashicorp/go-immutable-radix v1.3.1 // indirect
	github.com/hashicorp/go-msgpack v0.5.5 // indirect
	github.com/hashicorp/go-multierror v1.1.1 // indirect
	github.com/hashicorp/go-plugin v1.6.0 // indirect
	github.com/hashicorp/go-retryablehttp v0.7.5 // indirect
	github.com/hashicorp/go-rootcerts v1.0.2 // indirect
	github.com/hashicorp/go-sockaddr v1.0.2 // indirect
	github.com/hashicorp/golang-lru v0.6.0 // indirect
	github.com/hashicorp/hcl v1.0.0 // indirect
	github.com/hashicorp/memberlist v0.5.0 // indirect
	github.com/hashicorp/serf v0.10.1 // indirect
	github.com/hashicorp/yamux v0.1.1 // indirect
	github.com/hdevalence/ed25519consensus v0.1.0 // indirect
	github.com/holiman/bloomfilter/v2 v2.0.3 // indirect
	github.com/holiman/uint256 v1.2.4 // indirect
	github.com/huandu/skiplist v1.2.0 // indirect
	github.com/huandu/xstrings v1.4.0 // indirect
	github.com/huin/goupnp v1.3.0 // indirect
	github.com/imdario/mergo v0.3.16 // indirect
	github.com/inconshreveable/mousetrap v1.1.0 // indirect
	github.com/invopop/jsonschema v0.12.0 // indirect
	github.com/jackc/chunkreader/v2 v2.0.1 // indirect
	github.com/jackc/pgconn v1.14.3 // indirect
	github.com/jackc/pgio v1.0.0 // indirect
	github.com/jackc/pgpassfile v1.0.0 // indirect
	github.com/jackc/pgproto3/v2 v2.3.3 // indirect
	github.com/jackc/pgservicefile v0.0.0-20221227161230-091c0ba34f0a // indirect
	github.com/jackc/pgtype v1.14.0 // indirect
	github.com/jackc/pgx/v4 v4.18.2 // indirect
	github.com/jackpal/go-nat-pmp v1.0.2 // indirect
	github.com/jmespath/go-jmespath v0.4.0 // indirect
	github.com/jmhodges/levigo v1.0.0 // indirect
	github.com/joho/godotenv v1.5.1 // indirect
	github.com/jonboulle/clockwork v0.4.0 // indirect
	github.com/josharian/intern v1.0.0 // indirect
	github.com/jpillora/backoff v1.0.0 // indirect
	github.com/json-iterator/go v1.1.12 // indirect
	github.com/julienschmidt/httprouter v1.3.0 // indirect
	github.com/kelseyhightower/envconfig v1.4.0 // indirect
	github.com/klauspost/compress v1.17.3 // indirect
	github.com/klauspost/cpuid/v2 v2.2.5 // indirect
	github.com/kr/pretty v0.3.1 // indirect
	github.com/kr/text v0.2.0 // indirect
	github.com/kylelemons/godebug v1.1.0 // indirect
	github.com/leanovate/gopter v0.2.10-0.20210127095200-9abe2343507a // indirect
	github.com/leodido/go-urn v1.2.4 // indirect
	github.com/libp2p/go-buffer-pool v0.1.0 // indirect
	github.com/liggitt/tabwriter v0.0.0-20181228230101-89fcab3d43de // indirect
	github.com/logrusorgru/aurora v2.0.3+incompatible // indirect
	github.com/lufia/plan9stats v0.0.0-20211012122336-39d0f177ccd0 // indirect
	github.com/magiconair/properties v1.8.7 // indirect
	github.com/mailru/easyjson v0.7.7 // indirect
	github.com/mattn/go-colorable v0.1.13 // indirect
	github.com/mattn/go-isatty v0.0.20 // indirect
	github.com/mattn/go-runewidth v0.0.14 // indirect
	github.com/matttproud/golang_protobuf_extensions/v2 v2.0.0 // indirect
	github.com/miekg/dns v1.1.56 // indirect
	github.com/mimoo/StrobeGo v0.0.0-20210601165009-122bf33a46e0 // indirect
	github.com/mitchellh/copystructure v1.2.0 // indirect
	github.com/mitchellh/go-homedir v1.1.0 // indirect
	github.com/mitchellh/go-testing-interface v1.14.1 // indirect
	github.com/mitchellh/go-wordwrap v1.0.1 // indirect
	github.com/mitchellh/mapstructure v1.5.0 // indirect
	github.com/mitchellh/reflectwalk v1.0.2 // indirect
	github.com/mmcloughlin/addchain v0.4.0 // indirect
	github.com/moby/patternmatcher v0.6.0 // indirect
	github.com/moby/spdystream v0.2.0 // indirect
	github.com/moby/sys/sequential v0.5.0 // indirect
	github.com/moby/sys/user v0.1.0 // indirect
	github.com/moby/term v0.5.0 // indirect
	github.com/modern-go/concurrent v0.0.0-20180306012644-bacd9c7ef1dd // indirect
	github.com/modern-go/reflect2 v1.0.2 // indirect
	github.com/monochromegane/go-gitignore v0.0.0-20200626010858-205db1a8cc00 // indirect
	github.com/morikuni/aec v1.0.0 // indirect
	github.com/mostynb/zstdpool-freelist v0.0.0-20201229113212-927304c0c3b1 // indirect
	github.com/mr-tron/base58 v1.2.0 // indirect
	github.com/mtibben/percent v0.2.1 // indirect
	github.com/munnerz/goautoneg v0.0.0-20191010083416-a7dc8b61c822 // indirect
	github.com/mwitkow/go-conntrack v0.0.0-20190716064945-2f068394615f // indirect
	github.com/mwitkow/grpc-proxy v0.0.0-20230212185441-f345521cb9c9 // indirect
	github.com/oklog/run v1.1.0 // indirect
	github.com/oklog/ulid v1.3.1 // indirect
	github.com/olekukonko/tablewriter v0.0.5 // indirect
	github.com/opencontainers/go-digest v1.0.0 // indirect
	github.com/opencontainers/image-spec v1.1.0-rc5 // indirect
	github.com/opencontainers/runc v1.1.7 // indirect
	github.com/opentracing-contrib/go-grpc v0.0.0-20210225150812-73cb765af46e // indirect
	github.com/opentracing-contrib/go-stdlib v1.0.0 // indirect
	github.com/opentracing/opentracing-go v1.2.0 // indirect
	github.com/otiai10/copy v1.14.0 // indirect
	github.com/patrickmn/go-cache v2.1.0+incompatible // indirect
	github.com/pbnjay/memory v0.0.0-20210728143218-7b4eea64cf58 // indirect
	github.com/pelletier/go-toml v1.9.5 // indirect
	github.com/peterbourgon/diskv v2.0.1+incompatible // indirect
	github.com/petermattis/goid v0.0.0-20230317030725-371a4b8eda08 // indirect
	github.com/pkg/browser v0.0.0-20210911075715-681adbf594b8 // indirect
	github.com/pmezard/go-difflib v1.0.1-0.20181226105442-5d4384ee4fb2 // indirect
	github.com/power-devops/perfstat v0.0.0-20210106213030-5aafc221ea8c // indirect
	github.com/prometheus/alertmanager v0.26.0 // indirect
	github.com/prometheus/client_golang v1.17.0 // indirect
	github.com/prometheus/client_model v0.5.0 // indirect
	github.com/prometheus/common v0.45.0 // indirect
	github.com/prometheus/common/sigv4 v0.1.0 // indirect
	github.com/prometheus/exporter-toolkit v0.10.1-0.20230714054209-2f4150c63f97 // indirect
	github.com/prometheus/procfs v0.12.0 // indirect
	github.com/prometheus/prometheus v0.48.1 // indirect
	github.com/rcrowley/go-metrics v0.0.0-20201227073835-cf1acfcdf475 // indirect
	github.com/rivo/uniseg v0.4.4 // indirect
	github.com/robfig/cron/v3 v3.0.1 // indirect
	github.com/rogpeppe/go-internal v1.12.0 // indirect
	github.com/russross/blackfriday v1.6.0 // indirect
	github.com/santhosh-tekuri/jsonschema/v5 v5.3.1 // indirect
	github.com/sasha-s/go-deadlock v0.3.1 // indirect
	github.com/sean-/seed v0.0.0-20170313163322-e2103e2c3529 // indirect
	github.com/sercand/kuberesolver/v5 v5.1.1 // indirect
	github.com/shirou/gopsutil v3.21.11+incompatible // indirect
	github.com/shirou/gopsutil/v3 v3.24.3 // indirect
	github.com/shoenig/go-m1cpu v0.1.6 // indirect
	github.com/sirupsen/logrus v1.9.3 // indirect
	github.com/smartcontractkit/chain-selectors v1.0.10 // indirect
	github.com/smartcontractkit/chainlink-cosmos v0.4.1-0.20240621143432-85370a54b141 // indirect
	github.com/smartcontractkit/chainlink-data-streams v0.0.0-20240702145022-37a2c3a742d1 // indirect
	github.com/smartcontractkit/chainlink-feeds v0.0.0-20240522213638-159fb2d99917 // indirect
	github.com/smartcontractkit/chainlink-solana v1.0.3-0.20240708130426-294b81e4afe7 // indirect
	github.com/smartcontractkit/chainlink-starknet/relayer v0.0.1-beta-test.0.20240625074951-06ab5e670dba // indirect
	github.com/smartcontractkit/tdh2/go/ocr2/decryptionplugin v0.0.0-20230906073235-9e478e5e19f1 // indirect
	github.com/smartcontractkit/tdh2/go/tdh2 v0.0.0-20230906073235-9e478e5e19f1 // indirect
	github.com/smartcontractkit/wsrpc v0.7.3 // indirect
	github.com/soheilhy/cmux v0.1.5 // indirect
	github.com/sony/gobreaker v0.5.0 // indirect
	github.com/spf13/afero v1.9.5 // indirect
	github.com/spf13/cast v1.6.0 // indirect
	github.com/spf13/jwalterweatherman v1.1.0 // indirect
	github.com/spf13/pflag v1.0.5 // indirect
	github.com/spf13/viper v1.15.0 // indirect
	github.com/status-im/keycard-go v0.2.0 // indirect
	github.com/streamingfast/logging v0.0.0-20220405224725-2755dab2ce75 // indirect
	github.com/stretchr/objx v0.5.2 // indirect
	github.com/subosito/gotenv v1.4.2 // indirect
	github.com/supranational/blst v0.3.11 // indirect
	github.com/syndtr/goleveldb v1.0.1-0.20220721030215-126854af5e6d // indirect
	github.com/tecbot/gorocksdb v0.0.0-20191217155057-f0fad39f321c // indirect
	github.com/tendermint/go-amino v0.16.0 // indirect
	github.com/teris-io/shortid v0.0.0-20201117134242-e59966efd125 // indirect
	github.com/theodesp/go-heaps v0.0.0-20190520121037-88e35354fe0a // indirect
	github.com/tidwall/btree v1.6.0 // indirect
	github.com/tidwall/gjson v1.17.0 // indirect
	github.com/tidwall/match v1.1.1 // indirect
	github.com/tidwall/pretty v1.2.0 // indirect
	github.com/tklauser/go-sysconf v0.3.12 // indirect
	github.com/tklauser/numcpus v0.6.1 // indirect
	github.com/twitchyliquid64/golang-asm v0.15.1 // indirect
	github.com/tyler-smith/go-bip39 v1.1.0 // indirect
	github.com/uber/jaeger-client-go v2.30.0+incompatible // indirect
	github.com/uber/jaeger-lib v2.4.1+incompatible // indirect
	github.com/ugorji/go/codec v1.2.12 // indirect
	github.com/umbracle/fastrlp v0.0.0-20220527094140-59d5dd30e722 // indirect
	github.com/valyala/fastjson v1.4.1 // indirect
	github.com/wk8/go-ordered-map/v2 v2.1.8 // indirect
	github.com/x448/float16 v0.8.4 // indirect
	github.com/xlab/treeprint v1.1.0 // indirect
	github.com/yusufpapurcu/wmi v1.2.4 // indirect
	github.com/zondax/hid v0.9.1 // indirect
	github.com/zondax/ledger-go v0.14.1 // indirect
	go.dedis.ch/fixbuf v1.0.3 // indirect
	go.dedis.ch/kyber/v3 v3.1.0 // indirect
	go.etcd.io/bbolt v1.3.7 // indirect
	go.etcd.io/etcd/api/v3 v3.5.7 // indirect
	go.etcd.io/etcd/client/pkg/v3 v3.5.7 // indirect
	go.etcd.io/etcd/client/v3 v3.5.7 // indirect
	go.mongodb.org/mongo-driver v1.15.0 // indirect
	go.opencensus.io v0.24.0 // indirect
	go.opentelemetry.io/collector/pdata v1.0.0-rcv0016 // indirect
	go.opentelemetry.io/collector/semconv v0.87.0 // indirect
	go.opentelemetry.io/contrib/instrumentation/google.golang.org/grpc/otelgrpc v0.52.0 // indirect
	go.opentelemetry.io/contrib/instrumentation/net/http/otelhttp v0.45.0 // indirect
	go.opentelemetry.io/otel v1.27.0 // indirect
	go.opentelemetry.io/otel/exporters/otlp/otlptrace v1.27.0 // indirect
	go.opentelemetry.io/otel/exporters/otlp/otlptrace/otlptracegrpc v1.27.0 // indirect
	go.opentelemetry.io/otel/metric v1.27.0 // indirect
	go.opentelemetry.io/otel/sdk v1.27.0 // indirect
	go.opentelemetry.io/otel/trace v1.27.0 // indirect
	go.opentelemetry.io/proto/otlp v1.2.0 // indirect
	go.starlark.net v0.0.0-20220817180228-f738f5508c12 // indirect
	go.uber.org/atomic v1.11.0 // indirect
	go.uber.org/goleak v1.3.0 // indirect
	go.uber.org/multierr v1.11.0 // indirect
	go.uber.org/ratelimit v0.3.0 // indirect
	go4.org/netipx v0.0.0-20230125063823-8449b0a6169f // indirect
	golang.org/x/arch v0.7.0 // indirect
<<<<<<< HEAD
	golang.org/x/crypto v0.22.0 // indirect
	golang.org/x/exp v0.0.0-20240325151524-a685a6edb6d8 // indirect
	golang.org/x/mod v0.16.0 // indirect
	golang.org/x/net v0.24.0 // indirect
	golang.org/x/oauth2 v0.17.0 // indirect
	golang.org/x/sys v0.19.0 // indirect
	golang.org/x/term v0.19.0 // indirect
	golang.org/x/time v0.5.0 // indirect
	golang.org/x/tools v0.19.0 // indirect
=======
	golang.org/x/crypto v0.24.0 // indirect
	golang.org/x/exp v0.0.0-20240213143201-ec583247a57a // indirect
	golang.org/x/mod v0.17.0 // indirect
	golang.org/x/net v0.25.0 // indirect
	golang.org/x/oauth2 v0.20.0 // indirect
	golang.org/x/sys v0.21.0 // indirect
	golang.org/x/term v0.21.0 // indirect
	golang.org/x/time v0.5.0 // indirect
	golang.org/x/tools v0.21.1-0.20240508182429-e35e4ccd0d2d // indirect
>>>>>>> cf949615
	gomodules.xyz/jsonpatch/v2 v2.2.0 // indirect
	gonum.org/v1/gonum v0.14.0 // indirect
	google.golang.org/genproto v0.0.0-20231030173426-d783a09b4405 // indirect
	google.golang.org/genproto/googleapis/api v0.0.0-20240520151616-dc85e6b867a5 // indirect
	google.golang.org/genproto/googleapis/rpc v0.0.0-20240520151616-dc85e6b867a5 // indirect
	google.golang.org/grpc v1.64.0 // indirect
	google.golang.org/protobuf v1.34.1 // indirect
	gopkg.in/inf.v0 v0.9.1 // indirect
	gopkg.in/ini.v1 v1.67.0 // indirect
	gopkg.in/natefinch/lumberjack.v2 v2.2.1 // indirect
	gopkg.in/yaml.v2 v2.4.0 // indirect
	gopkg.in/yaml.v3 v3.0.1 // indirect
	k8s.io/api v0.28.2 // indirect
	k8s.io/apiextensions-apiserver v0.25.3 // indirect
	k8s.io/cli-runtime v0.25.11 // indirect
	k8s.io/client-go v0.28.2 // indirect
	k8s.io/component-base v0.26.2 // indirect
	k8s.io/klog/v2 v2.100.1 // indirect
	k8s.io/kube-openapi v0.0.0-20230717233707-2695361300d9 // indirect
	k8s.io/kubectl v0.25.11 // indirect
	k8s.io/utils v0.0.0-20230711102312-30195339c3c7 // indirect
	nhooyr.io/websocket v1.8.7 // indirect
	pgregory.net/rapid v0.5.5 // indirect
	rsc.io/tmplfunc v0.0.3 // indirect
	sigs.k8s.io/controller-runtime v0.13.0 // indirect
	sigs.k8s.io/json v0.0.0-20221116044647-bc3834ca7abd // indirect
	sigs.k8s.io/kustomize/api v0.12.1 // indirect
	sigs.k8s.io/kustomize/kyaml v0.13.9 // indirect
	sigs.k8s.io/structured-merge-diff/v4 v4.3.0 // indirect
	sigs.k8s.io/yaml v1.4.0 // indirect
)

replace (
	github.com/go-kit/log => github.com/go-kit/log v0.2.1

	// replicating the replace directive on cosmos SDK
	github.com/gogo/protobuf => github.com/regen-network/protobuf v1.3.3-alpha.regen.1

	// until merged upstream: https://github.com/hashicorp/go-plugin/pull/257
	github.com/hashicorp/go-plugin => github.com/smartcontractkit/go-plugin v0.0.0-20240208201424-b3b91517de16

	// until merged upstream: https://github.com/mwitkow/grpc-proxy/pull/69
	github.com/mwitkow/grpc-proxy => github.com/smartcontractkit/grpc-proxy v0.0.0-20230731113816-f1be6620749f

	// type func(a Label, b Label) bool of func(a, b Label) bool {…} does not match inferred type func(a Label, b Label) int for func(a E, b E) int
	github.com/prometheus/prometheus => github.com/prometheus/prometheus v0.47.2-0.20231010075449-4b9c19fe5510
)<|MERGE_RESOLUTION|>--- conflicted
+++ resolved
@@ -43,11 +43,7 @@
 	github.com/umbracle/ethgo v0.1.3
 	go.uber.org/zap v1.26.0
 	golang.org/x/sync v0.7.0
-<<<<<<< HEAD
-	golang.org/x/text v0.14.0
-=======
 	golang.org/x/text v0.16.0
->>>>>>> cf949615
 	gopkg.in/guregu/null.v4 v4.0.0
 	k8s.io/apimachinery v0.28.2
 )
@@ -451,19 +447,8 @@
 	go.uber.org/ratelimit v0.3.0 // indirect
 	go4.org/netipx v0.0.0-20230125063823-8449b0a6169f // indirect
 	golang.org/x/arch v0.7.0 // indirect
-<<<<<<< HEAD
-	golang.org/x/crypto v0.22.0 // indirect
+	golang.org/x/crypto v0.24.0 // indirect
 	golang.org/x/exp v0.0.0-20240325151524-a685a6edb6d8 // indirect
-	golang.org/x/mod v0.16.0 // indirect
-	golang.org/x/net v0.24.0 // indirect
-	golang.org/x/oauth2 v0.17.0 // indirect
-	golang.org/x/sys v0.19.0 // indirect
-	golang.org/x/term v0.19.0 // indirect
-	golang.org/x/time v0.5.0 // indirect
-	golang.org/x/tools v0.19.0 // indirect
-=======
-	golang.org/x/crypto v0.24.0 // indirect
-	golang.org/x/exp v0.0.0-20240213143201-ec583247a57a // indirect
 	golang.org/x/mod v0.17.0 // indirect
 	golang.org/x/net v0.25.0 // indirect
 	golang.org/x/oauth2 v0.20.0 // indirect
@@ -471,7 +456,6 @@
 	golang.org/x/term v0.21.0 // indirect
 	golang.org/x/time v0.5.0 // indirect
 	golang.org/x/tools v0.21.1-0.20240508182429-e35e4ccd0d2d // indirect
->>>>>>> cf949615
 	gomodules.xyz/jsonpatch/v2 v2.2.0 // indirect
 	gonum.org/v1/gonum v0.14.0 // indirect
 	google.golang.org/genproto v0.0.0-20231030173426-d783a09b4405 // indirect
