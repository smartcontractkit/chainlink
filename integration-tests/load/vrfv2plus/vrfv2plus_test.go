package loadvrfv2plus

import (
<<<<<<< HEAD
=======
	"context"
>>>>>>> 1d20c9b6
	"math/big"
	"os"
	"sync"
	"testing"
	"time"

	"github.com/ethereum/go-ethereum/common"
	"github.com/kelseyhightower/envconfig"
<<<<<<< HEAD
=======
	"github.com/rs/zerolog"
>>>>>>> 1d20c9b6
	"github.com/rs/zerolog/log"
	"github.com/smartcontractkit/wasp"
	"github.com/stretchr/testify/require"

<<<<<<< HEAD
	"github.com/smartcontractkit/chainlink-testing-framework/logging"
=======
	"github.com/smartcontractkit/chainlink-testing-framework/blockchain"
	"github.com/smartcontractkit/chainlink-testing-framework/logging"
	"github.com/smartcontractkit/chainlink-testing-framework/utils/conversions"
>>>>>>> 1d20c9b6
	"github.com/smartcontractkit/chainlink-testing-framework/utils/testcontext"
	"github.com/smartcontractkit/chainlink/integration-tests/testreporters"

	"github.com/smartcontractkit/chainlink/integration-tests/actions"
	"github.com/smartcontractkit/chainlink/integration-tests/actions/vrfv2plus"
	"github.com/smartcontractkit/chainlink/integration-tests/actions/vrfv2plus/vrfv2plus_config"
	"github.com/smartcontractkit/chainlink/integration-tests/contracts"
	"github.com/smartcontractkit/chainlink/integration-tests/docker/test_env"
)

var (
	env                *test_env.CLClusterTestEnv
	vrfv2PlusContracts *vrfv2plus.VRFV2_5Contracts
	vrfv2PlusData      *vrfv2plus.VRFV2PlusData
	subIDs             []*big.Int
	eoaWalletAddress   string

	labels = map[string]string{
		"branch": "vrfv2Plus_healthcheck",
		"commit": "vrfv2Plus_healthcheck",
	}

	testType = os.Getenv("TEST_TYPE")
)

func TestVRFV2PlusPerformance(t *testing.T) {
	cfg, err := ReadConfig()
	require.NoError(t, err)
	var vrfv2PlusConfig vrfv2plus_config.VRFV2PlusConfig
	err = envconfig.Process("VRFV2PLUS", &vrfv2PlusConfig)
	require.NoError(t, err)

	testReporter := &testreporters.VRFV2PlusTestReporter{}

	SetPerformanceTestConfig(testType, &vrfv2PlusConfig, cfg)

	l := logging.GetTestLogger(t)
	//todo: temporary solution with envconfig and toml config until VRF-662 is implemented
	vrfv2PlusConfig.MinimumConfirmations = cfg.Common.MinimumConfirmations

	lokiConfig := wasp.NewEnvLokiConfig()
	lc, err := wasp.NewLokiClient(lokiConfig)
	if err != nil {
		l.Error().Err(err).Msg(ErrLokiClient)
		return
	}

	updatedLabels := UpdateLabels(labels, t)

	l.Info().
		Str("Test Type", testType).
		Str("Test Duration", vrfv2PlusConfig.TestDuration.Truncate(time.Second).String()).
		Int64("RPS", vrfv2PlusConfig.RPS).
		Str("RateLimitUnitDuration", vrfv2PlusConfig.RateLimitUnitDuration.String()).
		Uint16("RandomnessRequestCountPerRequest", vrfv2PlusConfig.RandomnessRequestCountPerRequest).
		Uint16("RandomnessRequestCountPerRequestDeviation", vrfv2PlusConfig.RandomnessRequestCountPerRequestDeviation).
		Bool("UseExistingEnv", vrfv2PlusConfig.UseExistingEnv).
		Msg("Performance Test Configuration")

	if vrfv2PlusConfig.UseExistingEnv {
		//todo: temporary solution with envconfig and toml config until VRF-662 is implemented
		vrfv2PlusConfig.CoordinatorAddress = cfg.ExistingEnvConfig.CoordinatorAddress
		vrfv2PlusConfig.ConsumerAddress = cfg.ExistingEnvConfig.ConsumerAddress
		vrfv2PlusConfig.LinkAddress = cfg.ExistingEnvConfig.LinkAddress
		vrfv2PlusConfig.SubscriptionFundingAmountLink = cfg.ExistingEnvConfig.SubFunding.SubFundsLink
		vrfv2PlusConfig.SubscriptionFundingAmountNative = cfg.ExistingEnvConfig.SubFunding.SubFundsNative
		vrfv2PlusConfig.SubID = cfg.ExistingEnvConfig.SubID
		vrfv2PlusConfig.KeyHash = cfg.ExistingEnvConfig.KeyHash

		env, err = test_env.NewCLTestEnvBuilder().
<<<<<<< HEAD
			WithTestLogger(t).
=======
			WithTestInstance(t).
>>>>>>> 1d20c9b6
			WithCustomCleanup(
				func() {
					teardown(t, vrfv2PlusContracts.LoadTestConsumers[0], lc, updatedLabels, testReporter, testType, vrfv2PlusConfig)
					if env.EVMClient.NetworkSimulated() {
						l.Info().
							Str("Network Name", env.EVMClient.GetNetworkName()).
							Msg("Network is a simulated network. Skipping fund return for Coordinator Subscriptions.")
					} else {
<<<<<<< HEAD
						//cancel subs and return funds to sub owner
						for _, subID := range subIDs {
							l.Info().
								Str("Returning funds from SubID", subID.String()).
								Str("Returning funds to", eoaWalletAddress).
								Msg("Canceling subscription and returning funds to subscription owner")
							pendingRequestsExist, err := vrfv2PlusContracts.Coordinator.PendingRequestsExist(testcontext.Get(t), subID)
							if err != nil {
								l.Error().Err(err).Msg("Error checking if pending requests exist")
							}
							if !pendingRequestsExist {
								_, err := vrfv2PlusContracts.Coordinator.CancelSubscription(subID, common.HexToAddress(eoaWalletAddress))
								if err != nil {
									l.Error().Err(err).Msg("Error canceling subscription")
								}
							} else {
								l.Error().Str("Sub ID", subID.String()).Msg("Pending requests exist for subscription, cannot cancel subscription and return funds")
							}

=======
						if cfg.Common.CancelSubsAfterTestRun {
							//cancel subs and return funds to sub owner
							cancelSubsAndReturnFunds(subIDs, l)
>>>>>>> 1d20c9b6
						}
					}
				}).
			Build()

		require.NoError(t, err, "error creating test env")

		coordinator, err := env.ContractLoader.LoadVRFCoordinatorV2_5(vrfv2PlusConfig.CoordinatorAddress)
		require.NoError(t, err)

		var consumers []contracts.VRFv2PlusLoadTestConsumer
		if cfg.ExistingEnvConfig.CreateFundSubsAndAddConsumers {
			linkToken, err := env.ContractLoader.LoadLINKToken(vrfv2PlusConfig.LinkAddress)
			require.NoError(t, err)
			consumers, err = vrfv2plus.DeployVRFV2PlusConsumers(env.ContractDeployer, coordinator, 1)
			require.NoError(t, err)
<<<<<<< HEAD
=======
			err = env.EVMClient.WaitForEvents()
			require.NoError(t, err, vrfv2plus.ErrWaitTXsComplete)
			l.Info().
				Str("Coordinator", cfg.ExistingEnvConfig.CoordinatorAddress).
				Int("Number of Subs to create", vrfv2PlusConfig.NumberOfSubToCreate).
				Msg("Creating and funding subscriptions, deploying and adding consumers to subs")
>>>>>>> 1d20c9b6
			subIDs, err = vrfv2plus.CreateFundSubsAndAddConsumers(
				env,
				vrfv2PlusConfig,
				linkToken,
				coordinator,
				consumers,
				vrfv2PlusConfig.NumberOfSubToCreate,
			)
			require.NoError(t, err)
		} else {
			consumer, err := env.ContractLoader.LoadVRFv2PlusLoadTestConsumer(vrfv2PlusConfig.ConsumerAddress)
			require.NoError(t, err)
			consumers = append(consumers, consumer)
			var ok bool
			subID, ok := new(big.Int).SetString(vrfv2PlusConfig.SubID, 10)
			require.True(t, ok)
			subIDs = append(subIDs, subID)
		}
<<<<<<< HEAD
=======

		err = FundNodesIfNeeded(cfg, env.EVMClient, l)
		require.NoError(t, err)
>>>>>>> 1d20c9b6

		vrfv2PlusContracts = &vrfv2plus.VRFV2_5Contracts{
			Coordinator:       coordinator,
			LoadTestConsumers: consumers,
			BHS:               nil,
		}

		vrfv2PlusData = &vrfv2plus.VRFV2PlusData{
			VRFV2PlusKeyData: vrfv2plus.VRFV2PlusKeyData{
				VRFKey:            nil,
				EncodedProvingKey: [2]*big.Int{},
				KeyHash:           common.HexToHash(vrfv2PlusConfig.KeyHash),
			},
			VRFJob:            nil,
			PrimaryEthAddress: "",
			ChainID:           nil,
		}

	} else {
		//todo: temporary solution with envconfig and toml config until VRF-662 is implemented
		vrfv2PlusConfig.ChainlinkNodeFunding = cfg.NewEnvConfig.NodeSendingKeyFunding
		vrfv2PlusConfig.SubscriptionFundingAmountLink = cfg.NewEnvConfig.Funding.SubFundsLink
		vrfv2PlusConfig.SubscriptionFundingAmountNative = cfg.NewEnvConfig.Funding.SubFundsNative
		env, err = test_env.NewCLTestEnvBuilder().
			WithTestInstance(t).
			WithGeth().
			WithCLNodes(1).
			WithFunding(big.NewFloat(vrfv2PlusConfig.ChainlinkNodeFunding)).
			WithCustomCleanup(
				func() {
					teardown(t, vrfv2PlusContracts.LoadTestConsumers[0], lc, updatedLabels, testReporter, testType, vrfv2PlusConfig)

					if env.EVMClient.NetworkSimulated() {
						l.Info().
							Str("Network Name", env.EVMClient.GetNetworkName()).
							Msg("Network is a simulated network. Skipping fund return for Coordinator Subscriptions.")
					} else {
<<<<<<< HEAD
						for _, subID := range subIDs {
							l.Info().
								Str("Returning funds from SubID", subID.String()).
								Str("Returning funds to", eoaWalletAddress).
								Msg("Canceling subscription and returning funds to subscription owner")
							_, err := vrfv2PlusContracts.Coordinator.CancelSubscription(subID, common.HexToAddress(eoaWalletAddress))
							if err != nil {
								l.Error().Err(err).Msg("Error canceling subscription")
							}
						}
						//err = vrfv2plus.ReturnFundsForFulfilledRequests(env.EVMClient, vrfv2PlusContracts.Coordinator, l)
						//l.Error().Err(err).Msg("Error returning funds for fulfilled requests")
=======
						if cfg.Common.CancelSubsAfterTestRun {
							//cancel subs and return funds to sub owner
							cancelSubsAndReturnFunds(subIDs, l)
						}
>>>>>>> 1d20c9b6
					}
					if err := env.Cleanup(); err != nil {
						l.Error().Err(err).Msg("Error cleaning up test environment")
					}
				}).
<<<<<<< HEAD
			WithLogWatcher().
=======
			WithLogStream().
>>>>>>> 1d20c9b6
			Build()

		require.NoError(t, err, "error creating test env")

		env.ParallelTransactions(true)

		mockETHLinkFeed, err := actions.DeployMockETHLinkFeed(env.ContractDeployer, big.NewInt(vrfv2PlusConfig.LinkNativeFeedResponse))
		require.NoError(t, err, "error deploying mock ETH/LINK feed")

		linkToken, err := actions.DeployLINKToken(env.ContractDeployer)
		require.NoError(t, err, "error deploying LINK contract")

		vrfv2PlusContracts, subIDs, vrfv2PlusData, err = vrfv2plus.SetupVRFV2_5Environment(
			env,
			vrfv2PlusConfig,
			linkToken,
			mockETHLinkFeed,
			//register proving key against EOA address in order to return funds to this address
			env.EVMClient.GetDefaultWallet().Address(),
<<<<<<< HEAD
=======
			0,
>>>>>>> 1d20c9b6
			1,
			vrfv2PlusConfig.NumberOfSubToCreate,
			l,
		)
		require.NoError(t, err, "error setting up VRF v2_5 env")
	}
	eoaWalletAddress = env.EVMClient.GetDefaultWallet().Address()

	l.Debug().Int("Number of Subs", len(subIDs)).Msg("Subs involved in the test")
	for _, subID := range subIDs {
		subscription, err := vrfv2PlusContracts.Coordinator.GetSubscription(testcontext.Get(t), subID)
		require.NoError(t, err, "error getting subscription information for subscription %s", subID.String())
		vrfv2plus.LogSubDetails(l, subscription, subID, vrfv2PlusContracts.Coordinator)
	}

	singleFeedConfig := &wasp.Config{
		T:                     t,
		LoadType:              wasp.RPS,
		GenName:               "gun",
		RateLimitUnitDuration: vrfv2PlusConfig.RateLimitUnitDuration,
		Gun: NewSingleHashGun(
			vrfv2PlusContracts,
			vrfv2PlusData.KeyHash,
			subIDs,
			vrfv2PlusConfig,
			l,
		),
		Labels:      labels,
		LokiConfig:  lokiConfig,
		CallTimeout: 2 * time.Minute,
	}
	require.Len(t, vrfv2PlusContracts.LoadTestConsumers, 1, "only one consumer should be created for Load Test")
	consumer := vrfv2PlusContracts.LoadTestConsumers[0]
	err = consumer.ResetMetrics()
	require.NoError(t, err)
	MonitorLoadStats(lc, consumer, updatedLabels)

	// is our "job" stable at all, no memory leaks, no flaking performance under some RPS?
	t.Run("vrfv2plus performance test", func(t *testing.T) {

		singleFeedConfig.Schedule = wasp.Plain(
			vrfv2PlusConfig.RPS,
			vrfv2PlusConfig.TestDuration,
		)
		_, err = wasp.NewProfile().
			Add(wasp.NewGenerator(singleFeedConfig)).
			Run(true)
		require.NoError(t, err)

		var wg sync.WaitGroup
		wg.Add(1)
		//todo - timeout should be configurable depending on the perf test type
		requestCount, fulfilmentCount, err := vrfv2plus.WaitForRequestCountEqualToFulfilmentCount(consumer, 2*time.Minute, &wg)
		require.NoError(t, err)
		wg.Wait()

		l.Info().
			Interface("Request Count", requestCount).
			Interface("Fulfilment Count", fulfilmentCount).
			Msg("Final Request/Fulfilment Stats")
	})
}

<<<<<<< HEAD
=======
}

func cancelSubsAndReturnFunds(subIDs []*big.Int, l zerolog.Logger) {
	for _, subID := range subIDs {
		l.Info().
			Str("Returning funds from SubID", subID.String()).
			Str("Returning funds to", eoaWalletAddress).
			Msg("Canceling subscription and returning funds to subscription owner")
		pendingRequestsExist, err := vrfv2PlusContracts.Coordinator.PendingRequestsExist(context.Background(), subID)
		if err != nil {
			l.Error().Err(err).Msg("Error checking if pending requests exist")
		}
		if !pendingRequestsExist {
			_, err := vrfv2PlusContracts.Coordinator.CancelSubscription(subID, common.HexToAddress(eoaWalletAddress))
			if err != nil {
				l.Error().Err(err).Msg("Error canceling subscription")
			}
		} else {
			l.Error().Str("Sub ID", subID.String()).Msg("Pending requests exist for subscription, cannot cancel subscription and return funds")
		}
	}
}

func FundNodesIfNeeded(cfg *PerformanceConfig, client blockchain.EVMClient, l zerolog.Logger) error {
	if cfg.ExistingEnvConfig.NodeSendingKeyFundingMin > 0 {
		for _, sendingKey := range cfg.ExistingEnvConfig.NodeSendingKeys {
			address := common.HexToAddress(sendingKey)
			sendingKeyBalance, err := client.BalanceAt(context.Background(), address)
			if err != nil {
				return err
			}
			fundingAtLeast := conversions.EtherToWei(big.NewFloat(cfg.ExistingEnvConfig.NodeSendingKeyFundingMin))
			fundingToSendWei := new(big.Int).Sub(fundingAtLeast, sendingKeyBalance)
			fundingToSendEth := conversions.WeiToEther(fundingToSendWei)
			if fundingToSendWei.Cmp(big.NewInt(0)) == 1 {
				l.Info().
					Str("Sending Key", sendingKey).
					Str("Sending Key Current Balance", sendingKeyBalance.String()).
					Str("Should have at least", fundingAtLeast.String()).
					Str("Funding Amount in ETH", fundingToSendEth.String()).
					Msg("Funding Node's Sending Key")
				err := actions.FundAddress(client, sendingKey, fundingToSendEth)
				if err != nil {
					return err
				}
			} else {
				l.Info().
					Str("Sending Key", sendingKey).
					Str("Sending Key Current Balance", sendingKeyBalance.String()).
					Str("Should have at least", fundingAtLeast.String()).
					Msg("Skipping Node's Sending Key funding as it has enough funds")
			}
		}
	}
	return nil
}

>>>>>>> 1d20c9b6
func teardown(
	t *testing.T,
	consumer contracts.VRFv2PlusLoadTestConsumer,
	lc *wasp.LokiClient,
	updatedLabels map[string]string,
	testReporter *testreporters.VRFV2PlusTestReporter,
	testType string,
	vrfv2PlusConfig vrfv2plus_config.VRFV2PlusConfig,
) {
	//send final results to Loki
	metrics := GetLoadTestMetrics(consumer)
	SendMetricsToLoki(metrics, lc, updatedLabels)
	//set report data for Slack notification
	testReporter.SetReportData(
		testType,
		metrics.RequestCount,
		metrics.FulfilmentCount,
		metrics.AverageFulfillmentInMillions,
		metrics.SlowestFulfillment,
		metrics.FastestFulfillment,
		vrfv2PlusConfig,
	)

	// send Slack notification
	err := testReporter.SendSlackNotification(t, nil)
	if err != nil {
		log.Warn().Err(err).Msg("Error sending Slack notification")
	}
}<|MERGE_RESOLUTION|>--- conflicted
+++ resolved
@@ -1,10 +1,7 @@
 package loadvrfv2plus
 
 import (
-<<<<<<< HEAD
-=======
 	"context"
->>>>>>> 1d20c9b6
 	"math/big"
 	"os"
 	"sync"
@@ -13,21 +10,14 @@
 
 	"github.com/ethereum/go-ethereum/common"
 	"github.com/kelseyhightower/envconfig"
-<<<<<<< HEAD
-=======
 	"github.com/rs/zerolog"
->>>>>>> 1d20c9b6
 	"github.com/rs/zerolog/log"
 	"github.com/smartcontractkit/wasp"
 	"github.com/stretchr/testify/require"
 
-<<<<<<< HEAD
-	"github.com/smartcontractkit/chainlink-testing-framework/logging"
-=======
 	"github.com/smartcontractkit/chainlink-testing-framework/blockchain"
 	"github.com/smartcontractkit/chainlink-testing-framework/logging"
 	"github.com/smartcontractkit/chainlink-testing-framework/utils/conversions"
->>>>>>> 1d20c9b6
 	"github.com/smartcontractkit/chainlink-testing-framework/utils/testcontext"
 	"github.com/smartcontractkit/chainlink/integration-tests/testreporters"
 
@@ -98,11 +88,7 @@
 		vrfv2PlusConfig.KeyHash = cfg.ExistingEnvConfig.KeyHash
 
 		env, err = test_env.NewCLTestEnvBuilder().
-<<<<<<< HEAD
-			WithTestLogger(t).
-=======
 			WithTestInstance(t).
->>>>>>> 1d20c9b6
 			WithCustomCleanup(
 				func() {
 					teardown(t, vrfv2PlusContracts.LoadTestConsumers[0], lc, updatedLabels, testReporter, testType, vrfv2PlusConfig)
@@ -111,31 +97,9 @@
 							Str("Network Name", env.EVMClient.GetNetworkName()).
 							Msg("Network is a simulated network. Skipping fund return for Coordinator Subscriptions.")
 					} else {
-<<<<<<< HEAD
-						//cancel subs and return funds to sub owner
-						for _, subID := range subIDs {
-							l.Info().
-								Str("Returning funds from SubID", subID.String()).
-								Str("Returning funds to", eoaWalletAddress).
-								Msg("Canceling subscription and returning funds to subscription owner")
-							pendingRequestsExist, err := vrfv2PlusContracts.Coordinator.PendingRequestsExist(testcontext.Get(t), subID)
-							if err != nil {
-								l.Error().Err(err).Msg("Error checking if pending requests exist")
-							}
-							if !pendingRequestsExist {
-								_, err := vrfv2PlusContracts.Coordinator.CancelSubscription(subID, common.HexToAddress(eoaWalletAddress))
-								if err != nil {
-									l.Error().Err(err).Msg("Error canceling subscription")
-								}
-							} else {
-								l.Error().Str("Sub ID", subID.String()).Msg("Pending requests exist for subscription, cannot cancel subscription and return funds")
-							}
-
-=======
 						if cfg.Common.CancelSubsAfterTestRun {
 							//cancel subs and return funds to sub owner
 							cancelSubsAndReturnFunds(subIDs, l)
->>>>>>> 1d20c9b6
 						}
 					}
 				}).
@@ -152,15 +116,12 @@
 			require.NoError(t, err)
 			consumers, err = vrfv2plus.DeployVRFV2PlusConsumers(env.ContractDeployer, coordinator, 1)
 			require.NoError(t, err)
-<<<<<<< HEAD
-=======
 			err = env.EVMClient.WaitForEvents()
 			require.NoError(t, err, vrfv2plus.ErrWaitTXsComplete)
 			l.Info().
 				Str("Coordinator", cfg.ExistingEnvConfig.CoordinatorAddress).
 				Int("Number of Subs to create", vrfv2PlusConfig.NumberOfSubToCreate).
 				Msg("Creating and funding subscriptions, deploying and adding consumers to subs")
->>>>>>> 1d20c9b6
 			subIDs, err = vrfv2plus.CreateFundSubsAndAddConsumers(
 				env,
 				vrfv2PlusConfig,
@@ -179,12 +140,9 @@
 			require.True(t, ok)
 			subIDs = append(subIDs, subID)
 		}
-<<<<<<< HEAD
-=======
 
 		err = FundNodesIfNeeded(cfg, env.EVMClient, l)
 		require.NoError(t, err)
->>>>>>> 1d20c9b6
 
 		vrfv2PlusContracts = &vrfv2plus.VRFV2_5Contracts{
 			Coordinator:       coordinator,
@@ -222,35 +180,16 @@
 							Str("Network Name", env.EVMClient.GetNetworkName()).
 							Msg("Network is a simulated network. Skipping fund return for Coordinator Subscriptions.")
 					} else {
-<<<<<<< HEAD
-						for _, subID := range subIDs {
-							l.Info().
-								Str("Returning funds from SubID", subID.String()).
-								Str("Returning funds to", eoaWalletAddress).
-								Msg("Canceling subscription and returning funds to subscription owner")
-							_, err := vrfv2PlusContracts.Coordinator.CancelSubscription(subID, common.HexToAddress(eoaWalletAddress))
-							if err != nil {
-								l.Error().Err(err).Msg("Error canceling subscription")
-							}
-						}
-						//err = vrfv2plus.ReturnFundsForFulfilledRequests(env.EVMClient, vrfv2PlusContracts.Coordinator, l)
-						//l.Error().Err(err).Msg("Error returning funds for fulfilled requests")
-=======
 						if cfg.Common.CancelSubsAfterTestRun {
 							//cancel subs and return funds to sub owner
 							cancelSubsAndReturnFunds(subIDs, l)
 						}
->>>>>>> 1d20c9b6
 					}
 					if err := env.Cleanup(); err != nil {
 						l.Error().Err(err).Msg("Error cleaning up test environment")
 					}
 				}).
-<<<<<<< HEAD
-			WithLogWatcher().
-=======
 			WithLogStream().
->>>>>>> 1d20c9b6
 			Build()
 
 		require.NoError(t, err, "error creating test env")
@@ -270,10 +209,7 @@
 			mockETHLinkFeed,
 			//register proving key against EOA address in order to return funds to this address
 			env.EVMClient.GetDefaultWallet().Address(),
-<<<<<<< HEAD
-=======
 			0,
->>>>>>> 1d20c9b6
 			1,
 			vrfv2PlusConfig.NumberOfSubToCreate,
 			l,
@@ -335,10 +271,7 @@
 			Interface("Fulfilment Count", fulfilmentCount).
 			Msg("Final Request/Fulfilment Stats")
 	})
-}
-
-<<<<<<< HEAD
-=======
+
 }
 
 func cancelSubsAndReturnFunds(subIDs []*big.Int, l zerolog.Logger) {
@@ -396,7 +329,6 @@
 	return nil
 }
 
->>>>>>> 1d20c9b6
 func teardown(
 	t *testing.T,
 	consumer contracts.VRFv2PlusLoadTestConsumer,
