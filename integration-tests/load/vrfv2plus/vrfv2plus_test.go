--- conflicted
+++ resolved
@@ -80,13 +80,8 @@
 				Msg("Network is a simulated network. Skipping fund return for Coordinator Subscriptions.")
 		} else {
 			if *testConfig.VRFv2Plus.General.CancelSubsAfterTestRun {
-<<<<<<< HEAD
-				// cancel subs and return funds to sub owner
-				vrfv2plus.CancelSubsAndReturnFunds(testcontext.Get(t), vrfContracts, defaultWalletAddress, subIDsForCancellingAfterTest, l)
-=======
 				//cancel subs and return funds to sub owner
 				vrfv2plus.CancelSubsAndReturnFunds(testcontext.Get(t), vrfContracts, sethClient.MustGetRootKeyAddress().Hex(), subIDsForCancellingAfterTest, l)
->>>>>>> 4ff563e8
 			}
 		}
 		if !*testConfig.VRFv2Plus.General.UseExistingEnv {
@@ -229,13 +224,8 @@
 				Msg("Network is a simulated network. Skipping fund return for Coordinator Subscriptions.")
 		} else {
 			if *testConfig.VRFv2Plus.General.CancelSubsAfterTestRun {
-<<<<<<< HEAD
-				// cancel subs and return funds to sub owner
-				vrfv2plus.CancelSubsAndReturnFunds(testcontext.Get(t), vrfContracts, defaultWalletAddress, subIDsForCancellingAfterTest, l)
-=======
 				//cancel subs and return funds to sub owner
 				vrfv2plus.CancelSubsAndReturnFunds(testcontext.Get(t), vrfContracts, sethClient.MustGetRootKeyAddress().Hex(), subIDsForCancellingAfterTest, l)
->>>>>>> 4ff563e8
 			}
 		}
 		if !*testConfig.VRFv2Plus.General.UseExistingEnv {
@@ -319,15 +309,10 @@
 
 		var wgBlockNumberTobe sync.WaitGroup
 		wgBlockNumberTobe.Add(1)
-<<<<<<< HEAD
-		// Wait at least 256 blocks
-		latestBlockNumber, err := evmClient.LatestBlockNumber(testcontext.Get(t))
-=======
 		//Wait at least 256 blocks
 		sethClient, err := testEnv.GetSethClient(chainID)
 		require.NoError(t, err, "Getting Seth client shouldn't fail")
 		latestBlockNumber, err := sethClient.Client.BlockNumber(testcontext.Get(t))
->>>>>>> 4ff563e8
 		require.NoError(t, err, "error getting latest block number")
 		_, err = actions.WaitForBlockNumberToBe(
 			latestBlockNumber+uint64(257),
