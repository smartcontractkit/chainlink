package loadvrfv2plus

import (
	"math/big"
	"sync"
	"testing"
	"time"

	"github.com/rs/zerolog/log"
	"github.com/smartcontractkit/wasp"
	"github.com/stretchr/testify/require"

	"github.com/smartcontractkit/chainlink-testing-framework/logging"
<<<<<<< HEAD
	"github.com/smartcontractkit/chainlink-testing-framework/networks"
	"github.com/smartcontractkit/chainlink-testing-framework/utils/conversions"
=======
	"github.com/smartcontractkit/chainlink-testing-framework/utils/ptr"
>>>>>>> 88e010d6
	"github.com/smartcontractkit/chainlink-testing-framework/utils/testcontext"
	"github.com/smartcontractkit/chainlink/integration-tests/actions"
	"github.com/smartcontractkit/chainlink/integration-tests/actions/vrf/vrfv2plus"
	"github.com/smartcontractkit/chainlink/integration-tests/contracts"
	"github.com/smartcontractkit/chainlink/integration-tests/testreporters"

	vrfcommon "github.com/smartcontractkit/chainlink/integration-tests/actions/vrf/common"
	"github.com/smartcontractkit/chainlink/integration-tests/docker/test_env"

	tc "github.com/smartcontractkit/chainlink/integration-tests/testconfig"
)

var (
	testEnv          *test_env.CLClusterTestEnv
	vrfContracts     *vrfcommon.VRFContracts
	vrfKey           *vrfcommon.VRFKeyData
	subIDs           []*big.Int
	eoaWalletAddress string

	labels = map[string]string{
		"branch": "vrfv2Plus_healthcheck",
		"commit": "vrfv2Plus_healthcheck",
	}
)

func TestVRFV2PlusPerformance(t *testing.T) {
	l := logging.GetTestLogger(t)

	testType, err := tc.GetConfigurationNameFromEnv()
	require.NoError(t, err)
	testConfig, err := tc.GetConfig(testType, tc.VRFv2Plus)
	require.NoError(t, err)
	cfgl := testConfig.Logging.Loki

	vrfv2PlusConfig := testConfig.VRFv2Plus
	testReporter := &testreporters.VRFV2PlusTestReporter{}

	lokiConfig := wasp.NewLokiConfig(cfgl.Endpoint, cfgl.TenantId, cfgl.BasicAuth, cfgl.BearerToken)
	lc, err := wasp.NewLokiClient(lokiConfig)
	if err != nil {
		l.Error().Err(err).Msg(ErrLokiClient)
		return
	}

	networkConfig := networks.MustGetSelectedNetworkConfig(testConfig.GetNetworkConfig())[0]
	evmClient, err := env.GetEVMClient(networkConfig.ChainID)
	require.NoError(t, err, "Getting EVM client shouldn't fail")

	updatedLabels := UpdateLabels(labels, t)

	l.Info().
		Str("Test Type", testType).
		Str("Test Duration", vrfv2PlusConfig.Performance.TestDuration.Duration.Truncate(time.Second).String()).
		Int64("RPS", *vrfv2PlusConfig.Performance.RPS).
		Str("RateLimitUnitDuration", vrfv2PlusConfig.Performance.RateLimitUnitDuration.String()).
		Uint16("RandomnessRequestCountPerRequest", *vrfv2PlusConfig.General.RandomnessRequestCountPerRequest).
		Uint16("RandomnessRequestCountPerRequestDeviation", *vrfv2PlusConfig.General.RandomnessRequestCountPerRequestDeviation).
		Bool("UseExistingEnv", *vrfv2PlusConfig.General.UseExistingEnv).
		Msg("Performance Test Configuration")

<<<<<<< HEAD
	if *vrfv2PlusConfig.General.UseExistingEnv {

		env, err = test_env.NewCLTestEnvBuilder().
			WithTestInstance(t).
			WithTestConfig(&testConfig).
			WithCustomCleanup(
				func() {
					teardown(t, vrfContracts.VRFV2PlusConsumer[0], lc, updatedLabels, testReporter, string(testType), &testConfig)
					if evmClient.NetworkSimulated() {
						l.Info().
							Str("Network Name", evmClient.GetNetworkName()).
							Msg("Network is a simulated network. Skipping fund return for Coordinator Subscriptions.")
					} else {
						if *testConfig.VRFv2Plus.General.CancelSubsAfterTestRun {
							//cancel subs and return funds to sub owner
							cancelSubsAndReturnFunds(testcontext.Get(t), subIDs, l)
						}
					}
				}).
			Build()

		require.NoError(t, err, "error creating test env")

		coordinator, err := env.ContractLoader.LoadVRFCoordinatorV2_5(*vrfv2PlusConfig.ExistingEnvConfig.CoordinatorAddress)
		require.NoError(t, err)

		var consumers []contracts.VRFv2PlusLoadTestConsumer
		if *testConfig.VRFv2Plus.ExistingEnvConfig.CreateFundSubsAndAddConsumers {
			linkToken, err := env.ContractLoader.LoadLINKToken(*vrfv2PlusConfig.ExistingEnvConfig.LinkAddress)
			require.NoError(t, err)
			consumers, err = vrfv2plus.DeployVRFV2PlusConsumers(env.ContractDeployer, coordinator, 1)
			require.NoError(t, err)
			err = evmClient.WaitForEvents()
			require.NoError(t, err, vrfcommon.ErrWaitTXsComplete)
			l.Info().
				Str("Coordinator", *vrfv2PlusConfig.ExistingEnvConfig.CoordinatorAddress).
				Int("Number of Subs to create", *vrfv2PlusConfig.General.NumberOfSubToCreate).
				Msg("Creating and funding subscriptions, deploying and adding consumers to subs")
			subIDs, err = vrfv2plus.CreateFundSubsAndAddConsumers(
				env,
				networkConfig.ChainID,
				big.NewFloat(*testConfig.GetVRFv2PlusConfig().General.SubscriptionFundingAmountNative),
				big.NewFloat(*testConfig.GetVRFv2PlusConfig().General.SubscriptionFundingAmountLink),
				linkToken,
				coordinator,
				consumers,
				*vrfv2PlusConfig.General.NumberOfSubToCreate,
			)
			require.NoError(t, err)
=======
	cleanupFn := func() {
		teardown(t, vrfContracts.VRFV2PlusConsumer[0], lc, updatedLabels, testReporter, testType, &testConfig)

		if testEnv.EVMClient.NetworkSimulated() {
			l.Info().
				Str("Network Name", testEnv.EVMClient.GetNetworkName()).
				Msg("Network is a simulated network. Skipping fund return for Coordinator Subscriptions.")
>>>>>>> 88e010d6
		} else {
			if *testConfig.VRFv2Plus.General.CancelSubsAfterTestRun {
				//cancel subs and return funds to sub owner
				vrfv2plus.CancelSubsAndReturnFunds(testcontext.Get(t), vrfContracts, eoaWalletAddress, subIDs, l)
			}
		}
		if !*testConfig.VRFv2Plus.General.UseExistingEnv {
			if err := testEnv.Cleanup(); err != nil {
				l.Error().Err(err).Msg("Error cleaning up test environment")
			}
		}
	}

<<<<<<< HEAD
		err = FundNodesIfNeeded(testcontext.Get(t), &testConfig, evmClient, l)
		require.NoError(t, err)
=======
	newEnvConfig := vrfcommon.NewEnvConfig{
		NodesToCreate:          []vrfcommon.VRFNodeType{vrfcommon.VRF},
		NumberOfTxKeysToCreate: *vrfv2PlusConfig.General.NumberOfSendingKeysToCreate,
	}
>>>>>>> 88e010d6

	testEnv, vrfContracts, vrfKey, _, err = vrfv2plus.SetupVRFV2PlusUniverse(testcontext.Get(t), t, testConfig, cleanupFn, newEnvConfig, l)
	require.NoError(t, err)

	var consumers []contracts.VRFv2PlusLoadTestConsumer
	subIDs, consumers, err = vrfv2plus.SetupSubsAndConsumersForExistingEnv(
		testEnv,
		vrfContracts.CoordinatorV2Plus,
		vrfContracts.LinkToken,
		1,
		*vrfv2PlusConfig.General.NumberOfSubToCreate,
		testConfig,
		l,
	)
	vrfContracts.VRFV2PlusConsumer = consumers

<<<<<<< HEAD
	} else {
		network, err := actions.EthereumNetworkConfigFromConfig(l, &testConfig)
		require.NoError(t, err, "Error building ethereum network config")
		env, err = test_env.NewCLTestEnvBuilder().
			WithTestInstance(t).
			WithTestConfig(&testConfig).
			WithPrivateEthereumNetwork(network).
			WithCLNodes(1).
			WithFunding(big.NewFloat(*testConfig.Common.ChainlinkNodeFunding)).
			WithCustomCleanup(
				func() {
					teardown(t, vrfContracts.VRFV2PlusConsumer[0], lc, updatedLabels, testReporter, string(testType), &testConfig)

					if evmClient.NetworkSimulated() {
						l.Info().
							Str("Network Name", evmClient.GetNetworkName()).
							Msg("Network is a simulated network. Skipping fund return for Coordinator Subscriptions.")
					} else {
						if *testConfig.VRFv2Plus.General.CancelSubsAfterTestRun {
							//cancel subs and return funds to sub owner
							cancelSubsAndReturnFunds(testcontext.Get(t), subIDs, l)
						}
					}
					if err := env.Cleanup(); err != nil {
						l.Error().Err(err).Msg("Error cleaning up test environment")
					}
				}).
			Build()

		require.NoError(t, err, "error creating test env")

		env.ParallelTransactions(true)

		mockETHLinkFeed, err := actions.DeployMockETHLinkFeed(env.ContractDeployer, big.NewInt(*vrfv2PlusConfig.General.LinkNativeFeedResponse))
		require.NoError(t, err, "error deploying mock ETH/LINK feed")

		linkToken, err := actions.DeployLINKToken(env.ContractDeployer)
		require.NoError(t, err, "error deploying LINK contract")

		vrfContracts, subIDs, vrfv2PlusData, _, err = vrfv2plus.SetupVRFV2_5Environment(
			env,
			networkConfig.ChainID,
			[]vrfcommon.VRFNodeType{vrfcommon.VRF},
			&testConfig,
			linkToken,
			mockETHLinkFeed,
			0,
			1,
			*vrfv2PlusConfig.General.NumberOfSubToCreate,
			l,
		)
		require.NoError(t, err, "error setting up VRF v2_5 env")
	}
	eoaWalletAddress = evmClient.GetDefaultWallet().Address()
=======
	eoaWalletAddress = testEnv.EVMClient.GetDefaultWallet().Address()
>>>>>>> 88e010d6

	l.Debug().Int("Number of Subs", len(subIDs)).Msg("Subs involved in the test")
	for _, subID := range subIDs {
		subscription, err := vrfContracts.CoordinatorV2Plus.GetSubscription(testcontext.Get(t), subID)
		require.NoError(t, err, "error getting subscription information for subscription %s", subID.String())
		vrfv2plus.LogSubDetails(l, subscription, subID, vrfContracts.CoordinatorV2Plus)
	}

	// is our "job" stable at all, no memory leaks, no flaking performance under some RPS?
	t.Run("vrfv2plus performance test", func(t *testing.T) {
		singleFeedConfig := &wasp.Config{
			T:                     t,
			LoadType:              wasp.RPS,
			GenName:               "gun",
			RateLimitUnitDuration: vrfv2PlusConfig.Performance.RateLimitUnitDuration.Duration,
			Gun: NewSingleHashGun(
				vrfContracts,
				vrfKey.KeyHash,
				subIDs,
				vrfv2PlusConfig,
				l,
			),
			Labels:      labels,
			LokiConfig:  wasp.NewLokiConfig(cfgl.Endpoint, cfgl.TenantId, cfgl.BasicAuth, cfgl.BearerToken),
			CallTimeout: 2 * time.Minute,
		}
		require.Len(t, vrfContracts.VRFV2PlusConsumer, 1, "only one consumer should be created for Load Test")
		consumer := vrfContracts.VRFV2PlusConsumer[0]
		err = consumer.ResetMetrics()
		require.NoError(t, err)
		MonitorLoadStats(lc, consumer, updatedLabels)

		singleFeedConfig.Schedule = wasp.Plain(
			*vrfv2PlusConfig.Performance.RPS,
			vrfv2PlusConfig.Performance.TestDuration.Duration,
		)
		_, err = wasp.NewProfile().
			Add(wasp.NewGenerator(singleFeedConfig)).
			Run(true)
		require.NoError(t, err)

		var wg sync.WaitGroup
		wg.Add(1)
		//todo - timeout should be configurable depending on the perf test type
		requestCount, fulfilmentCount, err := vrfcommon.WaitForRequestCountEqualToFulfilmentCount(testcontext.Get(t), consumer, 2*time.Minute, &wg)
		require.NoError(t, err)
		wg.Wait()

		l.Info().
			Interface("Request Count", requestCount).
			Interface("Fulfilment Count", fulfilmentCount).
			Msg("Final Request/Fulfilment Stats")
	})
}

func TestVRFV2PlusBHSPerformance(t *testing.T) {
	l := logging.GetTestLogger(t)

	testType, err := tc.GetConfigurationNameFromEnv()
	require.NoError(t, err)
	testConfig, err := tc.GetConfig(testType, tc.VRFv2Plus)
	require.NoError(t, err)
	cfgl := testConfig.Logging.Loki

	vrfv2PlusConfig := testConfig.VRFv2Plus
	testReporter := &testreporters.VRFV2PlusTestReporter{}

	lokiConfig := wasp.NewLokiConfig(cfgl.Endpoint, cfgl.TenantId, cfgl.BasicAuth, cfgl.BearerToken)
	lc, err := wasp.NewLokiClient(lokiConfig)
	if err != nil {
		l.Error().Err(err).Msg(ErrLokiClient)
		return
	}

	updatedLabels := UpdateLabels(labels, t)

	l.Info().
		Str("Test Type", testType).
		Str("Test Duration", vrfv2PlusConfig.Performance.TestDuration.Duration.Truncate(time.Second).String()).
		Int64("RPS", *vrfv2PlusConfig.Performance.RPS).
		Str("RateLimitUnitDuration", vrfv2PlusConfig.Performance.RateLimitUnitDuration.String()).
		Uint16("RandomnessRequestCountPerRequest", *vrfv2PlusConfig.General.RandomnessRequestCountPerRequest).
		Uint16("RandomnessRequestCountPerRequestDeviation", *vrfv2PlusConfig.General.RandomnessRequestCountPerRequestDeviation).
		Bool("UseExistingEnv", *vrfv2PlusConfig.General.UseExistingEnv).
		Msg("Performance Test Configuration")

	cleanupFn := func() {
		teardown(t, vrfContracts.VRFV2PlusConsumer[0], lc, updatedLabels, testReporter, testType, &testConfig)

		if testEnv.EVMClient.NetworkSimulated() {
			l.Info().
				Str("Network Name", testEnv.EVMClient.GetNetworkName()).
				Msg("Network is a simulated network. Skipping fund return for Coordinator Subscriptions.")
		} else {
			if *testConfig.VRFv2Plus.General.CancelSubsAfterTestRun {
				//cancel subs and return funds to sub owner
				vrfv2plus.CancelSubsAndReturnFunds(testcontext.Get(t), vrfContracts, eoaWalletAddress, subIDs, l)
			}
		}
		if !*testConfig.VRFv2Plus.General.UseExistingEnv {
			if err := testEnv.Cleanup(); err != nil {
				l.Error().Err(err).Msg("Error cleaning up test environment")
			}
		}
	}

	newEnvConfig := vrfcommon.NewEnvConfig{
		NodesToCreate:          []vrfcommon.VRFNodeType{vrfcommon.VRF},
		NumberOfTxKeysToCreate: *vrfv2PlusConfig.General.NumberOfSendingKeysToCreate,
	}

	testEnv, vrfContracts, vrfKey, _, err = vrfv2plus.SetupVRFV2PlusUniverse(testcontext.Get(t), t, testConfig, cleanupFn, newEnvConfig, l)
	require.NoError(t, err)
	eoaWalletAddress = testEnv.EVMClient.GetDefaultWallet().Address()

	l.Debug().Int("Number of Subs", len(subIDs)).Msg("Subs involved in the test")
	for _, subID := range subIDs {
		subscription, err := vrfContracts.CoordinatorV2Plus.GetSubscription(testcontext.Get(t), subID)
		require.NoError(t, err, "error getting subscription information for subscription %s", subID.String())
		vrfv2plus.LogSubDetails(l, subscription, subID, vrfContracts.CoordinatorV2Plus)
	}

	t.Run("vrfv2plus and bhs performance test", func(t *testing.T) {
		configCopy := testConfig.MustCopy().(tc.TestConfig)
		//Underfund Subscription
		configCopy.VRFv2Plus.General.SubscriptionFundingAmountLink = ptr.Ptr(float64(0))
		consumers, underfundedSubIDs, err := vrfv2plus.SetupNewConsumersAndSubs(
			testEnv,
			vrfContracts.CoordinatorV2Plus,
			configCopy,
			vrfContracts.LinkToken,
			1,
			*configCopy.VRFv2Plus.General.NumberOfSubToCreate,
			l,
		)
		require.NoError(t, err, "error setting up new consumers and subs for Load Test")
		vrfContracts.VRFV2PlusConsumer = consumers
		require.Len(t, vrfContracts.VRFV2PlusConsumer, 1, "only one consumer should be created for Load Test")
		consumer := vrfContracts.VRFV2PlusConsumer[0]
		err = consumer.ResetMetrics()
		require.NoError(t, err)
		MonitorLoadStats(lc, consumer, updatedLabels)

		singleFeedConfig := &wasp.Config{
			T:                     t,
			LoadType:              wasp.RPS,
			GenName:               "gun",
			RateLimitUnitDuration: configCopy.VRFv2Plus.Performance.BHSTestRateLimitUnitDuration.Duration,
			Gun: NewBHSTestGun(
				vrfContracts,
				vrfKey.KeyHash,
				underfundedSubIDs,
				configCopy.VRFv2Plus,
				l,
			),
			Labels:      labels,
			LokiConfig:  lokiConfig,
			CallTimeout: 2 * time.Minute,
		}

		singleFeedConfig.Schedule = wasp.Plain(
			*configCopy.VRFv2Plus.Performance.BHSTestRPS,
			configCopy.VRFv2Plus.Performance.BHSTestDuration.Duration,
		)
		_, err = wasp.NewProfile().
			Add(wasp.NewGenerator(singleFeedConfig)).
			Run(true)
		require.NoError(t, err)

		var wgBlockNumberTobe sync.WaitGroup
		wgBlockNumberTobe.Add(1)
		//Wait at least 256 blocks
		latestBlockNumber, err := testEnv.EVMClient.LatestBlockNumber(testcontext.Get(t))
		require.NoError(t, err, "error getting latest block number")
		_, err = actions.WaitForBlockNumberToBe(latestBlockNumber+uint64(256), testEnv.EVMClient, &wgBlockNumberTobe, configCopy.VRFv2Plus.General.WaitFor256BlocksTimeout.Duration, t)
		wgBlockNumberTobe.Wait()
		require.NoError(t, err, "error waiting for block number to be")

		err = vrfv2plus.FundSubscriptions(
			testEnv,
			big.NewFloat(*configCopy.VRFv2Plus.General.SubscriptionRefundingAmountNative),
			big.NewFloat(*configCopy.VRFv2Plus.General.SubscriptionRefundingAmountLink),
			vrfContracts.LinkToken,
			vrfContracts.CoordinatorV2Plus,
			subIDs,
		)
		require.NoError(t, err, "error funding subscriptions")

		var wgAllRequestsFulfilled sync.WaitGroup
		wgAllRequestsFulfilled.Add(1)
		requestCount, fulfilmentCount, err := vrfcommon.WaitForRequestCountEqualToFulfilmentCount(testcontext.Get(t), consumer, 2*time.Minute, &wgAllRequestsFulfilled)
		require.NoError(t, err)
		wgAllRequestsFulfilled.Wait()

		l.Info().
			Interface("Request Count", requestCount).
			Interface("Fulfilment Count", fulfilmentCount).
			Msg("Final Request/Fulfilment Stats")
	})
}

func teardown(
	t *testing.T,
	consumer contracts.VRFv2PlusLoadTestConsumer,
	lc *wasp.LokiClient,
	updatedLabels map[string]string,
	testReporter *testreporters.VRFV2PlusTestReporter,
	testType string,
	testConfig *tc.TestConfig,
) {
	//send final results to Loki
	metrics := GetLoadTestMetrics(consumer)
	SendMetricsToLoki(metrics, lc, updatedLabels)
	//set report data for Slack notification
	testReporter.SetReportData(
		testType,
		testreporters.VRFLoadTestMetrics{
			RequestCount:                         metrics.RequestCount,
			FulfilmentCount:                      metrics.FulfilmentCount,
			AverageFulfillmentInMillions:         metrics.AverageFulfillmentInMillions,
			SlowestFulfillment:                   metrics.SlowestFulfillment,
			FastestFulfillment:                   metrics.FastestFulfillment,
			AverageResponseTimeInSecondsMillions: metrics.AverageResponseTimeInSecondsMillions,
			SlowestResponseTimeInSeconds:         metrics.SlowestResponseTimeInSeconds,
			FastestResponseTimeInSeconds:         metrics.FastestResponseTimeInSeconds,
		},
		testConfig,
	)

	// send Slack notification
	err := testReporter.SendSlackNotification(t, nil, testConfig)
	if err != nil {
		log.Warn().Err(err).Msg("Error sending Slack notification")
	}
}<|MERGE_RESOLUTION|>--- conflicted
+++ resolved
@@ -11,12 +11,8 @@
 	"github.com/stretchr/testify/require"
 
 	"github.com/smartcontractkit/chainlink-testing-framework/logging"
-<<<<<<< HEAD
 	"github.com/smartcontractkit/chainlink-testing-framework/networks"
-	"github.com/smartcontractkit/chainlink-testing-framework/utils/conversions"
-=======
 	"github.com/smartcontractkit/chainlink-testing-framework/utils/ptr"
->>>>>>> 88e010d6
 	"github.com/smartcontractkit/chainlink-testing-framework/utils/testcontext"
 	"github.com/smartcontractkit/chainlink/integration-tests/actions"
 	"github.com/smartcontractkit/chainlink/integration-tests/actions/vrf/vrfv2plus"
@@ -62,9 +58,6 @@
 	}
 
 	networkConfig := networks.MustGetSelectedNetworkConfig(testConfig.GetNetworkConfig())[0]
-	evmClient, err := env.GetEVMClient(networkConfig.ChainID)
-	require.NoError(t, err, "Getting EVM client shouldn't fail")
-
 	updatedLabels := UpdateLabels(labels, t)
 
 	l.Info().
@@ -77,65 +70,16 @@
 		Bool("UseExistingEnv", *vrfv2PlusConfig.General.UseExistingEnv).
 		Msg("Performance Test Configuration")
 
-<<<<<<< HEAD
-	if *vrfv2PlusConfig.General.UseExistingEnv {
-
-		env, err = test_env.NewCLTestEnvBuilder().
-			WithTestInstance(t).
-			WithTestConfig(&testConfig).
-			WithCustomCleanup(
-				func() {
-					teardown(t, vrfContracts.VRFV2PlusConsumer[0], lc, updatedLabels, testReporter, string(testType), &testConfig)
-					if evmClient.NetworkSimulated() {
-						l.Info().
-							Str("Network Name", evmClient.GetNetworkName()).
-							Msg("Network is a simulated network. Skipping fund return for Coordinator Subscriptions.")
-					} else {
-						if *testConfig.VRFv2Plus.General.CancelSubsAfterTestRun {
-							//cancel subs and return funds to sub owner
-							cancelSubsAndReturnFunds(testcontext.Get(t), subIDs, l)
-						}
-					}
-				}).
-			Build()
-
-		require.NoError(t, err, "error creating test env")
-
-		coordinator, err := env.ContractLoader.LoadVRFCoordinatorV2_5(*vrfv2PlusConfig.ExistingEnvConfig.CoordinatorAddress)
-		require.NoError(t, err)
-
-		var consumers []contracts.VRFv2PlusLoadTestConsumer
-		if *testConfig.VRFv2Plus.ExistingEnvConfig.CreateFundSubsAndAddConsumers {
-			linkToken, err := env.ContractLoader.LoadLINKToken(*vrfv2PlusConfig.ExistingEnvConfig.LinkAddress)
-			require.NoError(t, err)
-			consumers, err = vrfv2plus.DeployVRFV2PlusConsumers(env.ContractDeployer, coordinator, 1)
-			require.NoError(t, err)
-			err = evmClient.WaitForEvents()
-			require.NoError(t, err, vrfcommon.ErrWaitTXsComplete)
-			l.Info().
-				Str("Coordinator", *vrfv2PlusConfig.ExistingEnvConfig.CoordinatorAddress).
-				Int("Number of Subs to create", *vrfv2PlusConfig.General.NumberOfSubToCreate).
-				Msg("Creating and funding subscriptions, deploying and adding consumers to subs")
-			subIDs, err = vrfv2plus.CreateFundSubsAndAddConsumers(
-				env,
-				networkConfig.ChainID,
-				big.NewFloat(*testConfig.GetVRFv2PlusConfig().General.SubscriptionFundingAmountNative),
-				big.NewFloat(*testConfig.GetVRFv2PlusConfig().General.SubscriptionFundingAmountLink),
-				linkToken,
-				coordinator,
-				consumers,
-				*vrfv2PlusConfig.General.NumberOfSubToCreate,
-			)
-			require.NoError(t, err)
-=======
 	cleanupFn := func() {
 		teardown(t, vrfContracts.VRFV2PlusConsumer[0], lc, updatedLabels, testReporter, testType, &testConfig)
 
-		if testEnv.EVMClient.NetworkSimulated() {
+		evmClient, err := testEnv.GetEVMClient(networkConfig.ChainID)
+		require.NoError(t, err, "Getting EVM client shouldn't fail")
+
+		if evmClient.NetworkSimulated() {
 			l.Info().
-				Str("Network Name", testEnv.EVMClient.GetNetworkName()).
+				Str("Network Name", evmClient.GetNetworkName()).
 				Msg("Network is a simulated network. Skipping fund return for Coordinator Subscriptions.")
->>>>>>> 88e010d6
 		} else {
 			if *testConfig.VRFv2Plus.General.CancelSubsAfterTestRun {
 				//cancel subs and return funds to sub owner
@@ -149,22 +93,21 @@
 		}
 	}
 
-<<<<<<< HEAD
-		err = FundNodesIfNeeded(testcontext.Get(t), &testConfig, evmClient, l)
-		require.NoError(t, err)
-=======
 	newEnvConfig := vrfcommon.NewEnvConfig{
 		NodesToCreate:          []vrfcommon.VRFNodeType{vrfcommon.VRF},
 		NumberOfTxKeysToCreate: *vrfv2PlusConfig.General.NumberOfSendingKeysToCreate,
 	}
->>>>>>> 88e010d6
-
-	testEnv, vrfContracts, vrfKey, _, err = vrfv2plus.SetupVRFV2PlusUniverse(testcontext.Get(t), t, testConfig, cleanupFn, newEnvConfig, l)
-	require.NoError(t, err)
+
+	testEnv, vrfContracts, vrfKey, _, err = vrfv2plus.SetupVRFV2PlusUniverse(testcontext.Get(t), t, testConfig, networkConfig.ChainID, cleanupFn, newEnvConfig, l)
+	require.NoError(t, err, "error setting up VRFV2Plus universe")
+
+	evmClient, err := testEnv.GetEVMClient(networkConfig.ChainID)
+	require.NoError(t, err, "Getting EVM client shouldn't fail")
 
 	var consumers []contracts.VRFv2PlusLoadTestConsumer
 	subIDs, consumers, err = vrfv2plus.SetupSubsAndConsumersForExistingEnv(
 		testEnv,
+		networkConfig.ChainID,
 		vrfContracts.CoordinatorV2Plus,
 		vrfContracts.LinkToken,
 		1,
@@ -174,64 +117,7 @@
 	)
 	vrfContracts.VRFV2PlusConsumer = consumers
 
-<<<<<<< HEAD
-	} else {
-		network, err := actions.EthereumNetworkConfigFromConfig(l, &testConfig)
-		require.NoError(t, err, "Error building ethereum network config")
-		env, err = test_env.NewCLTestEnvBuilder().
-			WithTestInstance(t).
-			WithTestConfig(&testConfig).
-			WithPrivateEthereumNetwork(network).
-			WithCLNodes(1).
-			WithFunding(big.NewFloat(*testConfig.Common.ChainlinkNodeFunding)).
-			WithCustomCleanup(
-				func() {
-					teardown(t, vrfContracts.VRFV2PlusConsumer[0], lc, updatedLabels, testReporter, string(testType), &testConfig)
-
-					if evmClient.NetworkSimulated() {
-						l.Info().
-							Str("Network Name", evmClient.GetNetworkName()).
-							Msg("Network is a simulated network. Skipping fund return for Coordinator Subscriptions.")
-					} else {
-						if *testConfig.VRFv2Plus.General.CancelSubsAfterTestRun {
-							//cancel subs and return funds to sub owner
-							cancelSubsAndReturnFunds(testcontext.Get(t), subIDs, l)
-						}
-					}
-					if err := env.Cleanup(); err != nil {
-						l.Error().Err(err).Msg("Error cleaning up test environment")
-					}
-				}).
-			Build()
-
-		require.NoError(t, err, "error creating test env")
-
-		env.ParallelTransactions(true)
-
-		mockETHLinkFeed, err := actions.DeployMockETHLinkFeed(env.ContractDeployer, big.NewInt(*vrfv2PlusConfig.General.LinkNativeFeedResponse))
-		require.NoError(t, err, "error deploying mock ETH/LINK feed")
-
-		linkToken, err := actions.DeployLINKToken(env.ContractDeployer)
-		require.NoError(t, err, "error deploying LINK contract")
-
-		vrfContracts, subIDs, vrfv2PlusData, _, err = vrfv2plus.SetupVRFV2_5Environment(
-			env,
-			networkConfig.ChainID,
-			[]vrfcommon.VRFNodeType{vrfcommon.VRF},
-			&testConfig,
-			linkToken,
-			mockETHLinkFeed,
-			0,
-			1,
-			*vrfv2PlusConfig.General.NumberOfSubToCreate,
-			l,
-		)
-		require.NoError(t, err, "error setting up VRF v2_5 env")
-	}
 	eoaWalletAddress = evmClient.GetDefaultWallet().Address()
-=======
-	eoaWalletAddress = testEnv.EVMClient.GetDefaultWallet().Address()
->>>>>>> 88e010d6
 
 	l.Debug().Int("Number of Subs", len(subIDs)).Msg("Subs involved in the test")
 	for _, subID := range subIDs {
@@ -318,12 +204,17 @@
 		Bool("UseExistingEnv", *vrfv2PlusConfig.General.UseExistingEnv).
 		Msg("Performance Test Configuration")
 
+	chainID := networks.MustGetSelectedNetworkConfig(testConfig.GetNetworkConfig())[0].ChainID
+
 	cleanupFn := func() {
 		teardown(t, vrfContracts.VRFV2PlusConsumer[0], lc, updatedLabels, testReporter, testType, &testConfig)
 
-		if testEnv.EVMClient.NetworkSimulated() {
+		evmClient, err := testEnv.GetEVMClient(chainID)
+		require.NoError(t, err, "error getting EVM client")
+
+		if evmClient.NetworkSimulated() {
 			l.Info().
-				Str("Network Name", testEnv.EVMClient.GetNetworkName()).
+				Str("Network Name", evmClient.GetNetworkName()).
 				Msg("Network is a simulated network. Skipping fund return for Coordinator Subscriptions.")
 		} else {
 			if *testConfig.VRFv2Plus.General.CancelSubsAfterTestRun {
@@ -343,9 +234,13 @@
 		NumberOfTxKeysToCreate: *vrfv2PlusConfig.General.NumberOfSendingKeysToCreate,
 	}
 
-	testEnv, vrfContracts, vrfKey, _, err = vrfv2plus.SetupVRFV2PlusUniverse(testcontext.Get(t), t, testConfig, cleanupFn, newEnvConfig, l)
-	require.NoError(t, err)
-	eoaWalletAddress = testEnv.EVMClient.GetDefaultWallet().Address()
+	testEnv, vrfContracts, vrfKey, _, err = vrfv2plus.SetupVRFV2PlusUniverse(testcontext.Get(t), t, testConfig, chainID, cleanupFn, newEnvConfig, l)
+	require.NoError(t, err, "error setting up VRFV2Plus universe")
+
+	evmClient, err := testEnv.GetEVMClient(chainID)
+	require.NoError(t, err, "error getting EVM client")
+
+	eoaWalletAddress = evmClient.GetDefaultWallet().Address()
 
 	l.Debug().Int("Number of Subs", len(subIDs)).Msg("Subs involved in the test")
 	for _, subID := range subIDs {
@@ -360,6 +255,7 @@
 		configCopy.VRFv2Plus.General.SubscriptionFundingAmountLink = ptr.Ptr(float64(0))
 		consumers, underfundedSubIDs, err := vrfv2plus.SetupNewConsumersAndSubs(
 			testEnv,
+			chainID,
 			vrfContracts.CoordinatorV2Plus,
 			configCopy,
 			vrfContracts.LinkToken,
@@ -404,14 +300,15 @@
 		var wgBlockNumberTobe sync.WaitGroup
 		wgBlockNumberTobe.Add(1)
 		//Wait at least 256 blocks
-		latestBlockNumber, err := testEnv.EVMClient.LatestBlockNumber(testcontext.Get(t))
+		latestBlockNumber, err := evmClient.LatestBlockNumber(testcontext.Get(t))
 		require.NoError(t, err, "error getting latest block number")
-		_, err = actions.WaitForBlockNumberToBe(latestBlockNumber+uint64(256), testEnv.EVMClient, &wgBlockNumberTobe, configCopy.VRFv2Plus.General.WaitFor256BlocksTimeout.Duration, t)
+		_, err = actions.WaitForBlockNumberToBe(latestBlockNumber+uint64(256), evmClient, &wgBlockNumberTobe, configCopy.VRFv2Plus.General.WaitFor256BlocksTimeout.Duration, t)
 		wgBlockNumberTobe.Wait()
 		require.NoError(t, err, "error waiting for block number to be")
 
 		err = vrfv2plus.FundSubscriptions(
 			testEnv,
+			chainID,
 			big.NewFloat(*configCopy.VRFv2Plus.General.SubscriptionRefundingAmountNative),
 			big.NewFloat(*configCopy.VRFv2Plus.General.SubscriptionRefundingAmountLink),
 			vrfContracts.LinkToken,
