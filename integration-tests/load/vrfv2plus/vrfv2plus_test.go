package loadvrfv2plus

import (
	"math/big"
	"sync"
	"testing"
	"time"

	"github.com/rs/zerolog/log"
	"github.com/smartcontractkit/wasp"
	"github.com/stretchr/testify/require"

	"github.com/smartcontractkit/chainlink-testing-framework/logging"
	"github.com/smartcontractkit/chainlink-testing-framework/networks"
	"github.com/smartcontractkit/chainlink-testing-framework/utils/ptr"
	"github.com/smartcontractkit/chainlink-testing-framework/utils/testcontext"

	"github.com/smartcontractkit/chainlink/integration-tests/actions"
	"github.com/smartcontractkit/chainlink/integration-tests/actions/vrf/vrfv2plus"
	"github.com/smartcontractkit/chainlink/integration-tests/contracts"
	"github.com/smartcontractkit/chainlink/integration-tests/testreporters"

	vrfcommon "github.com/smartcontractkit/chainlink/integration-tests/actions/vrf/common"
	"github.com/smartcontractkit/chainlink/integration-tests/docker/test_env"

	tc "github.com/smartcontractkit/chainlink/integration-tests/testconfig"
)

var (
	labels = map[string]string{
		"branch": "vrfv2Plus_healthcheck",
		"commit": "vrfv2Plus_healthcheck",
	}
)

func TestVRFV2PlusPerformance(t *testing.T) {
	var (
		testEnv                      *test_env.CLClusterTestEnv
		vrfContracts                 *vrfcommon.VRFContracts
		subIDsForCancellingAfterTest []*big.Int
		defaultWalletAddress         string
		vrfKey                       *vrfcommon.VRFKeyData
	)
	l := logging.GetTestLogger(t)
	testType, err := tc.GetConfigurationNameFromEnv()
	require.NoError(t, err)
	testConfig, err := tc.GetConfig(testType, tc.VRFv2Plus)
	require.NoError(t, err)
	cfgl := testConfig.Logging.Loki

	vrfv2PlusConfig := testConfig.VRFv2Plus
	testReporter := &testreporters.VRFV2PlusTestReporter{}

	lokiConfig := wasp.NewLokiConfig(cfgl.Endpoint, cfgl.TenantId, cfgl.BasicAuth, cfgl.BearerToken)
	lc, err := wasp.NewLokiClient(lokiConfig)
	if err != nil {
		l.Error().Err(err).Msg(ErrLokiClient)
		return
	}
	chainID := networks.MustGetSelectedNetworkConfig(testConfig.GetNetworkConfig())[0].ChainID
	updatedLabels := UpdateLabels(labels, t)

	l.Info().
		Str("Test Type", testType).
		Str("Test Duration", vrfv2PlusConfig.Performance.TestDuration.Duration.Truncate(time.Second).String()).
		Int64("RPS", *vrfv2PlusConfig.Performance.RPS).
		Str("RateLimitUnitDuration", vrfv2PlusConfig.Performance.RateLimitUnitDuration.String()).
		Uint16("RandomnessRequestCountPerRequest", *vrfv2PlusConfig.General.RandomnessRequestCountPerRequest).
		Uint16("RandomnessRequestCountPerRequestDeviation", *vrfv2PlusConfig.General.RandomnessRequestCountPerRequestDeviation).
		Bool("UseExistingEnv", *vrfv2PlusConfig.General.UseExistingEnv).
		Msg("Performance Test Configuration")

	cleanupFn := func() {
		teardown(t, vrfContracts.VRFV2PlusConsumer[0], lc, updatedLabels, testReporter, testType, &testConfig)

		evmClient, err := testEnv.GetEVMClient(chainID)
		require.NoError(t, err, "error getting EVM client")

		if evmClient.NetworkSimulated() {
			l.Info().
				Str("Network Name", evmClient.GetNetworkName()).
				Msg("Network is a simulated network. Skipping fund return for Coordinator Subscriptions.")
		} else {
			if *testConfig.VRFv2Plus.General.CancelSubsAfterTestRun {
				//cancel subs and return funds to sub owner
				vrfv2plus.CancelSubsAndReturnFunds(testcontext.Get(t), vrfContracts, defaultWalletAddress, subIDsForCancellingAfterTest, l)
			}
		}
		if !*testConfig.VRFv2Plus.General.UseExistingEnv {
<<<<<<< HEAD
			if err := testEnv.Cleanup(test_env.CleanupOpts{}); err != nil {
=======
			if err := testEnv.Cleanup(test_env.CleanupOpts{TestName: t.Name()}); err != nil {
>>>>>>> e22dcc15
				l.Error().Err(err).Msg("Error cleaning up test environment")
			}
		}
	}

	newEnvConfig := vrfcommon.NewEnvConfig{
		NodesToCreate:          []vrfcommon.VRFNodeType{vrfcommon.VRF},
		NumberOfTxKeysToCreate: *vrfv2PlusConfig.General.NumberOfSendingKeysToCreate,
	}

	testEnv, vrfContracts, vrfKey, _, err = vrfv2plus.SetupVRFV2PlusUniverse(testcontext.Get(t), t, testConfig, chainID, cleanupFn, newEnvConfig, l)
	require.NoError(t, err, "error setting up VRFV2Plus universe")

	evmClient, err := testEnv.GetEVMClient(chainID)
	require.NoError(t, err, "Getting EVM client shouldn't fail")

	var consumers []contracts.VRFv2PlusLoadTestConsumer
	subIDs, consumers, err := vrfv2plus.SetupSubsAndConsumersForExistingEnv(
		testEnv,
		chainID,
		vrfContracts.CoordinatorV2Plus,
		vrfContracts.LinkToken,
		1,
		*vrfv2PlusConfig.General.NumberOfSubToCreate,
		testConfig,
		l,
	)
	require.NoError(t, err, "error setting up new consumers and subs")
	for _, subID := range subIDs {
		subscription, err := vrfContracts.CoordinatorV2Plus.GetSubscription(testcontext.Get(t), subID)
		require.NoError(t, err, "error getting subscription information for subscription %s", subID.String())
		vrfcommon.LogSubDetails(l, subscription, subID.String(), vrfContracts.CoordinatorV2Plus)
	}
	subIDsForCancellingAfterTest = subIDs
	l.Info().Int("Number of Subs", len(subIDs)).Msg("Subs involved in the test")

	vrfContracts.VRFV2PlusConsumer = consumers
	defaultWalletAddress = evmClient.GetDefaultWallet().Address()

	// is our "job" stable at all, no memory leaks, no flaking performance under some RPS?
	t.Run("vrfv2plus performance test", func(t *testing.T) {
		require.Len(t, vrfContracts.VRFV2PlusConsumer, 1, "only one consumer should be created for Load Test")
		consumer := vrfContracts.VRFV2PlusConsumer[0]
		err = consumer.ResetMetrics()
		require.NoError(t, err)
		MonitorLoadStats(testcontext.Get(t), lc, consumer, updatedLabels)

		singleFeedConfig := &wasp.Config{
			T:                     t,
			LoadType:              wasp.RPS,
			GenName:               "gun",
			RateLimitUnitDuration: vrfv2PlusConfig.Performance.RateLimitUnitDuration.Duration,
			Gun: NewSingleHashGun(
				vrfContracts,
				vrfKey.KeyHash,
				subIDs,
				vrfv2PlusConfig,
				l,
			),
			Labels:      labels,
			LokiConfig:  wasp.NewLokiConfig(cfgl.Endpoint, cfgl.TenantId, cfgl.BasicAuth, cfgl.BearerToken),
			CallTimeout: 2 * time.Minute,
		}

		singleFeedConfig.Schedule = wasp.Plain(
			*vrfv2PlusConfig.Performance.RPS,
			vrfv2PlusConfig.Performance.TestDuration.Duration,
		)
		_, err = wasp.NewProfile().
			Add(wasp.NewGenerator(singleFeedConfig)).
			Run(true)
		require.NoError(t, err)

		var wg sync.WaitGroup
		wg.Add(1)
		//todo - timeout should be configurable depending on the perf test type
		requestCount, fulfilmentCount, err := vrfcommon.WaitForRequestCountEqualToFulfilmentCount(testcontext.Get(t), consumer, 2*time.Minute, &wg)
		require.NoError(t, err)
		wg.Wait()

		l.Info().
			Interface("Request Count", requestCount).
			Interface("Fulfilment Count", fulfilmentCount).
			Msg("Final Request/Fulfilment Stats")
	})
}

func TestVRFV2PlusBHSPerformance(t *testing.T) {
	var (
		testEnv                      *test_env.CLClusterTestEnv
		vrfContracts                 *vrfcommon.VRFContracts
		subIDsForCancellingAfterTest []*big.Int
		defaultWalletAddress         string
		vrfKey                       *vrfcommon.VRFKeyData
	)
	l := logging.GetTestLogger(t)

	testType, err := tc.GetConfigurationNameFromEnv()
	require.NoError(t, err)
	testConfig, err := tc.GetConfig(testType, tc.VRFv2Plus)
	require.NoError(t, err)
	vrfv2PlusConfig := testConfig.VRFv2Plus
	testReporter := &testreporters.VRFV2PlusTestReporter{}
	cfgl := testConfig.Logging.Loki
	lokiConfig := wasp.NewLokiConfig(cfgl.Endpoint, cfgl.TenantId, cfgl.BasicAuth, cfgl.BearerToken)
	lc, err := wasp.NewLokiClient(lokiConfig)
	if err != nil {
		l.Error().Err(err).Msg(ErrLokiClient)
		return
	}

	updatedLabels := UpdateLabels(labels, t)

	l.Info().
		Str("Test Type", testType).
		Str("Test Duration", vrfv2PlusConfig.Performance.TestDuration.Duration.Truncate(time.Second).String()).
		Int64("RPS", *vrfv2PlusConfig.Performance.RPS).
		Str("RateLimitUnitDuration", vrfv2PlusConfig.Performance.RateLimitUnitDuration.String()).
		Uint16("RandomnessRequestCountPerRequest", *vrfv2PlusConfig.General.RandomnessRequestCountPerRequest).
		Uint16("RandomnessRequestCountPerRequestDeviation", *vrfv2PlusConfig.General.RandomnessRequestCountPerRequestDeviation).
		Bool("UseExistingEnv", *vrfv2PlusConfig.General.UseExistingEnv).
		Msg("Performance Test Configuration")

	chainID := networks.MustGetSelectedNetworkConfig(testConfig.GetNetworkConfig())[0].ChainID

	cleanupFn := func() {
		teardown(t, vrfContracts.VRFV2PlusConsumer[0], lc, updatedLabels, testReporter, testType, &testConfig)

		evmClient, err := testEnv.GetEVMClient(chainID)
		require.NoError(t, err, "error getting EVM client")

		if evmClient.NetworkSimulated() {
			l.Info().
				Str("Network Name", evmClient.GetNetworkName()).
				Msg("Network is a simulated network. Skipping fund return for Coordinator Subscriptions.")
		} else {
			if *testConfig.VRFv2Plus.General.CancelSubsAfterTestRun {
				//cancel subs and return funds to sub owner
				vrfv2plus.CancelSubsAndReturnFunds(testcontext.Get(t), vrfContracts, defaultWalletAddress, subIDsForCancellingAfterTest, l)
			}
		}
		if !*testConfig.VRFv2Plus.General.UseExistingEnv {
<<<<<<< HEAD
			if err := testEnv.Cleanup(test_env.CleanupOpts{}); err != nil {
=======
			if err := testEnv.Cleanup(test_env.CleanupOpts{TestName: t.Name()}); err != nil {
>>>>>>> e22dcc15
				l.Error().Err(err).Msg("Error cleaning up test environment")
			}
		}
	}

	newEnvConfig := vrfcommon.NewEnvConfig{
		NodesToCreate:          []vrfcommon.VRFNodeType{vrfcommon.VRF},
		NumberOfTxKeysToCreate: *vrfv2PlusConfig.General.NumberOfSendingKeysToCreate,
	}

	testEnv, vrfContracts, vrfKey, _, err = vrfv2plus.SetupVRFV2PlusUniverse(testcontext.Get(t), t, testConfig, chainID, cleanupFn, newEnvConfig, l)
	require.NoError(t, err, "error setting up VRFV2Plus universe")

	evmClient, err := testEnv.GetEVMClient(chainID)
	require.NoError(t, err, "error getting EVM client")

	defaultWalletAddress = evmClient.GetDefaultWallet().Address()

	t.Run("vrfv2plus and bhs performance test", func(t *testing.T) {
		configCopy := testConfig.MustCopy().(tc.TestConfig)
		//Underfund Subscription
		configCopy.VRFv2Plus.General.SubscriptionFundingAmountLink = ptr.Ptr(float64(0))
		configCopy.VRFv2Plus.General.SubscriptionFundingAmountNative = ptr.Ptr(float64(0))

		underfundedSubIDs, consumers, err := vrfv2plus.SetupSubsAndConsumersForExistingEnv(
			testEnv,
			chainID,
			vrfContracts.CoordinatorV2Plus,
			vrfContracts.LinkToken,
			1,
			*vrfv2PlusConfig.General.NumberOfSubToCreate,
			configCopy,
			l,
		)
		require.NoError(t, err, "error setting up new consumers and subs for Load Test")
		for _, subID := range underfundedSubIDs {
			subscription, err := vrfContracts.CoordinatorV2Plus.GetSubscription(testcontext.Get(t), subID)
			require.NoError(t, err, "error getting subscription information for subscription %s", subID.String())
			vrfcommon.LogSubDetails(l, subscription, subID.String(), vrfContracts.CoordinatorV2Plus)
		}
		subIDsForCancellingAfterTest = underfundedSubIDs
		l.Debug().Int("Number of Subs", len(underfundedSubIDs)).Msg("Subs involved in the test")
		vrfContracts.VRFV2PlusConsumer = consumers
		require.Len(t, vrfContracts.VRFV2PlusConsumer, 1, "only one consumer should be created for Load Test")
		consumer := vrfContracts.VRFV2PlusConsumer[0]
		err = consumer.ResetMetrics()
		require.NoError(t, err)
		MonitorLoadStats(testcontext.Get(t), lc, consumer, updatedLabels)

		singleFeedConfig := &wasp.Config{
			T:                     t,
			LoadType:              wasp.RPS,
			GenName:               "gun",
			RateLimitUnitDuration: configCopy.VRFv2Plus.Performance.BHSTestRateLimitUnitDuration.Duration,
			Gun: NewBHSTestGun(
				vrfContracts,
				vrfKey.KeyHash,
				underfundedSubIDs,
				configCopy.VRFv2Plus,
				l,
			),
			Labels:      labels,
			LokiConfig:  lokiConfig,
			CallTimeout: 2 * time.Minute,
		}

		singleFeedConfig.Schedule = wasp.Plain(
			*configCopy.VRFv2Plus.Performance.BHSTestRPS,
			configCopy.VRFv2Plus.Performance.BHSTestDuration.Duration,
		)
		_, err = wasp.NewProfile().
			Add(wasp.NewGenerator(singleFeedConfig)).
			Run(true)
		require.NoError(t, err)

		var wgBlockNumberTobe sync.WaitGroup
		wgBlockNumberTobe.Add(1)
		//Wait at least 256 blocks
		latestBlockNumber, err := evmClient.LatestBlockNumber(testcontext.Get(t))
		require.NoError(t, err, "error getting latest block number")
		_, err = actions.WaitForBlockNumberToBe(latestBlockNumber+uint64(256), evmClient, &wgBlockNumberTobe, configCopy.VRFv2Plus.General.WaitFor256BlocksTimeout.Duration, t)
		wgBlockNumberTobe.Wait()
		require.NoError(t, err, "error waiting for block number to be")

		metrics, err := consumers[0].GetLoadTestMetrics(testcontext.Get(t))
		require.NoError(t, err)
		require.Equal(t, 0, metrics.FulfilmentCount.Cmp(big.NewInt(0)), "Fulfilment count should be 0 since sub is underfunded. Check if the sub is actually funded")

		var subIDsString []string
		for _, subID := range underfundedSubIDs {
			subIDsString = append(subIDsString, subID.String())
		}

		l.Info().
			Float64("SubscriptionRefundingAmountNative", *configCopy.VRFv2Plus.General.SubscriptionRefundingAmountNative).
			Float64("SubscriptionRefundingAmountLink", *configCopy.VRFv2Plus.General.SubscriptionRefundingAmountLink).
			Strs("SubIDs", subIDsString).
			Msg("Funding Subscriptions with Link and Native Tokens")
		err = vrfv2plus.FundSubscriptions(
			testEnv,
			chainID,
			big.NewFloat(*configCopy.VRFv2Plus.General.SubscriptionRefundingAmountNative),
			big.NewFloat(*configCopy.VRFv2Plus.General.SubscriptionRefundingAmountLink),
			vrfContracts.LinkToken,
			vrfContracts.CoordinatorV2Plus,
			underfundedSubIDs,
		)
		require.NoError(t, err, "error funding subscriptions")

		var wgAllRequestsFulfilled sync.WaitGroup
		wgAllRequestsFulfilled.Add(1)
		requestCount, fulfilmentCount, err := vrfcommon.WaitForRequestCountEqualToFulfilmentCount(testcontext.Get(t), consumer, 2*time.Minute, &wgAllRequestsFulfilled)
		require.NoError(t, err)
		wgAllRequestsFulfilled.Wait()

		l.Info().
			Interface("Request Count", requestCount).
			Interface("Fulfilment Count", fulfilmentCount).
			Msg("Final Request/Fulfilment Stats")
	})
}

func teardown(
	t *testing.T,
	consumer contracts.VRFv2PlusLoadTestConsumer,
	lc *wasp.LokiClient,
	updatedLabels map[string]string,
	testReporter *testreporters.VRFV2PlusTestReporter,
	testType string,
	testConfig *tc.TestConfig,
) {
	//send final results to Loki
	metrics := GetLoadTestMetrics(testcontext.Get(t), consumer)
	SendMetricsToLoki(metrics, lc, updatedLabels)
	//set report data for Slack notification
	testReporter.SetReportData(
		testType,
		testreporters.VRFLoadTestMetrics{
			RequestCount:                         metrics.RequestCount,
			FulfilmentCount:                      metrics.FulfilmentCount,
			AverageFulfillmentInMillions:         metrics.AverageFulfillmentInMillions,
			SlowestFulfillment:                   metrics.SlowestFulfillment,
			FastestFulfillment:                   metrics.FastestFulfillment,
			P90FulfillmentBlockTime:              metrics.P90FulfillmentBlockTime,
			P95FulfillmentBlockTime:              metrics.P95FulfillmentBlockTime,
			AverageResponseTimeInSecondsMillions: metrics.AverageResponseTimeInSecondsMillions,
			SlowestResponseTimeInSeconds:         metrics.SlowestResponseTimeInSeconds,
			FastestResponseTimeInSeconds:         metrics.FastestResponseTimeInSeconds,
		},
		testConfig,
	)

	// send Slack notification
	err := testReporter.SendSlackNotification(t, nil, testConfig)
	if err != nil {
		log.Warn().Err(err).Msg("Error sending Slack notification")
	}
}<|MERGE_RESOLUTION|>--- conflicted
+++ resolved
@@ -26,12 +26,10 @@
 	tc "github.com/smartcontractkit/chainlink/integration-tests/testconfig"
 )
 
-var (
-	labels = map[string]string{
-		"branch": "vrfv2Plus_healthcheck",
-		"commit": "vrfv2Plus_healthcheck",
-	}
-)
+var labels = map[string]string{
+	"branch": "vrfv2Plus_healthcheck",
+	"commit": "vrfv2Plus_healthcheck",
+}
 
 func TestVRFV2PlusPerformance(t *testing.T) {
 	var (
@@ -82,16 +80,12 @@
 				Msg("Network is a simulated network. Skipping fund return for Coordinator Subscriptions.")
 		} else {
 			if *testConfig.VRFv2Plus.General.CancelSubsAfterTestRun {
-				//cancel subs and return funds to sub owner
+				// cancel subs and return funds to sub owner
 				vrfv2plus.CancelSubsAndReturnFunds(testcontext.Get(t), vrfContracts, defaultWalletAddress, subIDsForCancellingAfterTest, l)
 			}
 		}
 		if !*testConfig.VRFv2Plus.General.UseExistingEnv {
-<<<<<<< HEAD
-			if err := testEnv.Cleanup(test_env.CleanupOpts{}); err != nil {
-=======
 			if err := testEnv.Cleanup(test_env.CleanupOpts{TestName: t.Name()}); err != nil {
->>>>>>> e22dcc15
 				l.Error().Err(err).Msg("Error cleaning up test environment")
 			}
 		}
@@ -167,7 +161,7 @@
 
 		var wg sync.WaitGroup
 		wg.Add(1)
-		//todo - timeout should be configurable depending on the perf test type
+		// todo - timeout should be configurable depending on the perf test type
 		requestCount, fulfilmentCount, err := vrfcommon.WaitForRequestCountEqualToFulfilmentCount(testcontext.Get(t), consumer, 2*time.Minute, &wg)
 		require.NoError(t, err)
 		wg.Wait()
@@ -229,16 +223,12 @@
 				Msg("Network is a simulated network. Skipping fund return for Coordinator Subscriptions.")
 		} else {
 			if *testConfig.VRFv2Plus.General.CancelSubsAfterTestRun {
-				//cancel subs and return funds to sub owner
+				// cancel subs and return funds to sub owner
 				vrfv2plus.CancelSubsAndReturnFunds(testcontext.Get(t), vrfContracts, defaultWalletAddress, subIDsForCancellingAfterTest, l)
 			}
 		}
 		if !*testConfig.VRFv2Plus.General.UseExistingEnv {
-<<<<<<< HEAD
-			if err := testEnv.Cleanup(test_env.CleanupOpts{}); err != nil {
-=======
 			if err := testEnv.Cleanup(test_env.CleanupOpts{TestName: t.Name()}); err != nil {
->>>>>>> e22dcc15
 				l.Error().Err(err).Msg("Error cleaning up test environment")
 			}
 		}
@@ -259,7 +249,7 @@
 
 	t.Run("vrfv2plus and bhs performance test", func(t *testing.T) {
 		configCopy := testConfig.MustCopy().(tc.TestConfig)
-		//Underfund Subscription
+		// Underfund Subscription
 		configCopy.VRFv2Plus.General.SubscriptionFundingAmountLink = ptr.Ptr(float64(0))
 		configCopy.VRFv2Plus.General.SubscriptionFundingAmountNative = ptr.Ptr(float64(0))
 
@@ -316,7 +306,7 @@
 
 		var wgBlockNumberTobe sync.WaitGroup
 		wgBlockNumberTobe.Add(1)
-		//Wait at least 256 blocks
+		// Wait at least 256 blocks
 		latestBlockNumber, err := evmClient.LatestBlockNumber(testcontext.Get(t))
 		require.NoError(t, err, "error getting latest block number")
 		_, err = actions.WaitForBlockNumberToBe(latestBlockNumber+uint64(256), evmClient, &wgBlockNumberTobe, configCopy.VRFv2Plus.General.WaitFor256BlocksTimeout.Duration, t)
@@ -370,10 +360,10 @@
 	testType string,
 	testConfig *tc.TestConfig,
 ) {
-	//send final results to Loki
+	// send final results to Loki
 	metrics := GetLoadTestMetrics(testcontext.Get(t), consumer)
 	SendMetricsToLoki(metrics, lc, updatedLabels)
-	//set report data for Slack notification
+	// set report data for Slack notification
 	testReporter.SetReportData(
 		testType,
 		testreporters.VRFLoadTestMetrics{
