package loadvrfv2

import (
	"math/big"
	"strconv"
	"sync"
	"testing"
	"time"

	"github.com/rs/zerolog/log"
	"github.com/smartcontractkit/wasp"

	"github.com/smartcontractkit/chainlink-testing-framework/logging"
	"github.com/smartcontractkit/chainlink-testing-framework/networks"
	"github.com/smartcontractkit/chainlink-testing-framework/utils/ptr"
	"github.com/smartcontractkit/chainlink-testing-framework/utils/testcontext"

	"github.com/smartcontractkit/chainlink/integration-tests/actions"
	actions_seth "github.com/smartcontractkit/chainlink/integration-tests/actions/seth"
	vrfcommon "github.com/smartcontractkit/chainlink/integration-tests/actions/vrf/common"
	"github.com/smartcontractkit/chainlink/integration-tests/actions/vrf/vrfv2"
	"github.com/smartcontractkit/chainlink/integration-tests/contracts"
	"github.com/smartcontractkit/chainlink/integration-tests/docker/test_env"
	"github.com/smartcontractkit/chainlink/integration-tests/testreporters"

	"github.com/stretchr/testify/require"

	tc "github.com/smartcontractkit/chainlink/integration-tests/testconfig"
)

var labels = map[string]string{
	"branch": "vrfv2_healthcheck",
	"commit": "vrfv2_healthcheck",
}

func TestVRFV2Performance(t *testing.T) {
	var (
		testEnv                      *test_env.CLClusterTestEnv
		vrfContracts                 *vrfcommon.VRFContracts
		subIDsForCancellingAfterTest []uint64
		vrfKey                       *vrfcommon.VRFKeyData
	)
	l := logging.GetTestLogger(t)
	testType, err := tc.GetConfigurationNameFromEnv()
	require.NoError(t, err)
	testConfig, err := tc.GetConfig(testType, tc.VRFv2)
	require.NoError(t, err)
	cfgl := testConfig.Logging.Loki

	vrfv2Config := testConfig.VRFv2
	testReporter := &testreporters.VRFV2TestReporter{}

	lokiConfig := wasp.NewLokiConfig(cfgl.Endpoint, cfgl.TenantId, cfgl.BasicAuth, cfgl.BearerToken)
	lc, err := wasp.NewLokiClient(lokiConfig)
	if err != nil {
		l.Error().Err(err).Msg(ErrLokiClient)
		return
	}
	network := networks.MustGetSelectedNetworkConfig(testConfig.GetNetworkConfig())[0]
	chainID := network.ChainID
	sethClient, err := actions_seth.GetChainClient(testConfig, network)
	require.NoError(t, err, "Error creating seth client")

	updatedLabels := UpdateLabels(labels, t)

	l.Info().
		Str("Test Type", testType).
		Str("Test Duration", vrfv2Config.Performance.TestDuration.Duration.Truncate(time.Second).String()).
		Int64("RPS", *vrfv2Config.Performance.RPS).
		Str("RateLimitUnitDuration", vrfv2Config.Performance.RateLimitUnitDuration.String()).
		Uint16("RandomnessRequestCountPerRequest", *vrfv2Config.General.RandomnessRequestCountPerRequest).
		Uint16("RandomnessRequestCountPerRequestDeviation", *vrfv2Config.General.RandomnessRequestCountPerRequestDeviation).
		Bool("UseExistingEnv", *vrfv2Config.General.UseExistingEnv).
		Msg("Performance Test Configuration")
	cleanupFn := func() {
		teardown(t, vrfContracts.VRFV2Consumers[0], lc, updatedLabels, testReporter, testType, &testConfig)

		require.NoError(t, err, "Getting Seth client shouldn't fail")

		if sethClient.Cfg.IsSimulatedNetwork() {
			l.Info().
				Str("Network Name", sethClient.Cfg.Network.Name).
				Msg("Network is a simulated network. Skipping fund return for Coordinator Subscriptions.")
		} else {
			if *vrfv2Config.General.CancelSubsAfterTestRun {
<<<<<<< HEAD
				// cancel subs and return funds to sub owner
				vrfv2.CancelSubsAndReturnFunds(testcontext.Get(t), vrfContracts, defaultWalletAddress, subIDsForCancellingAfterTest, l)
=======
				//cancel subs and return funds to sub owner
				vrfv2.CancelSubsAndReturnFunds(testcontext.Get(t), vrfContracts, sethClient.MustGetRootKeyAddress().Hex(), subIDsForCancellingAfterTest, l)
>>>>>>> 4ff563e8
			}
		}
		if !*vrfv2Config.General.UseExistingEnv {
			if err := testEnv.Cleanup(test_env.CleanupOpts{TestName: t.Name()}); err != nil {
				l.Error().Err(err).Msg("Error cleaning up test environment")
			}
		}
	}
	vrfEnvConfig := vrfcommon.VRFEnvConfig{
		TestConfig: testConfig,
		ChainID:    chainID,
		CleanupFn:  cleanupFn,
	}
	newEnvConfig := vrfcommon.NewEnvConfig{
		NodesToCreate:                   []vrfcommon.VRFNodeType{vrfcommon.VRF},
		NumberOfTxKeysToCreate:          *vrfv2Config.General.NumberOfSendingKeysToCreate,
		UseVRFOwner:                     true,
		UseTestCoordinator:              true,
		ChainlinkNodeLogScannerSettings: test_env.DefaultChainlinkNodeLogScannerSettings,
	}
	testEnv, vrfContracts, vrfKey, _, err = vrfv2.SetupVRFV2Universe(testcontext.Get(t), t, vrfEnvConfig, newEnvConfig, l)
	require.NoError(t, err, "error setting up VRFV2 universe")

	var consumers []contracts.VRFv2LoadTestConsumer
	subIDs, consumers, err := vrfv2.SetupSubsAndConsumersForExistingEnv(
		testEnv,
		chainID,
		vrfContracts.CoordinatorV2,
		vrfContracts.LinkToken,
		1,
		*vrfv2Config.General.NumberOfSubToCreate,
		testConfig,
		l,
	)
	require.NoError(t, err, "error setting up new consumers and subs")
	for _, subID := range subIDs {
		subscription, err := vrfContracts.CoordinatorV2.GetSubscription(testcontext.Get(t), subID)
		require.NoError(t, err, "error getting subscription information for subscription %d", subID)
		vrfcommon.LogSubDetails(l, subscription, strconv.FormatUint(subID, 10), vrfContracts.CoordinatorV2)
	}
	subIDsForCancellingAfterTest = subIDs
	l.Debug().Int("Number of Subs", len(subIDs)).Msg("Subs involved in the test")

	vrfContracts.VRFV2Consumers = consumers

	// is our "job" stable at all, no memory leaks, no flaking performance under some RPS?
	t.Run("vrfv2 performance test", func(t *testing.T) {
		require.Len(t, vrfContracts.VRFV2Consumers, 1, "only one consumer should be created for Load Test")
		err = vrfContracts.VRFV2Consumers[0].ResetMetrics()
		require.NoError(t, err)
		MonitorLoadStats(testcontext.Get(t), lc, vrfContracts.VRFV2Consumers[0], updatedLabels)

		singleFeedConfig := &wasp.Config{
			T:                     t,
			LoadType:              wasp.RPS,
			GenName:               "gun",
			RateLimitUnitDuration: vrfv2Config.Performance.RateLimitUnitDuration.Duration,
			Gun: NewSingleHashGun(
				vrfContracts,
				vrfKey.KeyHash,
				subIDs,
				vrfv2Config,
				l,
				sethClient,
			),
			Labels:      labels,
			LokiConfig:  lokiConfig,
			CallTimeout: 2 * time.Minute,
		}

		singleFeedConfig.Schedule = wasp.Plain(
			*vrfv2Config.Performance.RPS,
			vrfv2Config.Performance.TestDuration.Duration,
		)
		_, err = wasp.NewProfile().
			Add(wasp.NewGenerator(singleFeedConfig)).
			Run(true)
		require.NoError(t, err)

		var wg sync.WaitGroup
		wg.Add(1)
		// todo - timeout should be configurable depending on the perf test type
		requestCount, fulfilmentCount, err := vrfcommon.WaitForRequestCountEqualToFulfilmentCount(testcontext.Get(t), vrfContracts.VRFV2Consumers[0], 2*time.Minute, &wg)
		require.NoError(t, err)
		wg.Wait()

		l.Info().
			Interface("Request Count", requestCount).
			Interface("Fulfilment Count", fulfilmentCount).
			Msg("Final Request/Fulfilment Stats")
	})
}

func TestVRFV2BHSPerformance(t *testing.T) {
	var (
		testEnv                      *test_env.CLClusterTestEnv
		vrfContracts                 *vrfcommon.VRFContracts
		subIDsForCancellingAfterTest []uint64
		vrfKey                       *vrfcommon.VRFKeyData
	)
	l := logging.GetTestLogger(t)

	testType, err := tc.GetConfigurationNameFromEnv()
	require.NoError(t, err)
	testConfig, err := tc.GetConfig(testType, tc.VRFv2)
	require.NoError(t, err)
	vrfv2Config := testConfig.VRFv2
	testReporter := &testreporters.VRFV2TestReporter{}
	cfgl := testConfig.Logging.Loki
	lokiConfig := wasp.NewLokiConfig(cfgl.Endpoint, cfgl.TenantId, cfgl.BasicAuth, cfgl.BearerToken)
	lc, err := wasp.NewLokiClient(lokiConfig)
	if err != nil {
		l.Error().Err(err).Msg(ErrLokiClient)
		return
	}

	updatedLabels := UpdateLabels(labels, t)

	l.Info().
		Str("Test Type", testType).
		Str("Test Duration", vrfv2Config.Performance.TestDuration.Duration.Truncate(time.Second).String()).
		Int64("RPS", *vrfv2Config.Performance.RPS).
		Str("RateLimitUnitDuration", vrfv2Config.Performance.RateLimitUnitDuration.String()).
		Uint16("RandomnessRequestCountPerRequest", *vrfv2Config.General.RandomnessRequestCountPerRequest).
		Uint16("RandomnessRequestCountPerRequestDeviation", *vrfv2Config.General.RandomnessRequestCountPerRequestDeviation).
		Bool("UseExistingEnv", *vrfv2Config.General.UseExistingEnv).
		Msg("Performance Test Configuration")

	network := networks.MustGetSelectedNetworkConfig(testConfig.GetNetworkConfig())[0]
	chainID := network.ChainID
	sethClient, err := actions_seth.GetChainClient(testConfig, network)
	require.NoError(t, err, "Error creating seth client")
	cleanupFn := func() {
		teardown(t, vrfContracts.VRFV2Consumers[0], lc, updatedLabels, testReporter, testType, &testConfig)

		if sethClient.Cfg.IsSimulatedNetwork() {
			l.Info().
				Str("Network Name", sethClient.Cfg.Network.Name).
				Msg("Network is a simulated network. Skipping fund return for Coordinator Subscriptions.")
		} else {
			if *vrfv2Config.General.CancelSubsAfterTestRun {
<<<<<<< HEAD
				// cancel subs and return funds to sub owner
				vrfv2.CancelSubsAndReturnFunds(testcontext.Get(t), vrfContracts, defaultWalletAddress, subIDsForCancellingAfterTest, l)
=======
				//cancel subs and return funds to sub owner
				vrfv2.CancelSubsAndReturnFunds(testcontext.Get(t), vrfContracts, sethClient.MustGetRootKeyAddress().Hex(), subIDsForCancellingAfterTest, l)
>>>>>>> 4ff563e8
			}
		}
		if !*vrfv2Config.General.UseExistingEnv {
			if err := testEnv.Cleanup(test_env.CleanupOpts{TestName: t.Name()}); err != nil {
				l.Error().Err(err).Msg("Error cleaning up test environment")
			}
		}
	}
	vrfEnvConfig := vrfcommon.VRFEnvConfig{
		TestConfig: testConfig,
		ChainID:    chainID,
		CleanupFn:  cleanupFn,
	}
	newEnvConfig := vrfcommon.NewEnvConfig{
		NodesToCreate:                   []vrfcommon.VRFNodeType{vrfcommon.VRF},
		NumberOfTxKeysToCreate:          *vrfv2Config.General.NumberOfSendingKeysToCreate,
		UseVRFOwner:                     true,
		UseTestCoordinator:              true,
		ChainlinkNodeLogScannerSettings: test_env.DefaultChainlinkNodeLogScannerSettings,
	}
	testEnv, vrfContracts, vrfKey, _, err = vrfv2.SetupVRFV2Universe(testcontext.Get(t), t, vrfEnvConfig, newEnvConfig, l)
	require.NoError(t, err, "error setting up VRFV2 universe")

	t.Run("vrfv2 and bhs performance test", func(t *testing.T) {
		configCopy := testConfig.MustCopy().(tc.TestConfig)
		// Underfund Subscription
		configCopy.VRFv2.General.SubscriptionFundingAmountLink = ptr.Ptr(float64(0))
		underfundedSubIDs, consumers, err := vrfv2.SetupSubsAndConsumersForExistingEnv(
			testEnv,
			chainID,
			vrfContracts.CoordinatorV2,
			vrfContracts.LinkToken,
			1,
			*vrfv2Config.General.NumberOfSubToCreate,
			configCopy,
			l,
		)
		require.NoError(t, err, "error setting up new consumers and subs")
		for _, subID := range underfundedSubIDs {
			subscription, err := vrfContracts.CoordinatorV2.GetSubscription(testcontext.Get(t), subID)
			require.NoError(t, err, "error getting subscription information for subscription %d", subID)
			vrfcommon.LogSubDetails(l, subscription, strconv.FormatUint(subID, 10), vrfContracts.CoordinatorV2)
		}
		subIDsForCancellingAfterTest = underfundedSubIDs
		l.Debug().Int("Number of Subs", len(underfundedSubIDs)).Msg("Subs involved in the test")
		vrfContracts.VRFV2Consumers = consumers
		require.Len(t, vrfContracts.VRFV2Consumers, 1, "only one consumer should be created for Load Test")
		err = vrfContracts.VRFV2Consumers[0].ResetMetrics()
		require.NoError(t, err, "error resetting consumer metrics")
		MonitorLoadStats(testcontext.Get(t), lc, vrfContracts.VRFV2Consumers[0], updatedLabels)

		singleFeedConfig := &wasp.Config{
			T:                     t,
			LoadType:              wasp.RPS,
			GenName:               "gun",
			RateLimitUnitDuration: configCopy.VRFv2.Performance.BHSTestRateLimitUnitDuration.Duration,
			Gun: NewBHSTestGun(
				vrfContracts,
				vrfKey.KeyHash,
				underfundedSubIDs,
				configCopy.VRFv2,
				l,
				sethClient,
			),
			Labels:      labels,
			LokiConfig:  lokiConfig,
			CallTimeout: 2 * time.Minute,
		}

		singleFeedConfig.Schedule = wasp.Plain(
			*configCopy.VRFv2.Performance.BHSTestRPS,
			configCopy.VRFv2.Performance.BHSTestDuration.Duration,
		)
		_, err = wasp.NewProfile().
			Add(wasp.NewGenerator(singleFeedConfig)).
			Run(true)
		require.NoError(t, err)

		var wgBlockNumberTobe sync.WaitGroup
		wgBlockNumberTobe.Add(1)
<<<<<<< HEAD
		// Wait at least 256 blocks
		latestBlockNumber, err := evmClient.LatestBlockNumber(testcontext.Get(t))
		require.NoError(t, err, "error getting latest block number")
		_, err = actions.WaitForBlockNumberToBe(latestBlockNumber+uint64(256), evmClient, &wgBlockNumberTobe, configCopy.VRFv2.General.WaitFor256BlocksTimeout.Duration, t)
=======
		//Wait at least 256 blocks
		latestBlockNumber, err := sethClient.Client.BlockNumber(testcontext.Get(t))
		require.NoError(t, err)
		_, err = actions.WaitForBlockNumberToBe(
			latestBlockNumber+uint64(257),
			sethClient,
			&wgBlockNumberTobe,
			configCopy.VRFv2.General.WaitFor256BlocksTimeout.Duration,
			t,
			l,
		)
>>>>>>> 4ff563e8
		wgBlockNumberTobe.Wait()
		require.NoError(t, err, "error waiting for block number to be")

		metrics, err := consumers[0].GetLoadTestMetrics(testcontext.Get(t))
		require.NoError(t, err)
		require.Equal(t, 0, metrics.FulfilmentCount.Cmp(big.NewInt(0)), "Fulfilment count should be 0 since sub is underfunded. Check if the sub is actually funded")

		var subIDsString []uint64
		subIDsString = append(subIDsString, underfundedSubIDs...)
		l.Info().
			Float64("SubscriptionRefundingAmountLink", *configCopy.VRFv2.General.SubscriptionRefundingAmountLink).
			Uints64("SubIDs", subIDsString).
			Msg("Funding Subscriptions with Link and Native Tokens")
		err = vrfv2.FundSubscriptions(
			big.NewFloat(*configCopy.VRFv2.General.SubscriptionRefundingAmountLink),
			vrfContracts.LinkToken,
			vrfContracts.CoordinatorV2,
			underfundedSubIDs,
		)
		require.NoError(t, err, "error funding subscriptions")

		var wgAllRequestsFulfilled sync.WaitGroup
		wgAllRequestsFulfilled.Add(1)
		requestCount, fulfilmentCount, err := vrfcommon.WaitForRequestCountEqualToFulfilmentCount(testcontext.Get(t), vrfContracts.VRFV2Consumers[0], 2*time.Minute, &wgAllRequestsFulfilled)
		require.NoError(t, err)
		wgAllRequestsFulfilled.Wait()

		l.Info().
			Interface("Request Count", requestCount).
			Interface("Fulfilment Count", fulfilmentCount).
			Msg("Final Request/Fulfilment Stats")
	})
}

func teardown(
	t *testing.T,
	consumer contracts.VRFv2LoadTestConsumer,
	lc *wasp.LokiClient,
	updatedLabels map[string]string,
	testReporter *testreporters.VRFV2TestReporter,
	testType string,
	testConfig *tc.TestConfig,
) {
	// send final results to Loki
	metrics := GetLoadTestMetrics(testcontext.Get(t), consumer)
	SendMetricsToLoki(metrics, lc, updatedLabels)
	// set report data for Slack notification
	testReporter.SetReportData(
		testType,
		testreporters.VRFLoadTestMetrics{
			RequestCount:                 metrics.RequestCount,
			FulfilmentCount:              metrics.FulfilmentCount,
			AverageFulfillmentInMillions: metrics.AverageFulfillmentInMillions,
			SlowestFulfillment:           metrics.SlowestFulfillment,
			FastestFulfillment:           metrics.FastestFulfillment,
		},
		testConfig,
	)

	// send Slack notification
	err := testReporter.SendSlackNotification(t, nil)
	if err != nil {
		log.Warn().Err(err).Msg("Error sending Slack notification")
	}
}<|MERGE_RESOLUTION|>--- conflicted
+++ resolved
@@ -83,13 +83,8 @@
 				Msg("Network is a simulated network. Skipping fund return for Coordinator Subscriptions.")
 		} else {
 			if *vrfv2Config.General.CancelSubsAfterTestRun {
-<<<<<<< HEAD
-				// cancel subs and return funds to sub owner
-				vrfv2.CancelSubsAndReturnFunds(testcontext.Get(t), vrfContracts, defaultWalletAddress, subIDsForCancellingAfterTest, l)
-=======
 				//cancel subs and return funds to sub owner
 				vrfv2.CancelSubsAndReturnFunds(testcontext.Get(t), vrfContracts, sethClient.MustGetRootKeyAddress().Hex(), subIDsForCancellingAfterTest, l)
->>>>>>> 4ff563e8
 			}
 		}
 		if !*vrfv2Config.General.UseExistingEnv {
@@ -231,13 +226,8 @@
 				Msg("Network is a simulated network. Skipping fund return for Coordinator Subscriptions.")
 		} else {
 			if *vrfv2Config.General.CancelSubsAfterTestRun {
-<<<<<<< HEAD
-				// cancel subs and return funds to sub owner
-				vrfv2.CancelSubsAndReturnFunds(testcontext.Get(t), vrfContracts, defaultWalletAddress, subIDsForCancellingAfterTest, l)
-=======
 				//cancel subs and return funds to sub owner
 				vrfv2.CancelSubsAndReturnFunds(testcontext.Get(t), vrfContracts, sethClient.MustGetRootKeyAddress().Hex(), subIDsForCancellingAfterTest, l)
->>>>>>> 4ff563e8
 			}
 		}
 		if !*vrfv2Config.General.UseExistingEnv {
@@ -318,12 +308,6 @@
 
 		var wgBlockNumberTobe sync.WaitGroup
 		wgBlockNumberTobe.Add(1)
-<<<<<<< HEAD
-		// Wait at least 256 blocks
-		latestBlockNumber, err := evmClient.LatestBlockNumber(testcontext.Get(t))
-		require.NoError(t, err, "error getting latest block number")
-		_, err = actions.WaitForBlockNumberToBe(latestBlockNumber+uint64(256), evmClient, &wgBlockNumberTobe, configCopy.VRFv2.General.WaitFor256BlocksTimeout.Duration, t)
-=======
 		//Wait at least 256 blocks
 		latestBlockNumber, err := sethClient.Client.BlockNumber(testcontext.Get(t))
 		require.NoError(t, err)
@@ -335,7 +319,6 @@
 			t,
 			l,
 		)
->>>>>>> 4ff563e8
 		wgBlockNumberTobe.Wait()
 		require.NoError(t, err, "error waiting for block number to be")
 
