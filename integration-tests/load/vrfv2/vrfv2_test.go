--- conflicted
+++ resolved
@@ -27,12 +27,10 @@
 	tc "github.com/smartcontractkit/chainlink/integration-tests/testconfig"
 )
 
-var (
-	labels = map[string]string{
-		"branch": "vrfv2_healthcheck",
-		"commit": "vrfv2_healthcheck",
-	}
-)
+var labels = map[string]string{
+	"branch": "vrfv2_healthcheck",
+	"commit": "vrfv2_healthcheck",
+}
 
 func TestVRFV2Performance(t *testing.T) {
 	var (
@@ -82,16 +80,12 @@
 				Msg("Network is a simulated network. Skipping fund return for Coordinator Subscriptions.")
 		} else {
 			if *vrfv2Config.General.CancelSubsAfterTestRun {
-				//cancel subs and return funds to sub owner
+				// cancel subs and return funds to sub owner
 				vrfv2.CancelSubsAndReturnFunds(testcontext.Get(t), vrfContracts, defaultWalletAddress, subIDsForCancellingAfterTest, l)
 			}
 		}
 		if !*vrfv2Config.General.UseExistingEnv {
-<<<<<<< HEAD
-			if err := testEnv.Cleanup(test_env.CleanupOpts{}); err != nil {
-=======
 			if err := testEnv.Cleanup(test_env.CleanupOpts{TestName: t.Name()}); err != nil {
->>>>>>> e22dcc15
 				l.Error().Err(err).Msg("Error cleaning up test environment")
 			}
 		}
@@ -168,7 +162,7 @@
 
 		var wg sync.WaitGroup
 		wg.Add(1)
-		//todo - timeout should be configurable depending on the perf test type
+		// todo - timeout should be configurable depending on the perf test type
 		requestCount, fulfilmentCount, err := vrfcommon.WaitForRequestCountEqualToFulfilmentCount(testcontext.Get(t), vrfContracts.VRFV2Consumers[0], 2*time.Minute, &wg)
 		require.NoError(t, err)
 		wg.Wait()
@@ -230,16 +224,12 @@
 				Msg("Network is a simulated network. Skipping fund return for Coordinator Subscriptions.")
 		} else {
 			if *vrfv2Config.General.CancelSubsAfterTestRun {
-				//cancel subs and return funds to sub owner
+				// cancel subs and return funds to sub owner
 				vrfv2.CancelSubsAndReturnFunds(testcontext.Get(t), vrfContracts, defaultWalletAddress, subIDsForCancellingAfterTest, l)
 			}
 		}
 		if !*vrfv2Config.General.UseExistingEnv {
-<<<<<<< HEAD
-			if err := testEnv.Cleanup(test_env.CleanupOpts{}); err != nil {
-=======
 			if err := testEnv.Cleanup(test_env.CleanupOpts{TestName: t.Name()}); err != nil {
->>>>>>> e22dcc15
 				l.Error().Err(err).Msg("Error cleaning up test environment")
 			}
 		}
@@ -261,7 +251,7 @@
 	defaultWalletAddress = evmClient.GetDefaultWallet().Address()
 	t.Run("vrfv2 and bhs performance test", func(t *testing.T) {
 		configCopy := testConfig.MustCopy().(tc.TestConfig)
-		//Underfund Subscription
+		// Underfund Subscription
 		configCopy.VRFv2.General.SubscriptionFundingAmountLink = ptr.Ptr(float64(0))
 		underfundedSubIDs, consumers, err := vrfv2.SetupSubsAndConsumersForExistingEnv(
 			testEnv,
@@ -315,7 +305,7 @@
 
 		var wgBlockNumberTobe sync.WaitGroup
 		wgBlockNumberTobe.Add(1)
-		//Wait at least 256 blocks
+		// Wait at least 256 blocks
 		latestBlockNumber, err := evmClient.LatestBlockNumber(testcontext.Get(t))
 		require.NoError(t, err, "error getting latest block number")
 		_, err = actions.WaitForBlockNumberToBe(latestBlockNumber+uint64(256), evmClient, &wgBlockNumberTobe, configCopy.VRFv2.General.WaitFor256BlocksTimeout.Duration, t)
@@ -354,6 +344,7 @@
 			Msg("Final Request/Fulfilment Stats")
 	})
 }
+
 func teardown(
 	t *testing.T,
 	consumer contracts.VRFv2LoadTestConsumer,
@@ -363,10 +354,10 @@
 	testType string,
 	testConfig *tc.TestConfig,
 ) {
-	//send final results to Loki
+	// send final results to Loki
 	metrics := GetLoadTestMetrics(testcontext.Get(t), consumer)
 	SendMetricsToLoki(metrics, lc, updatedLabels)
-	//set report data for Slack notification
+	// set report data for Slack notification
 	testReporter.SetReportData(
 		testType,
 		testreporters.VRFLoadTestMetrics{
