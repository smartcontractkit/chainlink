--- conflicted
+++ resolved
@@ -249,32 +249,7 @@
 	evmClient, err := testEnv.GetEVMClient(chainID)
 	require.NoError(t, err, "error getting EVM client")
 
-<<<<<<< HEAD
-	var consumers []contracts.VRFv2LoadTestConsumer
-	subIDs, consumers, err = vrfv2.SetupSubsAndConsumersForExistingEnv(
-		testEnv,
-		chainID,
-		vrfContracts.CoordinatorV2,
-		vrfContracts.LinkToken,
-		1,
-		*vrfv2Config.General.NumberOfSubToCreate,
-		testConfig,
-		l,
-	)
-	vrfContracts.VRFV2Consumers = consumers
-
-	eoaWalletAddress = evmClient.GetDefaultWallet().Address()
-
-	l.Debug().Int("Number of Subs", len(subIDs)).Msg("Subs involved in the test")
-	for _, subID := range subIDs {
-		subscription, err := vrfContracts.CoordinatorV2.GetSubscription(testcontext.Get(t), subID)
-		require.NoError(t, err, "error getting subscription information for subscription %d", subID)
-		vrfcommon.LogSubDetails(l, subscription, strconv.FormatUint(subID, 10), vrfContracts.CoordinatorV2)
-	}
-
-=======
 	defaultWalletAddress = evmClient.GetDefaultWallet().Address()
->>>>>>> 2a0c7b80
 	t.Run("vrfv2 and bhs performance test", func(t *testing.T) {
 		configCopy := testConfig.MustCopy().(tc.TestConfig)
 		//Underfund Subscription
@@ -293,7 +268,7 @@
 		for _, subID := range underfundedSubIDs {
 			subscription, err := vrfContracts.CoordinatorV2.GetSubscription(testcontext.Get(t), subID)
 			require.NoError(t, err, "error getting subscription information for subscription %d", subID)
-			vrfv2.LogSubDetails(l, subscription, subID, vrfContracts.CoordinatorV2)
+			vrfcommon.LogSubDetails(l, subscription, strconv.FormatUint(subID, 10), vrfContracts.CoordinatorV2)
 		}
 		subIDsForCancellingAfterTest = underfundedSubIDs
 		l.Debug().Int("Number of Subs", len(underfundedSubIDs)).Msg("Subs involved in the test")
