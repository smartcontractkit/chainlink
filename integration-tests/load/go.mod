module github.com/smartcontractkit/chainlink/load-tests

go 1.22.5

// Make sure we're working with the latest chainlink libs
replace github.com/smartcontractkit/chainlink/v2 => ../../

replace github.com/smartcontractkit/chainlink/integration-tests => ../

require (
	github.com/K-Phoen/grabana v0.22.1
	github.com/ethereum/go-ethereum v1.13.8
	github.com/go-resty/resty/v2 v2.11.0
	github.com/pelletier/go-toml/v2 v2.2.2
	github.com/pkg/errors v0.9.1
	github.com/rs/zerolog v1.32.0
	github.com/slack-go/slack v0.12.2
	github.com/smartcontractkit/chainlink-automation v1.0.4
	github.com/smartcontractkit/chainlink-common v0.2.1
	github.com/smartcontractkit/chainlink-testing-framework v1.32.7
	github.com/smartcontractkit/chainlink/integration-tests v0.0.0-20240214231432-4ad5eb95178c
	github.com/smartcontractkit/chainlink/v2 v2.9.0-beta0.0.20240216210048-da02459ddad8
	github.com/smartcontractkit/libocr v0.0.0-20240702141926-063ceef8c42e
	github.com/smartcontractkit/seth v1.0.12
	github.com/smartcontractkit/tdh2/go/tdh2 v0.0.0-20230906073235-9e478e5e19f1
	github.com/smartcontractkit/wasp v0.4.7
	github.com/stretchr/testify v1.9.0
	github.com/wiremock/go-wiremock v1.9.0
	go.uber.org/ratelimit v0.3.0
)

require (
	cosmossdk.io/api v0.3.1 // indirect
	cosmossdk.io/core v0.5.1 // indirect
	cosmossdk.io/depinject v1.0.0-alpha.3 // indirect
	cosmossdk.io/errors v1.0.0 // indirect
	cosmossdk.io/math v1.0.1 // indirect
	github.com/google/gnostic-models v0.6.9-0.20230804172637-c7be7c783f49 // indirect
	github.com/matttproud/golang_protobuf_extensions v1.0.4 // indirect
	github.com/russross/blackfriday/v2 v2.1.0 // indirect
	github.com/smartcontractkit/chainlink-cosmos v0.4.1-0.20240710121324-3ed288aa9b45 // indirect
	k8s.io/apimachinery v0.30.2 // indirect
)

// avoids ambigious imports of indirect dependencies
exclude github.com/hashicorp/consul v1.2.1

require (
	contrib.go.opencensus.io/exporter/stackdriver v0.13.5 // indirect
	dario.cat/mergo v1.0.0 // indirect
	filippo.io/edwards25519 v1.1.0 // indirect
	github.com/99designs/go-keychain v0.0.0-20191008050251-8e49817e8af4 // indirect
	github.com/99designs/keyring v1.2.1 // indirect
	github.com/Azure/azure-sdk-for-go/sdk/azcore v1.8.0 // indirect
	github.com/Azure/azure-sdk-for-go/sdk/azidentity v1.4.0 // indirect
	github.com/Azure/azure-sdk-for-go/sdk/internal v1.3.0 // indirect
	github.com/Azure/go-ansiterm v0.0.0-20230124172434-306776ec8161 // indirect
	github.com/Azure/go-ntlmssp v0.0.0-20221128193559-754e69321358 // indirect
	github.com/AzureAD/microsoft-authentication-library-for-go v1.1.1 // indirect
	github.com/ChainSafe/go-schnorrkel v1.0.0 // indirect
	github.com/CosmWasm/wasmd v0.40.1 // indirect
	github.com/CosmWasm/wasmvm v1.2.4 // indirect
	github.com/DataDog/zstd v1.5.2 // indirect
	github.com/K-Phoen/sdk v0.12.4 // indirect
	github.com/MakeNowJust/heredoc v1.0.0 // indirect
	github.com/Masterminds/goutils v1.1.1 // indirect
	github.com/Masterminds/semver/v3 v3.2.1 // indirect
	github.com/Masterminds/sprig/v3 v3.2.3 // indirect
	github.com/Microsoft/go-winio v0.6.1 // indirect
	github.com/Microsoft/hcsshim v0.11.4 // indirect
	github.com/NethermindEth/juno v0.3.1 // indirect
	github.com/NethermindEth/starknet.go v0.7.1-0.20240401080518-34a506f3cfdb // indirect
	github.com/VictoriaMetrics/fastcache v1.12.1 // indirect
	github.com/XSAM/otelsql v0.27.0 // indirect
	github.com/alecthomas/units v0.0.0-20240626203959-61d1e3462e30 // indirect
	github.com/armon/go-metrics v0.4.1 // indirect
	github.com/asaskevich/govalidator v0.0.0-20230301143203-a9d515a09cc2 // indirect
	github.com/avast/retry-go v3.0.0+incompatible // indirect
	github.com/avast/retry-go/v4 v4.6.0 // indirect
	github.com/aws/aws-sdk-go v1.45.25 // indirect
	github.com/aws/constructs-go/constructs/v10 v10.1.255 // indirect
	github.com/aws/jsii-runtime-go v1.75.0 // indirect
	github.com/bahlo/generic-list-go v0.2.0 // indirect
	github.com/barkimedes/go-deepcopy v0.0.0-20220514131651-17c30cfc62df // indirect
	github.com/benbjohnson/clock v1.3.5 // indirect
	github.com/beorn7/perks v1.0.1 // indirect
	github.com/bgentry/speakeasy v0.1.1-0.20220910012023-760eaf8b6816 // indirect
	github.com/bits-and-blooms/bitset v1.10.0 // indirect
	github.com/blendle/zapdriver v1.3.1 // indirect
	github.com/btcsuite/btcd/btcec/v2 v2.3.2 // indirect
	github.com/buger/jsonparser v1.1.1 // indirect
	github.com/bytedance/sonic v1.10.1 // indirect
	github.com/c2h5oh/datasize v0.0.0-20220606134207-859f65c6625b // indirect
	github.com/c9s/goprocinfo v0.0.0-20210130143923-c95fcf8c64a8 // indirect
	github.com/cdk8s-team/cdk8s-core-go/cdk8s/v2 v2.7.5 // indirect
	github.com/cenkalti/backoff v2.2.1+incompatible // indirect
	github.com/cenkalti/backoff/v4 v4.3.0 // indirect
	github.com/cespare/xxhash v1.1.0 // indirect
	github.com/cespare/xxhash/v2 v2.3.0 // indirect
	github.com/chai2010/gettext-go v1.0.2 // indirect
	github.com/chaos-mesh/chaos-mesh/api v0.0.0-20240709130330-9f4feec7553f // indirect
	github.com/chenzhuoyu/base64x v0.0.0-20230717121745-296ad89f973d // indirect
	github.com/chenzhuoyu/iasm v0.9.0 // indirect
	github.com/cockroachdb/errors v1.10.0 // indirect
	github.com/cockroachdb/logtags v0.0.0-20230118201751-21c54148d20b // indirect
	github.com/cockroachdb/pebble v0.0.0-20230928194634-aa077af62593 // indirect
	github.com/cockroachdb/redact v1.1.5 // indirect
	github.com/cockroachdb/tokenbucket v0.0.0-20230807174530-cc333fc44b06 // indirect
	github.com/cometbft/cometbft v0.37.5 // indirect
	github.com/cometbft/cometbft-db v0.8.0 // indirect
	github.com/confio/ics23/go v0.9.0 // indirect
	github.com/consensys/bavard v0.1.13 // indirect
	github.com/consensys/gnark-crypto v0.12.1 // indirect
	github.com/containerd/containerd v1.7.12 // indirect
	github.com/containerd/continuity v0.4.3 // indirect
	github.com/containerd/log v0.1.0 // indirect
	github.com/coreos/go-semver v0.3.1 // indirect
	github.com/coreos/go-systemd/v22 v22.5.0 // indirect
	github.com/cosmos/btcutil v1.0.5 // indirect
	github.com/cosmos/cosmos-proto v1.0.0-beta.5 // indirect
	github.com/cosmos/cosmos-sdk v0.47.11 // indirect
	github.com/cosmos/go-bip39 v1.0.0 // indirect
	github.com/cosmos/gogoproto v1.4.11 // indirect
	github.com/cosmos/iavl v0.20.1 // indirect
	github.com/cosmos/ibc-go/v7 v7.5.1 // indirect
	github.com/cosmos/ics23/go v0.10.0 // indirect
	github.com/cosmos/ledger-cosmos-go v0.12.4 // indirect
	github.com/cpuguy83/dockercfg v0.3.1 // indirect
	github.com/crate-crypto/go-ipa v0.0.0-20231025140028-3c0104f4b233 // indirect
	github.com/crate-crypto/go-kzg-4844 v0.7.0 // indirect
	github.com/danieljoos/wincred v1.1.2 // indirect
	github.com/davecgh/go-spew v1.1.2-0.20180830191138-d8f796af33cc // indirect
	github.com/deckarep/golang-set/v2 v2.6.0 // indirect
	github.com/decred/dcrd/dcrec/secp256k1/v4 v4.2.0 // indirect
	github.com/dennwc/varint v1.0.0 // indirect
	github.com/dfuse-io/logging v0.0.0-20210109005628-b97a57253f70 // indirect
	github.com/dgraph-io/badger/v2 v2.2007.4 // indirect
	github.com/dgraph-io/ristretto v0.1.1 // indirect
	github.com/dgryski/go-farm v0.0.0-20200201041132-a6ae2369ad13 // indirect
	github.com/dgryski/go-rendezvous v0.0.0-20200823014737-9f7001d12a5f // indirect
	github.com/distribution/reference v0.5.0 // indirect
	github.com/docker/distribution v2.8.2+incompatible // indirect
	github.com/docker/docker v25.0.2+incompatible // indirect
	github.com/docker/go-connections v0.5.0 // indirect
	github.com/docker/go-units v0.5.0 // indirect
	github.com/dominikbraun/graph v0.23.0 // indirect
	github.com/dustin/go-humanize v1.0.1 // indirect
	github.com/dvsekhvalnov/jose2go v1.7.0 // indirect
	github.com/edsrzf/mmap-go v1.1.0 // indirect
	github.com/emicklei/go-restful/v3 v3.12.1 // indirect
	github.com/esote/minmaxheap v1.0.0 // indirect
	github.com/ethereum/c-kzg-4844 v0.4.0 // indirect
	github.com/evanphx/json-patch v5.6.0+incompatible // indirect
	github.com/evanphx/json-patch/v5 v5.9.0 // indirect
	github.com/exponent-io/jsonpath v0.0.0-20210407135951-1de76d718b3f // indirect
	github.com/facette/natsort v0.0.0-20181210072756-2cd4dd1e2dcb // indirect
	github.com/fatih/camelcase v1.0.0 // indirect
	github.com/fatih/color v1.16.0 // indirect
	github.com/felixge/httpsnoop v1.0.4 // indirect
	github.com/fsnotify/fsnotify v1.6.0 // indirect
	github.com/fvbommel/sortorder v1.1.0 // indirect
	github.com/fxamacker/cbor/v2 v2.6.0 // indirect
	github.com/gabriel-vasile/mimetype v1.4.2 // indirect
	github.com/gagliardetto/binary v0.7.7 // indirect
	github.com/gagliardetto/solana-go v1.8.4 // indirect
	github.com/gagliardetto/treeout v0.1.4 // indirect
	github.com/gballet/go-libpcsclite v0.0.0-20191108122812-4678299bea08 // indirect
	github.com/gballet/go-verkle v0.1.1-0.20231031103413-a67434b50f46 // indirect
	github.com/getsentry/sentry-go v0.23.0 // indirect
	github.com/gin-contrib/sessions v0.0.5 // indirect
	github.com/gin-contrib/sse v0.1.0 // indirect
	github.com/gin-gonic/gin v1.9.1 // indirect
	github.com/go-asn1-ber/asn1-ber v1.5.5 // indirect
	github.com/go-errors/errors v1.4.2 // indirect
	github.com/go-json-experiment/json v0.0.0-20231102232822-2e55bd4e08b0 // indirect
	github.com/go-kit/kit v0.12.0 // indirect
	github.com/go-kit/log v0.2.1 // indirect
	github.com/go-ldap/ldap/v3 v3.4.6 // indirect
	github.com/go-logfmt/logfmt v0.6.0 // indirect
	github.com/go-logr/logr v1.4.2 // indirect
	github.com/go-logr/stdr v1.2.2 // indirect
	github.com/go-ole/go-ole v1.2.6 // indirect
	github.com/go-openapi/analysis v0.21.4 // indirect
	github.com/go-openapi/errors v0.20.4 // indirect
	github.com/go-openapi/jsonpointer v0.21.0 // indirect
	github.com/go-openapi/jsonreference v0.21.0 // indirect
	github.com/go-openapi/loads v0.21.2 // indirect
	github.com/go-openapi/spec v0.20.9 // indirect
	github.com/go-openapi/strfmt v0.21.7 // indirect
	github.com/go-openapi/swag v0.23.0 // indirect
	github.com/go-openapi/validate v0.22.1 // indirect
	github.com/go-playground/locales v0.14.1 // indirect
	github.com/go-playground/universal-translator v0.18.1 // indirect
	github.com/go-playground/validator/v10 v10.15.5 // indirect
	github.com/go-redis/redis/v8 v8.11.5 // indirect
	github.com/go-webauthn/webauthn v0.9.4 // indirect
	github.com/go-webauthn/x v0.1.5 // indirect
	github.com/goccy/go-json v0.10.2 // indirect
	github.com/godbus/dbus v0.0.0-20190726142602-4481cbc300e2 // indirect
	github.com/gofrs/flock v0.8.1 // indirect
	github.com/gogo/googleapis v1.4.1 // indirect
	github.com/gogo/protobuf v1.3.3 // indirect
	github.com/gogo/status v1.1.1 // indirect
	github.com/golang-jwt/jwt/v5 v5.2.0 // indirect
	github.com/golang/glog v1.2.0 // indirect
	github.com/golang/groupcache v0.0.0-20210331224755-41bb18bfe9da // indirect
	github.com/golang/protobuf v1.5.4 // indirect
	github.com/golang/snappy v0.0.5-0.20220116011046-fa5810519dcb // indirect
	github.com/google/btree v1.1.2 // indirect
	github.com/google/go-cmp v0.6.0 // indirect
	github.com/google/go-github/v41 v41.0.0 // indirect
	github.com/google/go-querystring v1.1.0 // indirect
	github.com/google/go-tpm v0.9.0 // indirect
	github.com/google/gofuzz v1.2.0 // indirect
	github.com/google/pprof v0.0.0-20240424215950-a892ee059fd6 // indirect
	github.com/google/shlex v0.0.0-20191202100458-e7afc7fbc510 // indirect
	github.com/google/uuid v1.6.0 // indirect
	github.com/gorilla/context v1.1.1 // indirect
	github.com/gorilla/mux v1.8.0 // indirect
	github.com/gorilla/securecookie v1.1.2 // indirect
	github.com/gorilla/sessions v1.2.2 // indirect
	github.com/gorilla/websocket v1.5.1 // indirect
	github.com/gosimple/slug v1.13.1 // indirect
	github.com/gosimple/unidecode v1.0.1 // indirect
	github.com/grafana/dskit v0.0.0-20231120170505-765e343eda4f // indirect
	github.com/grafana/gomemcache v0.0.0-20231023152154-6947259a0586 // indirect
	github.com/grafana/grafana-foundation-sdk/go v0.0.0-20240326122733-6f96a993222b // indirect
	github.com/grafana/loki v1.6.2-0.20231215164305-b51b7d7b5503 // indirect
	github.com/grafana/loki/pkg/push v0.0.0-20231201111602-11ef833ed3e4 // indirect
	github.com/grafana/pyroscope-go v1.1.1 // indirect
	github.com/grafana/pyroscope-go/godeltaprof v0.1.6 // indirect
	github.com/grafana/regexp v0.0.0-20221122212121-6b5c0a4cb7fd // indirect
	github.com/gregjones/httpcache v0.0.0-20190611155906-901d90724c79 // indirect
	github.com/grpc-ecosystem/go-grpc-middleware v1.3.0 // indirect
	github.com/grpc-ecosystem/go-grpc-middleware/providers/prometheus v1.0.1 // indirect
	github.com/grpc-ecosystem/go-grpc-middleware/v2 v2.1.0 // indirect
	github.com/grpc-ecosystem/grpc-gateway v1.16.0 // indirect
	github.com/grpc-ecosystem/grpc-gateway/v2 v2.20.0 // indirect
	github.com/gsterjov/go-libsecret v0.0.0-20161001094733-a6f4afe4910c // indirect
	github.com/gtank/merlin v0.1.1 // indirect
	github.com/gtank/ristretto255 v0.1.2 // indirect
	github.com/hashicorp/consul/api v1.25.1 // indirect
	github.com/hashicorp/consul/sdk v0.16.0 // indirect
	github.com/hashicorp/errwrap v1.1.0 // indirect
	github.com/hashicorp/go-cleanhttp v0.5.2 // indirect
	github.com/hashicorp/go-envparse v0.1.0 // indirect
	github.com/hashicorp/go-hclog v1.5.0 // indirect
	github.com/hashicorp/go-immutable-radix v1.3.1 // indirect
	github.com/hashicorp/go-msgpack v0.5.5 // indirect
	github.com/hashicorp/go-multierror v1.1.1 // indirect
	github.com/hashicorp/go-plugin v1.6.0 // indirect
	github.com/hashicorp/go-retryablehttp v0.7.5 // indirect
	github.com/hashicorp/go-rootcerts v1.0.2 // indirect
	github.com/hashicorp/go-sockaddr v1.0.2 // indirect
	github.com/hashicorp/golang-lru v0.6.0 // indirect
	github.com/hashicorp/hcl v1.0.0 // indirect
	github.com/hashicorp/memberlist v0.5.0 // indirect
	github.com/hashicorp/serf v0.10.1 // indirect
	github.com/hashicorp/yamux v0.1.1 // indirect
	github.com/hdevalence/ed25519consensus v0.1.0 // indirect
	github.com/holiman/bloomfilter/v2 v2.0.3 // indirect
	github.com/holiman/uint256 v1.2.4 // indirect
	github.com/huandu/skiplist v1.2.0 // indirect
	github.com/huandu/xstrings v1.4.0 // indirect
	github.com/huin/goupnp v1.3.0 // indirect
	github.com/imdario/mergo v0.3.16 // indirect
	github.com/inconshreveable/mousetrap v1.1.0 // indirect
	github.com/invopop/jsonschema v0.12.0 // indirect
	github.com/jackc/chunkreader/v2 v2.0.1 // indirect
	github.com/jackc/pgconn v1.14.3 // indirect
	github.com/jackc/pgio v1.0.0 // indirect
	github.com/jackc/pgpassfile v1.0.0 // indirect
	github.com/jackc/pgproto3/v2 v2.3.3 // indirect
	github.com/jackc/pgservicefile v0.0.0-20221227161230-091c0ba34f0a // indirect
	github.com/jackc/pgtype v1.14.0 // indirect
	github.com/jackc/pgx/v4 v4.18.2 // indirect
	github.com/jackpal/go-nat-pmp v1.0.2 // indirect
	github.com/jmespath/go-jmespath v0.4.0 // indirect
	github.com/jmhodges/levigo v1.0.0 // indirect
	github.com/jmoiron/sqlx v1.4.0 // indirect
	github.com/joho/godotenv v1.5.1 // indirect
	github.com/jonboulle/clockwork v0.4.0 // indirect
	github.com/josharian/intern v1.0.0 // indirect
	github.com/jpillora/backoff v1.0.0 // indirect
	github.com/json-iterator/go v1.1.12 // indirect
	github.com/julienschmidt/httprouter v1.3.0 // indirect
	github.com/kelseyhightower/envconfig v1.4.0 // indirect
	github.com/klauspost/compress v1.17.3 // indirect
	github.com/klauspost/cpuid/v2 v2.2.5 // indirect
	github.com/kr/pretty v0.3.1 // indirect
	github.com/kr/text v0.2.0 // indirect
	github.com/kylelemons/godebug v1.1.0 // indirect
	github.com/leanovate/gopter v0.2.10-0.20210127095200-9abe2343507a // indirect
	github.com/leodido/go-urn v1.2.4 // indirect
	github.com/lib/pq v1.10.9 // indirect
	github.com/libp2p/go-buffer-pool v0.1.0 // indirect
	github.com/liggitt/tabwriter v0.0.0-20181228230101-89fcab3d43de // indirect
	github.com/linxGnu/grocksdb v1.7.16 // indirect
	github.com/logrusorgru/aurora v2.0.3+incompatible // indirect
	github.com/lufia/plan9stats v0.0.0-20211012122336-39d0f177ccd0 // indirect
	github.com/magiconair/properties v1.8.7 // indirect
	github.com/mailru/easyjson v0.7.7 // indirect
	github.com/mattn/go-colorable v0.1.13 // indirect
	github.com/mattn/go-isatty v0.0.20 // indirect
	github.com/mattn/go-runewidth v0.0.14 // indirect
	github.com/miekg/dns v1.1.56 // indirect
	github.com/mimoo/StrobeGo v0.0.0-20210601165009-122bf33a46e0 // indirect
	github.com/mitchellh/copystructure v1.2.0 // indirect
	github.com/mitchellh/go-homedir v1.1.0 // indirect
	github.com/mitchellh/go-testing-interface v1.14.1 // indirect
	github.com/mitchellh/go-wordwrap v1.0.1 // indirect
	github.com/mitchellh/mapstructure v1.5.0 // indirect
	github.com/mitchellh/reflectwalk v1.0.2 // indirect
	github.com/mmcloughlin/addchain v0.4.0 // indirect
	github.com/moby/patternmatcher v0.6.0 // indirect
	github.com/moby/spdystream v0.4.0 // indirect
	github.com/moby/sys/sequential v0.5.0 // indirect
	github.com/moby/sys/user v0.1.0 // indirect
	github.com/moby/term v0.5.0 // indirect
	github.com/modern-go/concurrent v0.0.0-20180306012644-bacd9c7ef1dd // indirect
	github.com/modern-go/reflect2 v1.0.2 // indirect
	github.com/monochromegane/go-gitignore v0.0.0-20200626010858-205db1a8cc00 // indirect
	github.com/montanaflynn/stats v0.7.1 // indirect
	github.com/morikuni/aec v1.0.0 // indirect
	github.com/mostynb/zstdpool-freelist v0.0.0-20201229113212-927304c0c3b1 // indirect
	github.com/mr-tron/base58 v1.2.0 // indirect
	github.com/mtibben/percent v0.2.1 // indirect
	github.com/munnerz/goautoneg v0.0.0-20191010083416-a7dc8b61c822 // indirect
	github.com/mwitkow/go-conntrack v0.0.0-20190716064945-2f068394615f // indirect
	github.com/mwitkow/grpc-proxy v0.0.0-20230212185441-f345521cb9c9 // indirect
	github.com/oklog/run v1.1.0 // indirect
	github.com/oklog/ulid v1.3.1 // indirect
	github.com/olekukonko/tablewriter v0.0.5 // indirect
	github.com/opencontainers/go-digest v1.0.0 // indirect
	github.com/opencontainers/image-spec v1.1.0-rc5 // indirect
	github.com/opencontainers/runc v1.1.10 // indirect
	github.com/opentracing-contrib/go-grpc v0.0.0-20210225150812-73cb765af46e // indirect
	github.com/opentracing-contrib/go-stdlib v1.0.0 // indirect
	github.com/opentracing/opentracing-go v1.2.0 // indirect
	github.com/otiai10/copy v1.14.0 // indirect
	github.com/patrickmn/go-cache v2.1.0+incompatible // indirect
	github.com/pbnjay/memory v0.0.0-20210728143218-7b4eea64cf58 // indirect
	github.com/pelletier/go-toml v1.9.5 // indirect
	github.com/peterbourgon/diskv v2.0.1+incompatible // indirect
	github.com/petermattis/goid v0.0.0-20230317030725-371a4b8eda08 // indirect
	github.com/pkg/browser v0.0.0-20210911075715-681adbf594b8 // indirect
	github.com/pmezard/go-difflib v1.0.1-0.20181226105442-5d4384ee4fb2 // indirect
	github.com/power-devops/perfstat v0.0.0-20210106213030-5aafc221ea8c // indirect
	github.com/prometheus/alertmanager v0.26.0 // indirect
	github.com/prometheus/client_golang v1.19.1 // indirect
	github.com/prometheus/client_model v0.6.1 // indirect
	github.com/prometheus/common v0.55.0 // indirect
	github.com/prometheus/common/sigv4 v0.1.0 // indirect
	github.com/prometheus/exporter-toolkit v0.10.1-0.20230714054209-2f4150c63f97 // indirect
	github.com/prometheus/procfs v0.15.1 // indirect
	github.com/prometheus/prometheus v1.8.2-0.20200727090838-6f296594a852 // indirect
	github.com/rcrowley/go-metrics v0.0.0-20201227073835-cf1acfcdf475 // indirect
	github.com/rivo/uniseg v0.4.4 // indirect
	github.com/robfig/cron/v3 v3.0.1 // indirect
	github.com/rogpeppe/go-internal v1.12.0 // indirect
	github.com/santhosh-tekuri/jsonschema/v5 v5.3.1 // indirect
	github.com/sasha-s/go-deadlock v0.3.1 // indirect
	github.com/scylladb/go-reflectx v1.0.1 // indirect
	github.com/sean-/seed v0.0.0-20170313163322-e2103e2c3529 // indirect
	github.com/segmentio/ksuid v1.0.4 // indirect
	github.com/sercand/kuberesolver/v5 v5.1.1 // indirect
	github.com/shirou/gopsutil v3.21.11+incompatible // indirect
	github.com/shirou/gopsutil/v3 v3.24.3 // indirect
	github.com/shoenig/go-m1cpu v0.1.6 // indirect
	github.com/shopspring/decimal v1.3.1 // indirect
	github.com/sirupsen/logrus v1.9.3 // indirect
	github.com/smartcontractkit/chain-selectors v1.0.10 // indirect
	github.com/smartcontractkit/chainlink-data-streams v0.0.0-20240718160222-2dc0c8136bfa // indirect
	github.com/smartcontractkit/chainlink-feeds v0.0.0-20240710170203-5b41615da827 // indirect
	github.com/smartcontractkit/chainlink-solana v1.0.3-0.20240712132946-267a37c5ac6e // indirect
	github.com/smartcontractkit/chainlink-starknet/relayer v0.0.1-beta-test.0.20240709043547-03612098f799 // indirect
	github.com/smartcontractkit/chainlink-testing-framework/grafana v0.0.0-20240405215812-5a72bc9af239 // indirect
	github.com/smartcontractkit/havoc/k8schaos v0.0.0-20240409145249-e78d20847e37 // indirect
	github.com/smartcontractkit/tdh2/go/ocr2/decryptionplugin v0.0.0-20230906073235-9e478e5e19f1 // indirect
	github.com/smartcontractkit/wsrpc v0.7.3 // indirect
	github.com/soheilhy/cmux v0.1.5 // indirect
	github.com/sony/gobreaker v0.5.0 // indirect
	github.com/sourcegraph/conc v0.3.0 // indirect
	github.com/spf13/afero v1.11.0 // indirect
	github.com/spf13/cast v1.6.0 // indirect
<<<<<<< HEAD
	github.com/spf13/cobra v1.8.0 // indirect
=======
	github.com/spf13/cobra v1.8.1 // indirect
	github.com/spf13/jwalterweatherman v1.1.0 // indirect
>>>>>>> e701ab3c
	github.com/spf13/pflag v1.0.5 // indirect
	github.com/spf13/viper v1.18.2 // indirect
	github.com/status-im/keycard-go v0.2.0 // indirect
	github.com/streamingfast/logging v0.0.0-20220405224725-2755dab2ce75 // indirect
	github.com/stretchr/objx v0.5.2 // indirect
	github.com/subosito/gotenv v1.6.0 // indirect
	github.com/supranational/blst v0.3.11 // indirect
	github.com/syndtr/goleveldb v1.0.1-0.20220721030215-126854af5e6d // indirect
	github.com/tendermint/go-amino v0.16.0 // indirect
	github.com/teris-io/shortid v0.0.0-20201117134242-e59966efd125 // indirect
	github.com/test-go/testify v1.1.4 // indirect
	github.com/testcontainers/testcontainers-go v0.28.0 // indirect
	github.com/theodesp/go-heaps v0.0.0-20190520121037-88e35354fe0a // indirect
	github.com/tidwall/btree v1.6.0 // indirect
	github.com/tidwall/gjson v1.17.0 // indirect
	github.com/tidwall/match v1.1.1 // indirect
	github.com/tidwall/pretty v1.2.0 // indirect
	github.com/tklauser/go-sysconf v0.3.12 // indirect
	github.com/tklauser/numcpus v0.6.1 // indirect
	github.com/twitchyliquid64/golang-asm v0.15.1 // indirect
	github.com/tyler-smith/go-bip39 v1.1.0 // indirect
	github.com/uber/jaeger-client-go v2.30.0+incompatible // indirect
	github.com/uber/jaeger-lib v2.4.1+incompatible // indirect
	github.com/ugorji/go/codec v1.2.12 // indirect
	github.com/umbracle/ethgo v0.1.3 // indirect
	github.com/umbracle/fastrlp v0.0.0-20220527094140-59d5dd30e722 // indirect
	github.com/valyala/fastjson v1.4.1 // indirect
	github.com/wk8/go-ordered-map/v2 v2.1.8 // indirect
	github.com/x448/float16 v0.8.4 // indirect
	github.com/xlab/treeprint v1.2.0 // indirect
	github.com/yusufpapurcu/wmi v1.2.4 // indirect
	github.com/zondax/hid v0.9.2 // indirect
	github.com/zondax/ledger-go v0.14.3 // indirect
	go.dedis.ch/fixbuf v1.0.3 // indirect
	go.dedis.ch/kyber/v3 v3.1.0 // indirect
	go.etcd.io/bbolt v1.3.8 // indirect
	go.etcd.io/etcd/api/v3 v3.5.10 // indirect
	go.etcd.io/etcd/client/pkg/v3 v3.5.10 // indirect
	go.etcd.io/etcd/client/v3 v3.5.10 // indirect
	go.mongodb.org/mongo-driver v1.15.0 // indirect
	go.opencensus.io v0.24.0 // indirect
	go.opentelemetry.io/collector/pdata v1.0.0-rcv0016 // indirect
	go.opentelemetry.io/collector/semconv v0.87.0 // indirect
	go.opentelemetry.io/contrib/instrumentation/google.golang.org/grpc/otelgrpc v0.52.0 // indirect
	go.opentelemetry.io/contrib/instrumentation/net/http/otelhttp v0.49.0 // indirect
	go.opentelemetry.io/otel v1.27.0 // indirect
	go.opentelemetry.io/otel/exporters/otlp/otlptrace v1.27.0 // indirect
	go.opentelemetry.io/otel/exporters/otlp/otlptrace/otlptracegrpc v1.27.0 // indirect
	go.opentelemetry.io/otel/metric v1.27.0 // indirect
	go.opentelemetry.io/otel/sdk v1.27.0 // indirect
	go.opentelemetry.io/otel/trace v1.27.0 // indirect
	go.opentelemetry.io/proto/otlp v1.2.0 // indirect
	go.starlark.net v0.0.0-20230525235612-a134d8f9ddca // indirect
	go.uber.org/atomic v1.11.0 // indirect
	go.uber.org/goleak v1.3.0 // indirect
	go.uber.org/multierr v1.11.0 // indirect
	go.uber.org/zap v1.26.0 // indirect
	go4.org/netipx v0.0.0-20230125063823-8449b0a6169f // indirect
	golang.org/x/arch v0.7.0 // indirect
	golang.org/x/crypto v0.25.0 // indirect
	golang.org/x/exp v0.0.0-20240707233637-46b078467d37 // indirect
	golang.org/x/mod v0.19.0 // indirect
	golang.org/x/net v0.27.0 // indirect
	golang.org/x/oauth2 v0.21.0 // indirect
	golang.org/x/sync v0.7.0 // indirect
	golang.org/x/sys v0.22.0 // indirect
	golang.org/x/term v0.22.0 // indirect
	golang.org/x/text v0.16.0 // indirect
	golang.org/x/time v0.5.0 // indirect
	golang.org/x/tools v0.23.0 // indirect
	gomodules.xyz/jsonpatch/v2 v2.4.0 // indirect
	gonum.org/v1/gonum v0.14.0 // indirect
	google.golang.org/genproto v0.0.0-20240213162025-012b6fc9bca9 // indirect
	google.golang.org/genproto/googleapis/api v0.0.0-20240520151616-dc85e6b867a5 // indirect
	google.golang.org/genproto/googleapis/rpc v0.0.0-20240520151616-dc85e6b867a5 // indirect
	google.golang.org/grpc v1.64.0 // indirect
	google.golang.org/protobuf v1.34.2 // indirect
	gopkg.in/guregu/null.v4 v4.0.0 // indirect
	gopkg.in/inf.v0 v0.9.1 // indirect
	gopkg.in/ini.v1 v1.67.0 // indirect
	gopkg.in/natefinch/lumberjack.v2 v2.2.1 // indirect
	gopkg.in/yaml.v2 v2.4.0 // indirect
	gopkg.in/yaml.v3 v3.0.1 // indirect
	k8s.io/api v0.30.2 // indirect
	k8s.io/apiextensions-apiserver v0.30.2 // indirect
	k8s.io/cli-runtime v0.28.2 // indirect
	k8s.io/client-go v1.5.2 // indirect
	k8s.io/component-base v0.30.2 // indirect
	k8s.io/klog/v2 v2.130.1 // indirect
	k8s.io/kube-openapi v0.0.0-20240709000822-3c01b740850f // indirect
	k8s.io/kubectl v0.28.1 // indirect
	k8s.io/utils v0.0.0-20240502163921-fe8a2dddb1d0 // indirect
	nhooyr.io/websocket v1.8.7 // indirect
	pgregory.net/rapid v1.1.0 // indirect
	rsc.io/tmplfunc v0.0.3 // indirect
	sigs.k8s.io/controller-runtime v0.18.4 // indirect
	sigs.k8s.io/json v0.0.0-20221116044647-bc3834ca7abd // indirect
	sigs.k8s.io/kustomize/api v0.13.5-0.20230601165947-6ce0bf390ce3 // indirect
	sigs.k8s.io/kustomize/kyaml v0.14.3-0.20230601165947-6ce0bf390ce3 // indirect
	sigs.k8s.io/structured-merge-diff/v4 v4.4.1 // indirect
	sigs.k8s.io/yaml v1.4.0 // indirect; indirect	nhooyr.io/websocket v1.8.7 // indirect
)

replace (
	github.com/go-kit/log => github.com/go-kit/log v0.2.1

	// replicating the replace directive on cosmos SDK
	github.com/gogo/protobuf => github.com/regen-network/protobuf v1.3.3-alpha.regen.1

	// until merged upstream: https://github.com/hashicorp/go-plugin/pull/257
	github.com/hashicorp/go-plugin => github.com/smartcontractkit/go-plugin v0.0.0-20240208201424-b3b91517de16

	// until merged upstream: https://github.com/mwitkow/grpc-proxy/pull/69
	github.com/mwitkow/grpc-proxy => github.com/smartcontractkit/grpc-proxy v0.0.0-20230731113816-f1be6620749f

	// type func(a Label, b Label) bool of func(a, b Label) bool {…} does not match inferred type func(a Label, b Label) int for func(a E, b E) int
	github.com/prometheus/prometheus => github.com/prometheus/prometheus v0.47.2-0.20231010075449-4b9c19fe5510
)

replace (
	github.com/prometheus/client_golang => github.com/prometheus/client_golang v1.14.0
	github.com/prometheus/common => github.com/prometheus/common v0.42.0
)

replace github.com/chaos-mesh/chaos-mesh/api => github.com/chaos-mesh/chaos-mesh/api v0.0.0-20240709130330-9f4feec7553f

replace (
	k8s.io/api => k8s.io/api v0.28.2
	k8s.io/apiextensions-apiserver => k8s.io/apiextensions-apiserver v0.28.2
	k8s.io/apimachinery => k8s.io/apimachinery v0.28.2
	k8s.io/apiserver => k8s.io/apiserver v0.28.2
	k8s.io/cli-runtime => k8s.io/cli-runtime v0.28.2
	k8s.io/client-go => k8s.io/client-go v0.28.2
	k8s.io/cloud-provider => k8s.io/cloud-provider v0.28.2
	k8s.io/cluster-bootstrap => k8s.io/cluster-bootstrap v0.28.2
	k8s.io/code-generator => k8s.io/code-generator v0.28.2
	k8s.io/component-base => k8s.io/component-base v0.28.2
	k8s.io/component-helpers => k8s.io/component-helpers v0.28.2
	k8s.io/controller-manager => k8s.io/controller-manager v0.28.2
	k8s.io/cri-api => k8s.io/cri-api v0.28.2
	k8s.io/csi-translation-lib => k8s.io/csi-translation-lib v0.28.2
	k8s.io/dynamic-resource-allocation => k8s.io/dynamic-resource-allocation v0.28.2
	k8s.io/endpointslice => k8s.io/endpointslice v0.28.2
	k8s.io/kms => k8s.io/kms v0.28.2
	k8s.io/kube-aggregator => k8s.io/kube-aggregator v0.28.2
	k8s.io/kube-controller-manager => k8s.io/kube-controller-manager v0.28.2
	k8s.io/kube-proxy => k8s.io/kube-proxy v0.28.2
	k8s.io/kube-scheduler => k8s.io/kube-scheduler v0.28.2
	k8s.io/kubectl => k8s.io/kubectl v0.28.2
	k8s.io/kubelet => k8s.io/kubelet v0.28.2
	k8s.io/legacy-cloud-providers => k8s.io/legacy-cloud-providers v0.28.2
	k8s.io/metrics => k8s.io/metrics v0.28.2
	k8s.io/mount-utils => k8s.io/mount-utils v0.28.2
	k8s.io/pod-security-admission => k8s.io/pod-security-admission v0.28.2
	k8s.io/sample-apiserver => k8s.io/sample-apiserver v0.28.2
	k8s.io/sample-cli-plugin => k8s.io/sample-cli-plugin v0.28.2
	k8s.io/sample-controller => k8s.io/sample-controller v0.28.2
	sigs.k8s.io/controller-runtime => sigs.k8s.io/controller-runtime v0.16.2
)<|MERGE_RESOLUTION|>--- conflicted
+++ resolved
@@ -383,12 +383,8 @@
 	github.com/sourcegraph/conc v0.3.0 // indirect
 	github.com/spf13/afero v1.11.0 // indirect
 	github.com/spf13/cast v1.6.0 // indirect
-<<<<<<< HEAD
-	github.com/spf13/cobra v1.8.0 // indirect
-=======
 	github.com/spf13/cobra v1.8.1 // indirect
 	github.com/spf13/jwalterweatherman v1.1.0 // indirect
->>>>>>> e701ab3c
 	github.com/spf13/pflag v1.0.5 // indirect
 	github.com/spf13/viper v1.18.2 // indirect
 	github.com/status-im/keycard-go v0.2.0 // indirect
