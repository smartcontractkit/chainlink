package automationv2_1

import (
	"context"
	"encoding/base64"
	"fmt"
	"math"
	"math/big"
	"strconv"
	"strings"
	"testing"
	"time"

	geth "github.com/ethereum/go-ethereum"
	"github.com/ethereum/go-ethereum/common"
	"github.com/ethereum/go-ethereum/core/types"
	"github.com/pelletier/go-toml/v2"
	"github.com/slack-go/slack"
	"github.com/stretchr/testify/require"

	ocr3 "github.com/smartcontractkit/libocr/offchainreporting2plus/ocr3confighelper"
	"github.com/smartcontractkit/wasp"

	ocr2keepers30config "github.com/smartcontractkit/chainlink-automation/pkg/v3/config"

	"github.com/smartcontractkit/chainlink-common/pkg/utils/tests"
	"github.com/smartcontractkit/chainlink-testing-framework/blockchain"
	"github.com/smartcontractkit/chainlink-testing-framework/k8s/environment"
	"github.com/smartcontractkit/chainlink-testing-framework/k8s/pkg/helm/chainlink"
	"github.com/smartcontractkit/chainlink-testing-framework/k8s/pkg/helm/ethereum"
	"github.com/smartcontractkit/chainlink-testing-framework/logging"
	"github.com/smartcontractkit/chainlink-testing-framework/networks"

	"github.com/smartcontractkit/chainlink/integration-tests/actions"
	"github.com/smartcontractkit/chainlink/integration-tests/actions/automationv2"
	"github.com/smartcontractkit/chainlink/integration-tests/client"
	"github.com/smartcontractkit/chainlink/integration-tests/contracts"
	contractseth "github.com/smartcontractkit/chainlink/integration-tests/contracts/ethereum"
	tc "github.com/smartcontractkit/chainlink/integration-tests/testconfig"
	"github.com/smartcontractkit/chainlink/integration-tests/testreporters"
	"github.com/smartcontractkit/chainlink/v2/core/gethwrappers/generated/automation_utils_2_1"
	"github.com/smartcontractkit/chainlink/v2/core/gethwrappers/generated/log_emitter"
	"github.com/smartcontractkit/chainlink/v2/core/gethwrappers/generated/simple_log_upkeep_counter_wrapper"
)

const (
	StartupWaitTime = 30 * time.Second
	StopWaitTime    = 60 * time.Second
)

var (
	baseTOML = `[Feature]
LogPoller = true

[OCR2]
Enabled = true

[P2P]
[P2P.V2]
Enabled = true
AnnounceAddresses = ["0.0.0.0:6690"]
ListenAddresses = ["0.0.0.0:6690"]`

	minimumNodeSpec = map[string]interface{}{
		"resources": map[string]interface{}{
			"requests": map[string]interface{}{
				"cpu":    "2000m",
				"memory": "4Gi",
			},
			"limits": map[string]interface{}{
				"cpu":    "2000m",
				"memory": "4Gi",
			},
		},
	}

	minimumDbSpec = map[string]interface{}{
		"resources": map[string]interface{}{
			"requests": map[string]interface{}{
				"cpu":    "4000m",
				"memory": "4Gi",
			},
			"limits": map[string]interface{}{
				"cpu":    "4000m",
				"memory": "4Gi",
			},
		},
		"stateful": true,
		"capacity": "10Gi",
	}

	recNodeSpec = map[string]interface{}{
		"resources": map[string]interface{}{
			"requests": map[string]interface{}{
				"cpu":    "4000m",
				"memory": "8Gi",
			},
			"limits": map[string]interface{}{
				"cpu":    "4000m",
				"memory": "8Gi",
			},
		},
	}

	recDbSpec = minimumDbSpec

	gethNodeSpec = map[string]interface{}{
		"requests": map[string]interface{}{
			"cpu":    "8000m",
			"memory": "8Gi",
		},
		"limits": map[string]interface{}{
			"cpu":    "16000m",
			"memory": "16Gi",
		},
	}
)

<<<<<<< HEAD
// var (
// 	numberofNodes, _   = strconv.Atoi(getEnv("NUMBEROFNODES", "6"))      // Number of nodes in the DON
// 	numberOfUpkeeps, _ = strconv.Atoi(getEnv("NUMBEROFUPKEEPS", "100"))  // Number of log triggered upkeeps
// 	duration, _        = strconv.Atoi(getEnv("DURATION", "900"))         // Test duration in seconds
// 	blockTime, _       = strconv.Atoi(getEnv("BLOCKTIME", "1"))          // Block time in seconds for geth simulated dev network
// 	numberOfEvents, _  = strconv.Atoi(getEnv("NUMBEROFEVENTS", "1"))     // Number of events to emit per trigger
// 	specType           = getEnv("SPECTYPE", "minimum")                   // minimum, recommended, local specs for the test
// 	logLevel           = getEnv("LOGLEVEL", "info")                      // log level for the chainlink nodes
// 	pyroscope, _       = strconv.ParseBool(getEnv("PYROSCOPE", "false")) // enable pyroscope for the chainlink nodes
// )
=======
var (
	numberofNodes, _ = strconv.Atoi(getEnv("NUMBEROFNODES", "6"))           // Number of nodes in the DON
	duration, _      = strconv.Atoi(getEnv("DURATION", "900"))              // Test duration in seconds
	blockTime, _     = strconv.Atoi(getEnv("BLOCKTIME", "1"))               // Block time in seconds for geth simulated dev network
	nodeFunding, _   = strconv.ParseFloat(getEnv("NODEFUNDING", "100"), 64) // Amount of native to fund each node with

	specType       = getEnv("SPECTYPE", "minimum")                    // minimum, recommended, local specs for the test
	logLevel       = getEnv("LOGLEVEL", "info")                       // log level for the chainlink nodes
	pyroscope, _   = strconv.ParseBool(getEnv("PYROSCOPE", "false"))  // enable pyroscope for the chainlink nodes
	prometheus, _  = strconv.ParseBool(getEnv("PROMETHEUS", "false")) // enable prometheus for the chainlink nodes
	configOverride = os.Getenv("CONFIG_OVERRIDE")                     // config overrides for the load config
)
>>>>>>> be535196

type Load struct {
	NumberOfEvents                int      `toml:",omitempty"`
	NumberOfSpamMatchingEvents    int      `toml:",omitempty"`
	NumberOfSpamNonMatchingEvents int      `toml:",omitempty"`
	CheckBurnAmount               *big.Int `toml:",omitempty"`
	PerformBurnAmount             *big.Int `toml:",omitempty"`
	UpkeepGasLimit                uint32   `toml:",omitempty"`
	NumberOfUpkeeps               int      `toml:",omitempty"`
	SharedTrigger                 bool     `toml:",omitempty"`
}

type LoadConfig struct {
	Load []Load `toml:",omitempty"`
}

var defaultLoadConfig = LoadConfig{
	Load: []Load{
		{
			NumberOfEvents:                1,
			NumberOfSpamMatchingEvents:    1,
			NumberOfSpamNonMatchingEvents: 0,
			CheckBurnAmount:               big.NewInt(0),
			PerformBurnAmount:             big.NewInt(0),
			UpkeepGasLimit:                1_000_000,
			NumberOfUpkeeps:               5,
			SharedTrigger:                 false,
		},
		{
			NumberOfEvents:                1,
			NumberOfSpamMatchingEvents:    0,
			NumberOfSpamNonMatchingEvents: 1,
			CheckBurnAmount:               big.NewInt(0),
			PerformBurnAmount:             big.NewInt(0),
			UpkeepGasLimit:                1_000_000,
			NumberOfUpkeeps:               5,
			SharedTrigger:                 true,
		}},
}

func TestLogTrigger(t *testing.T) {
	ctx := tests.Context(t)
	l := logging.GetTestLogger(t)

<<<<<<< HEAD
	loadedTestConfig, err := tc.GetConfig(t.Name(), tc.Load, tc.Automation)
	if err != nil {
		t.Fatal(err)
	}

	image := *loadedTestConfig.ChainlinkImage.Image
	version := *loadedTestConfig.ChainlinkImage.Version

	l.Info().Msg("Starting automation v2.1 log trigger load test")
	l.Info().Str("TEST_INPUTS", strings.Join(*loadedTestConfig.Automation.Performance.TestInputs, ",")).Int("Number of Nodes", *loadedTestConfig.Automation.Performance.NumberOfNodes).
		Int("Number of Upkeeps", *loadedTestConfig.Automation.Performance.NumberOfUpkeeps).
		Int("Duration", *loadedTestConfig.Automation.Performance.Duration).
		Int("Block Time", *loadedTestConfig.Automation.Performance.BlockTime).
		Int("Number of Events", *loadedTestConfig.Automation.Performance.NumberOfEvents).
		Str("Spec Type", *loadedTestConfig.Automation.Performance.SpecType).
		Str("Log Level", *loadedTestConfig.Automation.Performance.ChainlinkNodeLogLevel).
		Str("Image", image).
		Str("Tag", version).
		Msg("Test Config")

	testConfig := fmt.Sprintf("Number of Nodes: %d\nNumber of Upkeeps: %d\nDuration: %d\nBlock Time: %d\n"+
		"Number of Events: %d\nSpec Type: %s\nLog Level: %s\nImage: %s\nTag: %s\n", *loadedTestConfig.Automation.Performance.NumberOfNodes, *loadedTestConfig.Automation.Performance.NumberOfUpkeeps, *loadedTestConfig.Automation.Performance.Duration,
		*loadedTestConfig.Automation.Performance.BlockTime, *loadedTestConfig.Automation.Performance.NumberOfEvents, *loadedTestConfig.Automation.Performance.SpecType, *loadedTestConfig.Automation.Performance.ChainlinkNodeLogLevel, image, version)
=======
	loadConfig := &LoadConfig{}
	if configOverride != "" {
		d, err := base64.StdEncoding.DecodeString(configOverride)
		require.NoError(t, err, "Error decoding config override")
		l.Info().Str("CONFIG_OVERRIDE", configOverride).Bytes("Decoded value", d).Msg("Decoding config override")
		err = toml.Unmarshal(d, &loadConfig)
		require.NoError(t, err, "Error unmarshalling config override")
	} else {
		loadConfig = &defaultLoadConfig
	}

	loadConfigBytes, err := toml.Marshal(loadConfig)
	require.NoError(t, err, "Error marshalling load config")

	l.Info().Msg("Starting automation v2.1 log trigger load test")
	l.Info().Str("TEST_INPUTS", os.Getenv("TEST_INPUTS")).Int("Number of Nodes", numberofNodes).
		Int("Duration", duration).
		Int("Block Time", blockTime).
		Str("Spec Type", specType).
		Str("Log Level", logLevel).
		Str("Image", os.Getenv(config.EnvVarCLImage)).
		Str("Tag", os.Getenv(config.EnvVarCLTag)).
		Bytes("Load Config", loadConfigBytes).
		Msg("Test Config")

	testConfigFormat := `Number of Nodes: %d
Duration: %d
Block Time: %d
Spec Type: %s
Log Level: %s
Image: %s
Tag: %s

Load Config:
%s`

	testConfig := fmt.Sprintf(testConfigFormat, numberofNodes, duration,
		blockTime, specType, logLevel, os.Getenv(config.EnvVarCLImage), os.Getenv(config.EnvVarCLTag), string(loadConfigBytes))
	l.Info().Str("testConfig", testConfig).Msg("Test Config")
>>>>>>> be535196

	testNetwork := networks.MustGetSelectedNetworkConfig(loadedTestConfig.Network)[0]
	testType := "load"
	loadDuration := time.Duration(*loadedTestConfig.Automation.Performance.Duration) * time.Second
	automationDefaultLinkFunds := big.NewInt(0).Mul(big.NewInt(1e18), big.NewInt(int64(10000))) //10000 LINK

	registrySettings := &contracts.KeeperRegistrySettings{
		PaymentPremiumPPB:    uint32(0),
		FlatFeeMicroLINK:     uint32(40_000),
		BlockCountPerTurn:    big.NewInt(100),
		CheckGasLimit:        uint32(45_000_000), //45M
		StalenessSeconds:     big.NewInt(90_000),
		GasCeilingMultiplier: uint16(2),
		MaxPerformGas:        uint32(5_000_000),
		MinUpkeepSpend:       big.NewInt(0),
		FallbackGasPrice:     big.NewInt(2e11),
		FallbackLinkPrice:    big.NewInt(2e18),
		MaxCheckDataSize:     uint32(5_000),
		MaxPerformDataSize:   uint32(5_000),
		RegistryVersion:      contractseth.RegistryVersion_2_1,
	}

	testEnvironment := environment.New(&environment.Config{
		TTL: time.Hour * 24, // 1 day,
		NamespacePrefix: fmt.Sprintf(
			"automation-%s-%s",
			testType,
			strings.ReplaceAll(strings.ToLower(testNetwork.Name), " ", "-"),
		),
		Test:               t,
		PreventPodEviction: true,
	})

	//TODO this whole part needs reworking
	// if testEnvironment.WillUseRemoteRunner() {
	// key := "TEST_INPUTS"
	// err := os.Setenv(fmt.Sprintf("TEST_%s", key), os.Getenv(key))
	// require.NoError(t, err, "failed to set the environment variable TEST_INPUTS for remote runner")

	// key = config.EnvVarPyroscopeServer
	// err = os.Setenv(fmt.Sprintf("TEST_%s", key), os.Getenv(key))
	// require.NoError(t, err, "failed to set the environment variable PYROSCOPE_SERVER for remote runner")

	// key = config.EnvVarPyroscopeKey
	// err = os.Setenv(fmt.Sprintf("TEST_%s", key), os.Getenv(key))
	// require.NoError(t, err, "failed to set the environment variable PYROSCOPE_KEY for remote runner")

<<<<<<< HEAD
	//TODO how is this used?
	// key := "GRAFANA_DASHBOARD_URL"
	// err = os.Setenv(fmt.Sprintf("TEST_%s", key), getEnv(key, ""))
	// require.NoError(t, err, "failed to set the environment variable GRAFANA_DASHBOARD_URL for remote runner")
	// }
=======
		key = "GRAFANA_DASHBOARD_URL"
		err = os.Setenv(fmt.Sprintf("TEST_%s", key), getEnv(key, ""))
		require.NoError(t, err, "failed to set the environment variable GRAFANA_DASHBOARD_URL for remote runner")

		key = "CONFIG_OVERRIDE"
		err = os.Setenv(fmt.Sprintf("TEST_%s", key), os.Getenv(key))
		require.NoError(t, err, "failed to set the environment variable CONFIG_OVERRIDE for remote runner")
	}
>>>>>>> be535196

	testEnvironment.
		AddHelm(ethereum.New(&ethereum.Props{
			NetworkName: testNetwork.Name,
			Simulated:   testNetwork.Simulated,
			WsURLs:      testNetwork.URLs,
			Values: map[string]interface{}{
				"resources": gethNodeSpec,
				"geth": map[string]interface{}{
<<<<<<< HEAD
					"blocktime": *loadedTestConfig.Automation.Performance.BlockTime,
					"capacity":  "10Gi",
=======
					"blocktime": blockTime,
					"capacity":  "20Gi",
>>>>>>> be535196
				},
			},
		}))

	err = testEnvironment.Run()
	require.NoError(t, err, "Error launching test environment")

	if testEnvironment.WillUseRemoteRunner() {
		return
	}

	var (
		nodeSpec = minimumNodeSpec
		dbSpec   = minimumDbSpec
	)

	switch *loadedTestConfig.Automation.Performance.SpecType {
	case "recommended":
		nodeSpec = recNodeSpec
		dbSpec = recDbSpec
	case "local":
		nodeSpec = map[string]interface{}{}
		dbSpec = map[string]interface{}{"stateful": true}
	default:
		// minimum:

	}

	//TODO refactor this
	// if !pyroscope {
	// 	err = os.Setenv(config.EnvVarPyroscopeServer, "")
	// 	require.NoError(t, err, "Error setting pyroscope server env var")
	// }

	if *loadedTestConfig.Pyroscope.Enabled {
		loadedTestConfig.Pyroscope.Environment = &testEnvironment.Cfg.Namespace
	}
	// err = os.Setenv(config.EnvVarPyroscopeEnvironment, testEnvironment.Cfg.Namespace)
	// require.NoError(t, err, "Error setting pyroscope environment env var")

	numberOfUpkeeps := *loadedTestConfig.Automation.Performance.NumberOfNodes

	for i := 0; i < numberOfUpkeeps+1; i++ { // +1 for the OCR boot node
		var nodeTOML string
		if i == 1 || i == 3 {
			nodeTOML = fmt.Sprintf("%s\n\n[Log]\nLevel = \"%s\"", baseTOML, *loadedTestConfig.Automation.Performance.ChainlinkNodeLogLevel)
		} else {
			nodeTOML = fmt.Sprintf("%s\n\n[Log]\nLevel = \"info\"", baseTOML)
		}
		nodeTOML = networks.AddNetworksConfig(nodeTOML, loadedTestConfig.Pyroscope, testNetwork)
		testEnvironment.AddHelm(chainlink.New(i, map[string]any{
			"toml":       nodeTOML,
			"chainlink":  nodeSpec,
			"db":         dbSpec,
			"prometheus": prometheus,
		}))
	}

	err = testEnvironment.Run()
	require.NoError(t, err, "Error running chainlink DON")

	chainClient, err := blockchain.NewEVMClient(testNetwork, testEnvironment, l)
	require.NoError(t, err, "Error building chain client")

	contractDeployer, err := contracts.NewContractDeployer(chainClient, l)
	require.NoError(t, err, "Error building contract deployer")

	chainlinkNodes, err := client.ConnectChainlinkNodes(testEnvironment)
	require.NoError(t, err, "Error connecting to chainlink nodes")

	chainClient.ParallelTransactions(true)

	a := automationv2.NewAutomationTestK8s(chainClient, contractDeployer, chainlinkNodes)
	a.RegistrySettings = *registrySettings
	a.RegistrarSettings = contracts.KeeperRegistrarSettings{
		AutoApproveConfigType: uint8(2),
		AutoApproveMaxAllowed: math.MaxUint16,
		MinLinkJuels:          big.NewInt(0),
	}
	a.PluginConfig = ocr2keepers30config.OffchainConfig{
		TargetProbability:    "0.999",
		TargetInRounds:       1,
		PerformLockoutWindow: 80_000, // Copied from arbitrum mainnet prod value
		GasLimitPerReport:    10_300_000,
		GasOverheadPerUpkeep: 300_000,
		MinConfirmations:     0,
		MaxUpkeepBatchSize:   10,
	}
	a.PublicConfig = ocr3.PublicConfig{
		DeltaProgress:                           10 * time.Second,
		DeltaResend:                             15 * time.Second,
		DeltaInitial:                            500 * time.Millisecond,
		DeltaRound:                              1000 * time.Millisecond,
		DeltaGrace:                              200 * time.Millisecond,
		DeltaCertifiedCommitRequest:             300 * time.Millisecond,
		DeltaStage:                              15 * time.Second,
		RMax:                                    24,
		MaxDurationQuery:                        20 * time.Millisecond,
		MaxDurationObservation:                  20 * time.Millisecond,
		MaxDurationShouldAcceptAttestedReport:   1200 * time.Millisecond,
		MaxDurationShouldTransmitAcceptedReport: 20 * time.Millisecond,
		F:                                       1,
	}

	a.SetupAutomationDeployment(t)

	err = actions.FundChainlinkNodesAddress(chainlinkNodes[1:], chainClient, big.NewFloat(nodeFunding), 0)
	require.NoError(t, err, "Error funding chainlink nodes")

	consumerContracts := make([]contracts.KeeperConsumer, 0)
	triggerContracts := make([]contracts.LogEmitter, 0)
	triggerAddresses := make([]common.Address, 0)

	utilsABI, err := automation_utils_2_1.AutomationUtilsMetaData.GetAbi()
	require.NoError(t, err, "Error getting automation utils abi")
	emitterABI, err := log_emitter.LogEmitterMetaData.GetAbi()
	require.NoError(t, err, "Error getting log emitter abi")
	consumerABI, err := simple_log_upkeep_counter_wrapper.SimpleLogUpkeepCounterMetaData.GetAbi()
	require.NoError(t, err, "Error getting consumer abi")

	var bytes0 = [32]byte{
		0, 0, 0, 0, 0, 0, 0, 0, 0, 0, 0, 0, 0, 0, 0, 0, 0, 0, 0, 0, 0, 0, 0, 0, 0, 0, 0, 0, 0, 0, 0, 0,
	}

	upkeepConfigs := make([]automationv2.UpkeepConfig, 0)
	loadConfigs := make([]Load, 0)
	cEVMClient, err := blockchain.ConcurrentEVMClient(testNetwork, testEnvironment, chainClient, l)
	require.NoError(t, err, "Error building concurrent chain client")

	cContractDeployer, err := contracts.NewContractDeployer(cEVMClient, l)
	require.NoError(t, err, "Error building concurrent contract deployer")
	for _, u := range loadConfig.Load {
		for i := 0; i < u.NumberOfUpkeeps; i++ {
			consumerContract, err := contractDeployer.DeployAutomationSimpleLogTriggerConsumer()
			require.NoError(t, err, "Error deploying automation consumer contract")
			consumerContracts = append(consumerContracts, consumerContract)
			l.Debug().
				Str("Contract Address", consumerContract.Address()).
				Int("Number", i+1).
				Int("Out Of", u.NumberOfUpkeeps).
				Msg("Deployed Automation Log Trigger Consumer Contract")
			loadCfg := Load{
				NumberOfEvents:                u.NumberOfEvents,
				NumberOfSpamMatchingEvents:    u.NumberOfSpamMatchingEvents,
				NumberOfSpamNonMatchingEvents: u.NumberOfSpamNonMatchingEvents,
				CheckBurnAmount:               u.CheckBurnAmount,
				PerformBurnAmount:             u.PerformBurnAmount,
				UpkeepGasLimit:                u.UpkeepGasLimit,
				SharedTrigger:                 u.SharedTrigger,
			}
			loadConfigs = append(loadConfigs, loadCfg)

			if u.SharedTrigger && i > 0 {
				triggerAddresses = append(triggerAddresses, triggerAddresses[len(triggerAddresses)-1])
				continue
			}
			triggerContract, err := cContractDeployer.DeployLogEmitterContract()
			require.NoError(t, err, "Error deploying log emitter contract")
			triggerContracts = append(triggerContracts, triggerContract)
			triggerAddresses = append(triggerAddresses, triggerContract.Address())
			l.Debug().
				Str("Contract Address", triggerContract.Address().Hex()).
				Int("Number", i+1).
				Int("Out Of", u.NumberOfUpkeeps).
				Msg("Deployed Automation Log Trigger Emitter Contract")
		}
		err = chainClient.WaitForEvents()
		require.NoError(t, err, "Failed waiting for contracts to deploy")
	}

	for i, consumerContract := range consumerContracts {
		logTriggerConfigStruct := automation_utils_2_1.LogTriggerConfig{
			ContractAddress: triggerAddresses[i],
			FilterSelector:  1,
			Topic0:          emitterABI.Events["Log4"].ID,
			Topic1: [32]byte{
				0, 0, 0, 0, 0, 0, 0, 0, 0, 0, 0, 0, 0, 0, 0, 0, 0, 0, 0, 0, 0, 0, 0, 0, 0, 0, 0, 0, 0, 0, 0, 1,
			},
			Topic2: bytes0,
			Topic3: bytes0,
		}
		encodedLogTriggerConfig, err := utilsABI.Methods["_logTriggerConfig"].Inputs.Pack(&logTriggerConfigStruct)
		require.NoError(t, err, "Error encoding log trigger config")
		l.Debug().Bytes("Encoded Log Trigger Config", encodedLogTriggerConfig).Msg("Encoded Log Trigger Config")

		checkDataStruct := simple_log_upkeep_counter_wrapper.CheckData{
			CheckBurnAmount:   loadConfigs[i].CheckBurnAmount,
			PerformBurnAmount: loadConfigs[i].PerformBurnAmount,
			EventSig: [32]byte{
				0, 0, 0, 0, 0, 0, 0, 0, 0, 0, 0, 0, 0, 0, 0, 0, 0, 0, 0, 0, 0, 0, 0, 0, 0, 0, 0, 0, 0, 0, 0, 1,
			},
		}

		encodedCheckDataStruct, err := consumerABI.Methods["_checkDataConfig"].Inputs.Pack(&checkDataStruct)
		require.NoError(t, err, "Error encoding check data struct")
		l.Debug().Bytes("Encoded Check Data Struct", encodedCheckDataStruct).Msg("Encoded Check Data Struct")

		upkeepConfig := automationv2.UpkeepConfig{
			UpkeepName:     fmt.Sprintf("LogTriggerUpkeep-%d", i),
			EncryptedEmail: []byte("test@mail.com"),
			UpkeepContract: common.HexToAddress(consumerContract.Address()),
			GasLimit:       loadConfigs[i].UpkeepGasLimit,
			AdminAddress:   common.HexToAddress(chainClient.GetDefaultWallet().Address()),
			TriggerType:    uint8(1),
			CheckData:      encodedCheckDataStruct,
			TriggerConfig:  encodedLogTriggerConfig,
			OffchainConfig: []byte("0"),
			FundingAmount:  automationDefaultLinkFunds,
		}
		l.Debug().Interface("Upkeep Config", upkeepConfig).Msg("Upkeep Config")
		upkeepConfigs = append(upkeepConfigs, upkeepConfig)
	}

	registrationTxHashes, err := a.RegisterUpkeeps(upkeepConfigs)
	require.NoError(t, err, "Error registering upkeeps")

	err = chainClient.WaitForEvents()
	require.NoError(t, err, "Failed waiting for upkeeps to register")

	upkeepIds, err := a.ConfirmUpkeepsRegistered(registrationTxHashes)
	require.NoError(t, err, "Error confirming upkeeps registered")

	l.Info().Msg("Successfully registered all Automation Upkeeps")
	l.Info().Interface("Upkeep IDs", upkeepIds).Msg("Upkeeps Registered")
	l.Info().Str("STARTUP_WAIT_TIME", StartupWaitTime.String()).Msg("Waiting for plugin to start")
	time.Sleep(StartupWaitTime)

	startBlock, err := chainClient.LatestBlockNumber(ctx)
	require.NoError(t, err, "Error getting latest block number")

	p := wasp.NewProfile()

	for i, triggerContract := range triggerContracts {
		g, err := wasp.NewGenerator(&wasp.Config{
			T:           t,
			LoadType:    wasp.RPS,
			GenName:     fmt.Sprintf("log_trigger_gen_%s", triggerContract.Address().String()),
			CallTimeout: time.Second * 10,
			Schedule: wasp.Plain(
				1,
				loadDuration,
			),
			Gun: NewLogTriggerUser(
				triggerContract,
				l,
<<<<<<< HEAD
				*loadedTestConfig.Automation.Performance.NumberOfEvents,
=======
				loadConfigs[i].NumberOfEvents,
				loadConfigs[i].NumberOfSpamMatchingEvents,
				loadConfigs[i].NumberOfSpamNonMatchingEvents,
>>>>>>> be535196
			),
			CallResultBufLen: 1000000,
		})
		p.Add(g, err)
	}

	l.Info().Msg("Starting load generators")
	startTime := time.Now()
<<<<<<< HEAD
	err = sendSlackNotification("Started", l, testEnvironment.Cfg.Namespace, strconv.Itoa(*loadedTestConfig.Automation.Performance.NumberOfNodes),
		strconv.FormatInt(startTime.UnixMilli(), 10), "now",
		[]slack.Block{extraBlockWithText("\bTest Config\b\n```" + testConfig + "```")}, &loadedTestConfig)
=======
	ts, err := sendSlackNotification("Started", l, testEnvironment.Cfg.Namespace, strconv.Itoa(numberofNodes),
		strconv.FormatInt(startTime.UnixMilli(), 10), "now",
		[]slack.Block{extraBlockWithText("\bTest Config\b\n```" + testConfig + "```")}, slack.MsgOptionBlocks())
>>>>>>> be535196
	if err != nil {
		l.Error().Err(err).Msg("Error sending slack notification")
	}
	_, err = p.Run(true)
	require.NoError(t, err, "Error running load generators")

	l.Info().Msg("Finished load generators")
	l.Info().Str("STOP_WAIT_TIME", StopWaitTime.String()).Msg("Waiting for upkeeps to be performed")
	time.Sleep(StopWaitTime)
	l.Info().Msg("Finished waiting 60s for upkeeps to be performed")
	endTime := time.Now()
	testDuration := endTime.Sub(startTime)
	l.Info().Str("Duration", testDuration.String()).Msg("Test Duration")
	endBlock, err := chainClient.LatestBlockNumber(ctx)
	require.NoError(t, err, "Error getting latest block number")
	l.Info().Uint64("Starting Block", startBlock).Uint64("Ending Block", endBlock).Msg("Test Block Range")

	upkeepDelaysFast := make([][]int64, 0)
	upkeepDelaysRecovery := make([][]int64, 0)
	var numberOfEventsEmitted int
	var batchSize uint64 = 500

	for i, gen := range p.Generators {
		numberOfEventsEmitted = numberOfEventsEmitted + (len(gen.GetData().OKData.Data) * loadConfigs[i].NumberOfEvents)
	}
<<<<<<< HEAD
	numberOfEventsEmitted = numberOfEventsEmitted * *loadedTestConfig.Automation.Performance.NumberOfEvents
=======
>>>>>>> be535196
	l.Info().Int("Number of Events Emitted", numberOfEventsEmitted).Msg("Number of Events Emitted")

	if endBlock-startBlock < batchSize {
		batchSize = endBlock - startBlock
	}

	for _, consumerContract := range consumerContracts {
		var (
			logs    []types.Log
			address = common.HexToAddress(consumerContract.Address())
			timeout = 5 * time.Second
		)
		for fromBlock := startBlock; fromBlock < endBlock; fromBlock += batchSize + 1 {
			filterQuery := geth.FilterQuery{
				Addresses: []common.Address{address},
				FromBlock: big.NewInt(0).SetUint64(fromBlock),
				ToBlock:   big.NewInt(0).SetUint64(fromBlock + batchSize),
				Topics:    [][]common.Hash{{consumerABI.Events["PerformingUpkeep"].ID}},
			}
			err = fmt.Errorf("initial error") // to ensure our for loop runs at least once
			for err != nil {
				var (
					logsInBatch []types.Log
				)
				ctx2, cancel := context.WithTimeout(ctx, timeout)
				logsInBatch, err = chainClient.FilterLogs(ctx2, filterQuery)
				cancel()
				if err != nil {
					l.Error().Err(err).
						Interface("FilterQuery", filterQuery).
						Str("Contract Address", consumerContract.Address()).
						Str("Timeout", timeout.String()).
						Msg("Error getting logs")
					timeout = time.Duration(math.Min(float64(timeout)*2, float64(2*time.Minute)))
					continue
				}
				l.Debug().
					Interface("FilterQuery", filterQuery).
					Str("Contract Address", consumerContract.Address()).
					Str("Timeout", timeout.String()).
					Msg("Collected logs")
				logs = append(logs, logsInBatch...)
			}
		}

		if len(logs) > 0 {
			delayFast := make([]int64, 0)
			delayRecovery := make([]int64, 0)
			for _, log := range logs {
				eventDetails, err := consumerABI.EventByID(log.Topics[0])
				require.NoError(t, err, "Error getting event details")
				consumer, err := simple_log_upkeep_counter_wrapper.NewSimpleLogUpkeepCounter(
					address, chainClient.Backend(),
				)
				require.NoError(t, err, "Error getting consumer contract")
				if eventDetails.Name == "PerformingUpkeep" {
					parsedLog, err := consumer.ParsePerformingUpkeep(log)
					require.NoError(t, err, "Error parsing log")
					if parsedLog.IsRecovered {
						delayRecovery = append(delayRecovery, parsedLog.TimeToPerform.Int64())
					} else {
						delayFast = append(delayFast, parsedLog.TimeToPerform.Int64())
					}
				}
			}
			upkeepDelaysFast = append(upkeepDelaysFast, delayFast)
			upkeepDelaysRecovery = append(upkeepDelaysRecovery, delayRecovery)
		}
	}

	l.Info().
		Interface("Upkeep Delays Fast", upkeepDelaysFast).
		Interface("Upkeep Delays Recovered", upkeepDelaysRecovery).
		Msg("Upkeep Delays")

	var allUpkeepDelays []int64
	var allUpkeepDelaysFast []int64
	var allUpkeepDelaysRecovery []int64

	for _, upkeepDelay := range upkeepDelaysFast {
		allUpkeepDelays = append(allUpkeepDelays, upkeepDelay...)
		allUpkeepDelaysFast = append(allUpkeepDelaysFast, upkeepDelay...)
	}

	for _, upkeepDelay := range upkeepDelaysRecovery {
		allUpkeepDelays = append(allUpkeepDelays, upkeepDelay...)
		allUpkeepDelaysRecovery = append(allUpkeepDelaysRecovery, upkeepDelay...)
	}

	avgF, medianF, ninetyPctF, ninetyNinePctF, maximumF := testreporters.IntListStats(allUpkeepDelaysFast)
	avgR, medianR, ninetyPctR, ninetyNinePctR, maximumR := testreporters.IntListStats(allUpkeepDelaysRecovery)
	eventsMissed := numberOfEventsEmitted - len(allUpkeepDelays)
	percentMissed := float64(eventsMissed) / float64(numberOfEventsEmitted) * 100
	l.Info().
		Float64("Average", avgF).Int64("Median", medianF).
		Int64("90th Percentile", ninetyPctF).Int64("99th Percentile", ninetyNinePctF).
		Int64("Max", maximumF).Msg("Upkeep Delays Fast Execution in seconds")
	l.Info().
		Float64("Average", avgR).Int64("Median", medianR).
		Int64("90th Percentile", ninetyPctR).Int64("99th Percentile", ninetyNinePctR).
		Int64("Max", maximumR).Msg("Upkeep Delays Recovery Execution in seconds")
	l.Info().
		Int("Total Perform Count", len(allUpkeepDelays)).
		Int("Perform Count Fast Execution", len(allUpkeepDelaysFast)).
		Int("Perform Count Recovery Execution", len(allUpkeepDelaysRecovery)).
		Int("Total Events Emitted", numberOfEventsEmitted).
		Int("Total Events Missed", eventsMissed).
		Float64("Percent Missed", percentMissed).
		Msg("Test completed")

<<<<<<< HEAD
	testReport := fmt.Sprintf("Upkeep Delays in seconds\nAverage: %f\nMedian: %d\n90th Percentile: %d\n"+
		"99th Percentile: %d\nMax: %d\nTotal Perform Count: %d\n\nTotal Events Emitted: %d\nTotal Events Missed: %d\n"+
		"Percent Missed: %f\nTest Duration: %s\n",
		avg, median, ninetyPct, ninetyNinePct, maximum, len(allUpkeepDelays), numberOfEventsEmitted,
		eventsMissed, percentMissed, testDuration.String())

	err = sendSlackNotification("Finished", l, testEnvironment.Cfg.Namespace, strconv.Itoa(*loadedTestConfig.Automation.Performance.NumberOfNodes),
		strconv.FormatInt(startTime.UnixMilli(), 10), strconv.FormatInt(endTime.UnixMilli(), 10),
		[]slack.Block{extraBlockWithText("\bTest Report\b\n```" + testReport + "```")}, &loadedTestConfig)
=======
	testReportFormat := `Upkeep Delays in seconds - Fast Execution
Average: %f
Median: %d
90th Percentile: %d
99th Percentile: %d
Max: %d

Upkeep Delays in seconds - Recovery Execution
Average: %f
Median: %d
90th Percentile: %d
99th Percentile: %d

Total Perform Count: %d
Perform Count Fast Execution: %d
Perform Count Recovery Execution: %d
Total Log Triggering Events Emitted: %d
Total Events Missed: %d
Percent Missed: %f
Test Duration: %s`

	testReport := fmt.Sprintf(testReportFormat, avgF, medianF, ninetyPctF, ninetyNinePctF, maximumF,
		avgR, medianR, ninetyPctR, ninetyNinePctR, len(allUpkeepDelays), len(allUpkeepDelaysFast),
		len(allUpkeepDelaysRecovery), numberOfEventsEmitted, eventsMissed, percentMissed, testDuration.String())

	_, err = sendSlackNotification("Finished", l, testEnvironment.Cfg.Namespace, strconv.Itoa(numberofNodes),
		strconv.FormatInt(startTime.UnixMilli(), 10), strconv.FormatInt(time.Now().UnixMilli(), 10),
		[]slack.Block{extraBlockWithText("\bTest Report\b\n```" + testReport + "```")}, slack.MsgOptionTS(ts))
>>>>>>> be535196
	if err != nil {
		l.Error().Err(err).Msg("Error sending slack notification")
	}

	t.Cleanup(func() {
		if err = actions.TeardownRemoteSuite(t, testEnvironment.Cfg.Namespace, chainlinkNodes, nil, &loadedTestConfig, chainClient); err != nil {
			l.Error().Err(err).Msg("Error when tearing down remote suite")
		}
	})

}<|MERGE_RESOLUTION|>--- conflicted
+++ resolved
@@ -2,7 +2,6 @@
 
 import (
 	"context"
-	"encoding/base64"
 	"fmt"
 	"math"
 	"math/big"
@@ -14,7 +13,6 @@
 	geth "github.com/ethereum/go-ethereum"
 	"github.com/ethereum/go-ethereum/common"
 	"github.com/ethereum/go-ethereum/core/types"
-	"github.com/pelletier/go-toml/v2"
 	"github.com/slack-go/slack"
 	"github.com/stretchr/testify/require"
 
@@ -116,7 +114,6 @@
 	}
 )
 
-<<<<<<< HEAD
 // var (
 // 	numberofNodes, _   = strconv.Atoi(getEnv("NUMBEROFNODES", "6"))      // Number of nodes in the DON
 // 	numberOfUpkeeps, _ = strconv.Atoi(getEnv("NUMBEROFUPKEEPS", "100"))  // Number of log triggered upkeeps
@@ -127,65 +124,11 @@
 // 	logLevel           = getEnv("LOGLEVEL", "info")                      // log level for the chainlink nodes
 // 	pyroscope, _       = strconv.ParseBool(getEnv("PYROSCOPE", "false")) // enable pyroscope for the chainlink nodes
 // )
-=======
-var (
-	numberofNodes, _ = strconv.Atoi(getEnv("NUMBEROFNODES", "6"))           // Number of nodes in the DON
-	duration, _      = strconv.Atoi(getEnv("DURATION", "900"))              // Test duration in seconds
-	blockTime, _     = strconv.Atoi(getEnv("BLOCKTIME", "1"))               // Block time in seconds for geth simulated dev network
-	nodeFunding, _   = strconv.ParseFloat(getEnv("NODEFUNDING", "100"), 64) // Amount of native to fund each node with
-
-	specType       = getEnv("SPECTYPE", "minimum")                    // minimum, recommended, local specs for the test
-	logLevel       = getEnv("LOGLEVEL", "info")                       // log level for the chainlink nodes
-	pyroscope, _   = strconv.ParseBool(getEnv("PYROSCOPE", "false"))  // enable pyroscope for the chainlink nodes
-	prometheus, _  = strconv.ParseBool(getEnv("PROMETHEUS", "false")) // enable prometheus for the chainlink nodes
-	configOverride = os.Getenv("CONFIG_OVERRIDE")                     // config overrides for the load config
-)
->>>>>>> be535196
-
-type Load struct {
-	NumberOfEvents                int      `toml:",omitempty"`
-	NumberOfSpamMatchingEvents    int      `toml:",omitempty"`
-	NumberOfSpamNonMatchingEvents int      `toml:",omitempty"`
-	CheckBurnAmount               *big.Int `toml:",omitempty"`
-	PerformBurnAmount             *big.Int `toml:",omitempty"`
-	UpkeepGasLimit                uint32   `toml:",omitempty"`
-	NumberOfUpkeeps               int      `toml:",omitempty"`
-	SharedTrigger                 bool     `toml:",omitempty"`
-}
-
-type LoadConfig struct {
-	Load []Load `toml:",omitempty"`
-}
-
-var defaultLoadConfig = LoadConfig{
-	Load: []Load{
-		{
-			NumberOfEvents:                1,
-			NumberOfSpamMatchingEvents:    1,
-			NumberOfSpamNonMatchingEvents: 0,
-			CheckBurnAmount:               big.NewInt(0),
-			PerformBurnAmount:             big.NewInt(0),
-			UpkeepGasLimit:                1_000_000,
-			NumberOfUpkeeps:               5,
-			SharedTrigger:                 false,
-		},
-		{
-			NumberOfEvents:                1,
-			NumberOfSpamMatchingEvents:    0,
-			NumberOfSpamNonMatchingEvents: 1,
-			CheckBurnAmount:               big.NewInt(0),
-			PerformBurnAmount:             big.NewInt(0),
-			UpkeepGasLimit:                1_000_000,
-			NumberOfUpkeeps:               5,
-			SharedTrigger:                 true,
-		}},
-}
 
 func TestLogTrigger(t *testing.T) {
 	ctx := tests.Context(t)
 	l := logging.GetTestLogger(t)
 
-<<<<<<< HEAD
 	loadedTestConfig, err := tc.GetConfig(t.Name(), tc.Load, tc.Automation)
 	if err != nil {
 		t.Fatal(err)
@@ -195,65 +138,33 @@
 	version := *loadedTestConfig.ChainlinkImage.Version
 
 	l.Info().Msg("Starting automation v2.1 log trigger load test")
-	l.Info().Str("TEST_INPUTS", strings.Join(*loadedTestConfig.Automation.Performance.TestInputs, ",")).Int("Number of Nodes", *loadedTestConfig.Automation.Performance.NumberOfNodes).
-		Int("Number of Upkeeps", *loadedTestConfig.Automation.Performance.NumberOfUpkeeps).
-		Int("Duration", *loadedTestConfig.Automation.Performance.Duration).
-		Int("Block Time", *loadedTestConfig.Automation.Performance.BlockTime).
-		Int("Number of Events", *loadedTestConfig.Automation.Performance.NumberOfEvents).
-		Str("Spec Type", *loadedTestConfig.Automation.Performance.SpecType).
-		Str("Log Level", *loadedTestConfig.Automation.Performance.ChainlinkNodeLogLevel).
+	l.Info().Str("TEST_INPUTS", strings.Join(*loadedTestConfig.Automation.General.TestInputs, ",")).Int("Number of Nodes", *loadedTestConfig.Automation.General.NumberOfNodes).
+		Int("Duration", *loadedTestConfig.Automation.General.Duration).
+		Int("Block Time", *loadedTestConfig.Automation.General.BlockTime).
+		Str("Spec Type", *loadedTestConfig.Automation.General.SpecType).
+		Str("Log Level", *loadedTestConfig.Automation.General.ChainlinkNodeLogLevel).
 		Str("Image", image).
 		Str("Tag", version).
 		Msg("Test Config")
 
-	testConfig := fmt.Sprintf("Number of Nodes: %d\nNumber of Upkeeps: %d\nDuration: %d\nBlock Time: %d\n"+
-		"Number of Events: %d\nSpec Type: %s\nLog Level: %s\nImage: %s\nTag: %s\n", *loadedTestConfig.Automation.Performance.NumberOfNodes, *loadedTestConfig.Automation.Performance.NumberOfUpkeeps, *loadedTestConfig.Automation.Performance.Duration,
-		*loadedTestConfig.Automation.Performance.BlockTime, *loadedTestConfig.Automation.Performance.NumberOfEvents, *loadedTestConfig.Automation.Performance.SpecType, *loadedTestConfig.Automation.Performance.ChainlinkNodeLogLevel, image, version)
-=======
-	loadConfig := &LoadConfig{}
-	if configOverride != "" {
-		d, err := base64.StdEncoding.DecodeString(configOverride)
-		require.NoError(t, err, "Error decoding config override")
-		l.Info().Str("CONFIG_OVERRIDE", configOverride).Bytes("Decoded value", d).Msg("Decoding config override")
-		err = toml.Unmarshal(d, &loadConfig)
-		require.NoError(t, err, "Error unmarshalling config override")
-	} else {
-		loadConfig = &defaultLoadConfig
-	}
-
-	loadConfigBytes, err := toml.Marshal(loadConfig)
-	require.NoError(t, err, "Error marshalling load config")
-
-	l.Info().Msg("Starting automation v2.1 log trigger load test")
-	l.Info().Str("TEST_INPUTS", os.Getenv("TEST_INPUTS")).Int("Number of Nodes", numberofNodes).
-		Int("Duration", duration).
-		Int("Block Time", blockTime).
-		Str("Spec Type", specType).
-		Str("Log Level", logLevel).
-		Str("Image", os.Getenv(config.EnvVarCLImage)).
-		Str("Tag", os.Getenv(config.EnvVarCLTag)).
-		Bytes("Load Config", loadConfigBytes).
-		Msg("Test Config")
-
 	testConfigFormat := `Number of Nodes: %d
-Duration: %d
-Block Time: %d
-Spec Type: %s
-Log Level: %s
-Image: %s
-Tag: %s
-
-Load Config:
-%s`
-
-	testConfig := fmt.Sprintf(testConfigFormat, numberofNodes, duration,
-		blockTime, specType, logLevel, os.Getenv(config.EnvVarCLImage), os.Getenv(config.EnvVarCLTag), string(loadConfigBytes))
+		Duration: %d
+		Block Time: %d
+		Spec Type: %s
+		Log Level: %s
+		Image: %s
+		Tag: %s
+		
+		Load Config:
+		%s`
+
+	testConfig := fmt.Sprintf(testConfigFormat, *loadedTestConfig.Automation.General.NumberOfNodes, *loadedTestConfig.Automation.General.Duration,
+		*loadedTestConfig.Automation.General.BlockTime, *loadedTestConfig.Automation.General.SpecType, *loadedTestConfig.Automation.General.ChainlinkNodeLogLevel, image, version, loadedTestConfig.Automation.Load)
 	l.Info().Str("testConfig", testConfig).Msg("Test Config")
->>>>>>> be535196
 
 	testNetwork := networks.MustGetSelectedNetworkConfig(loadedTestConfig.Network)[0]
 	testType := "load"
-	loadDuration := time.Duration(*loadedTestConfig.Automation.Performance.Duration) * time.Second
+	loadDuration := time.Duration(*loadedTestConfig.Automation.General.Duration) * time.Second
 	automationDefaultLinkFunds := big.NewInt(0).Mul(big.NewInt(1e18), big.NewInt(int64(10000))) //10000 LINK
 
 	registrySettings := &contracts.KeeperRegistrySettings{
@@ -297,22 +208,11 @@
 	// err = os.Setenv(fmt.Sprintf("TEST_%s", key), os.Getenv(key))
 	// require.NoError(t, err, "failed to set the environment variable PYROSCOPE_KEY for remote runner")
 
-<<<<<<< HEAD
 	//TODO how is this used?
 	// key := "GRAFANA_DASHBOARD_URL"
 	// err = os.Setenv(fmt.Sprintf("TEST_%s", key), getEnv(key, ""))
 	// require.NoError(t, err, "failed to set the environment variable GRAFANA_DASHBOARD_URL for remote runner")
 	// }
-=======
-		key = "GRAFANA_DASHBOARD_URL"
-		err = os.Setenv(fmt.Sprintf("TEST_%s", key), getEnv(key, ""))
-		require.NoError(t, err, "failed to set the environment variable GRAFANA_DASHBOARD_URL for remote runner")
-
-		key = "CONFIG_OVERRIDE"
-		err = os.Setenv(fmt.Sprintf("TEST_%s", key), os.Getenv(key))
-		require.NoError(t, err, "failed to set the environment variable CONFIG_OVERRIDE for remote runner")
-	}
->>>>>>> be535196
 
 	testEnvironment.
 		AddHelm(ethereum.New(&ethereum.Props{
@@ -322,13 +222,8 @@
 			Values: map[string]interface{}{
 				"resources": gethNodeSpec,
 				"geth": map[string]interface{}{
-<<<<<<< HEAD
-					"blocktime": *loadedTestConfig.Automation.Performance.BlockTime,
-					"capacity":  "10Gi",
-=======
-					"blocktime": blockTime,
+					"blocktime": *loadedTestConfig.Automation.General.BlockTime,
 					"capacity":  "20Gi",
->>>>>>> be535196
 				},
 			},
 		}))
@@ -345,7 +240,7 @@
 		dbSpec   = minimumDbSpec
 	)
 
-	switch *loadedTestConfig.Automation.Performance.SpecType {
+	switch *loadedTestConfig.Automation.General.SpecType {
 	case "recommended":
 		nodeSpec = recNodeSpec
 		dbSpec = recDbSpec
@@ -369,12 +264,12 @@
 	// err = os.Setenv(config.EnvVarPyroscopeEnvironment, testEnvironment.Cfg.Namespace)
 	// require.NoError(t, err, "Error setting pyroscope environment env var")
 
-	numberOfUpkeeps := *loadedTestConfig.Automation.Performance.NumberOfNodes
+	numberOfUpkeeps := *loadedTestConfig.Automation.General.NumberOfNodes
 
 	for i := 0; i < numberOfUpkeeps+1; i++ { // +1 for the OCR boot node
 		var nodeTOML string
 		if i == 1 || i == 3 {
-			nodeTOML = fmt.Sprintf("%s\n\n[Log]\nLevel = \"%s\"", baseTOML, *loadedTestConfig.Automation.Performance.ChainlinkNodeLogLevel)
+			nodeTOML = fmt.Sprintf("%s\n\n[Log]\nLevel = \"%s\"", baseTOML, *loadedTestConfig.Automation.General.ChainlinkNodeLogLevel)
 		} else {
 			nodeTOML = fmt.Sprintf("%s\n\n[Log]\nLevel = \"info\"", baseTOML)
 		}
@@ -383,7 +278,7 @@
 			"toml":       nodeTOML,
 			"chainlink":  nodeSpec,
 			"db":         dbSpec,
-			"prometheus": prometheus,
+			"prometheus": *loadedTestConfig.Automation.General.UsePrometheus,
 		}))
 	}
 
@@ -435,7 +330,7 @@
 
 	a.SetupAutomationDeployment(t)
 
-	err = actions.FundChainlinkNodesAddress(chainlinkNodes[1:], chainClient, big.NewFloat(nodeFunding), 0)
+	err = actions.FundChainlinkNodesAddress(chainlinkNodes[1:], chainClient, big.NewFloat(*loadedTestConfig.Common.ChainlinkNodeFunding), 0)
 	require.NoError(t, err, "Error funding chainlink nodes")
 
 	consumerContracts := make([]contracts.KeeperConsumer, 0)
@@ -454,34 +349,23 @@
 	}
 
 	upkeepConfigs := make([]automationv2.UpkeepConfig, 0)
-	loadConfigs := make([]Load, 0)
 	cEVMClient, err := blockchain.ConcurrentEVMClient(testNetwork, testEnvironment, chainClient, l)
 	require.NoError(t, err, "Error building concurrent chain client")
 
 	cContractDeployer, err := contracts.NewContractDeployer(cEVMClient, l)
 	require.NoError(t, err, "Error building concurrent contract deployer")
-	for _, u := range loadConfig.Load {
-		for i := 0; i < u.NumberOfUpkeeps; i++ {
+	for _, u := range loadedTestConfig.Automation.Load {
+		for i := 0; i < *u.NumberOfUpkeeps; i++ {
 			consumerContract, err := contractDeployer.DeployAutomationSimpleLogTriggerConsumer()
 			require.NoError(t, err, "Error deploying automation consumer contract")
 			consumerContracts = append(consumerContracts, consumerContract)
 			l.Debug().
 				Str("Contract Address", consumerContract.Address()).
 				Int("Number", i+1).
-				Int("Out Of", u.NumberOfUpkeeps).
+				Int("Out Of", *u.NumberOfUpkeeps).
 				Msg("Deployed Automation Log Trigger Consumer Contract")
-			loadCfg := Load{
-				NumberOfEvents:                u.NumberOfEvents,
-				NumberOfSpamMatchingEvents:    u.NumberOfSpamMatchingEvents,
-				NumberOfSpamNonMatchingEvents: u.NumberOfSpamNonMatchingEvents,
-				CheckBurnAmount:               u.CheckBurnAmount,
-				PerformBurnAmount:             u.PerformBurnAmount,
-				UpkeepGasLimit:                u.UpkeepGasLimit,
-				SharedTrigger:                 u.SharedTrigger,
-			}
-			loadConfigs = append(loadConfigs, loadCfg)
-
-			if u.SharedTrigger && i > 0 {
+
+			if *u.SharedTrigger && i > 0 {
 				triggerAddresses = append(triggerAddresses, triggerAddresses[len(triggerAddresses)-1])
 				continue
 			}
@@ -492,7 +376,7 @@
 			l.Debug().
 				Str("Contract Address", triggerContract.Address().Hex()).
 				Int("Number", i+1).
-				Int("Out Of", u.NumberOfUpkeeps).
+				Int("Out Of", *u.NumberOfUpkeeps).
 				Msg("Deployed Automation Log Trigger Emitter Contract")
 		}
 		err = chainClient.WaitForEvents()
@@ -515,8 +399,8 @@
 		l.Debug().Bytes("Encoded Log Trigger Config", encodedLogTriggerConfig).Msg("Encoded Log Trigger Config")
 
 		checkDataStruct := simple_log_upkeep_counter_wrapper.CheckData{
-			CheckBurnAmount:   loadConfigs[i].CheckBurnAmount,
-			PerformBurnAmount: loadConfigs[i].PerformBurnAmount,
+			CheckBurnAmount:   loadedTestConfig.Automation.Load[i].CheckBurnAmount,
+			PerformBurnAmount: loadedTestConfig.Automation.Load[i].PerformBurnAmount,
 			EventSig: [32]byte{
 				0, 0, 0, 0, 0, 0, 0, 0, 0, 0, 0, 0, 0, 0, 0, 0, 0, 0, 0, 0, 0, 0, 0, 0, 0, 0, 0, 0, 0, 0, 0, 1,
 			},
@@ -530,7 +414,7 @@
 			UpkeepName:     fmt.Sprintf("LogTriggerUpkeep-%d", i),
 			EncryptedEmail: []byte("test@mail.com"),
 			UpkeepContract: common.HexToAddress(consumerContract.Address()),
-			GasLimit:       loadConfigs[i].UpkeepGasLimit,
+			GasLimit:       *loadedTestConfig.Automation.Load[i].UpkeepGasLimit,
 			AdminAddress:   common.HexToAddress(chainClient.GetDefaultWallet().Address()),
 			TriggerType:    uint8(1),
 			CheckData:      encodedCheckDataStruct,
@@ -574,13 +458,9 @@
 			Gun: NewLogTriggerUser(
 				triggerContract,
 				l,
-<<<<<<< HEAD
-				*loadedTestConfig.Automation.Performance.NumberOfEvents,
-=======
-				loadConfigs[i].NumberOfEvents,
-				loadConfigs[i].NumberOfSpamMatchingEvents,
-				loadConfigs[i].NumberOfSpamNonMatchingEvents,
->>>>>>> be535196
+				*loadedTestConfig.Automation.Load[i].NumberOfEvents,
+				*loadedTestConfig.Automation.Load[i].NumberOfSpamMatchingEvents,
+				*loadedTestConfig.Automation.Load[i].NumberOfSpamNonMatchingEvents,
 			),
 			CallResultBufLen: 1000000,
 		})
@@ -589,15 +469,9 @@
 
 	l.Info().Msg("Starting load generators")
 	startTime := time.Now()
-<<<<<<< HEAD
-	err = sendSlackNotification("Started", l, testEnvironment.Cfg.Namespace, strconv.Itoa(*loadedTestConfig.Automation.Performance.NumberOfNodes),
-		strconv.FormatInt(startTime.UnixMilli(), 10), "now",
-		[]slack.Block{extraBlockWithText("\bTest Config\b\n```" + testConfig + "```")}, &loadedTestConfig)
-=======
-	ts, err := sendSlackNotification("Started", l, testEnvironment.Cfg.Namespace, strconv.Itoa(numberofNodes),
+	ts, err := sendSlackNotification(&loadedTestConfig, "Started", l, testEnvironment.Cfg.Namespace, strconv.Itoa(*loadedTestConfig.Automation.General.NumberOfNodes),
 		strconv.FormatInt(startTime.UnixMilli(), 10), "now",
 		[]slack.Block{extraBlockWithText("\bTest Config\b\n```" + testConfig + "```")}, slack.MsgOptionBlocks())
->>>>>>> be535196
 	if err != nil {
 		l.Error().Err(err).Msg("Error sending slack notification")
 	}
@@ -621,12 +495,8 @@
 	var batchSize uint64 = 500
 
 	for i, gen := range p.Generators {
-		numberOfEventsEmitted = numberOfEventsEmitted + (len(gen.GetData().OKData.Data) * loadConfigs[i].NumberOfEvents)
-	}
-<<<<<<< HEAD
-	numberOfEventsEmitted = numberOfEventsEmitted * *loadedTestConfig.Automation.Performance.NumberOfEvents
-=======
->>>>>>> be535196
+		numberOfEventsEmitted = numberOfEventsEmitted + (len(gen.GetData().OKData.Data) * *loadedTestConfig.Automation.Load[i].NumberOfEvents)
+	}
 	l.Info().Int("Number of Events Emitted", numberOfEventsEmitted).Msg("Number of Events Emitted")
 
 	if endBlock-startBlock < batchSize {
@@ -737,17 +607,6 @@
 		Float64("Percent Missed", percentMissed).
 		Msg("Test completed")
 
-<<<<<<< HEAD
-	testReport := fmt.Sprintf("Upkeep Delays in seconds\nAverage: %f\nMedian: %d\n90th Percentile: %d\n"+
-		"99th Percentile: %d\nMax: %d\nTotal Perform Count: %d\n\nTotal Events Emitted: %d\nTotal Events Missed: %d\n"+
-		"Percent Missed: %f\nTest Duration: %s\n",
-		avg, median, ninetyPct, ninetyNinePct, maximum, len(allUpkeepDelays), numberOfEventsEmitted,
-		eventsMissed, percentMissed, testDuration.String())
-
-	err = sendSlackNotification("Finished", l, testEnvironment.Cfg.Namespace, strconv.Itoa(*loadedTestConfig.Automation.Performance.NumberOfNodes),
-		strconv.FormatInt(startTime.UnixMilli(), 10), strconv.FormatInt(endTime.UnixMilli(), 10),
-		[]slack.Block{extraBlockWithText("\bTest Report\b\n```" + testReport + "```")}, &loadedTestConfig)
-=======
 	testReportFormat := `Upkeep Delays in seconds - Fast Execution
 Average: %f
 Median: %d
@@ -773,10 +632,9 @@
 		avgR, medianR, ninetyPctR, ninetyNinePctR, len(allUpkeepDelays), len(allUpkeepDelaysFast),
 		len(allUpkeepDelaysRecovery), numberOfEventsEmitted, eventsMissed, percentMissed, testDuration.String())
 
-	_, err = sendSlackNotification("Finished", l, testEnvironment.Cfg.Namespace, strconv.Itoa(numberofNodes),
+	_, err = sendSlackNotification(&loadedTestConfig, "Finished", l, testEnvironment.Cfg.Namespace, strconv.Itoa(*loadedTestConfig.Automation.General.NumberOfNodes),
 		strconv.FormatInt(startTime.UnixMilli(), 10), strconv.FormatInt(time.Now().UnixMilli(), 10),
 		[]slack.Block{extraBlockWithText("\bTest Report\b\n```" + testReport + "```")}, slack.MsgOptionTS(ts))
->>>>>>> be535196
 	if err != nil {
 		l.Error().Err(err).Msg("Error sending slack notification")
 	}
