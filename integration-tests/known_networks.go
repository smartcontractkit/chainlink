package networks

import (
	"fmt"
	"os"
	"strings"
	"time"

	"github.com/rs/zerolog/log"

	"github.com/smartcontractkit/chainlink-testing-framework/blockchain"
	"github.com/smartcontractkit/chainlink-testing-framework/logging"
)

// Pre-configured test networks and their connections
// Some networks with public RPC endpoints are already filled out, but make use of environment variables to use info like
// private RPC endpoints and private keys.
var (
	// SelectedNetworks uses the SELECTED_NETWORKS env var to determine which network to run the test on.
	// For use in tests that utilize multiple chains. For tests on one chain, see SelectedNetwork
	// For CCIP use index 1 and 2 of SELECTED_NETWORKS to denote source and destination network respectively
	SelectedNetworks []blockchain.EVMNetwork = determineSelectedNetworks()
	// SelectedNetwork uses the first listed network in SELECTED_NETWORKS, for use in tests on only one chain
	SelectedNetwork blockchain.EVMNetwork = SelectedNetworks[0]

	// SimulatedEVM represents a simulated network
	SimulatedEVM blockchain.EVMNetwork = blockchain.SimulatedEVMNetwork
	// generalEVM is a customizable network through environment variables
	// This is getting little use, and causes some confusion. Can re-enable if people want it.
	// generalEVM blockchain.EVMNetwork = blockchain.LoadNetworkFromEnvironment()

	// SimulatedevmNonDev1 represents a simulated network which can be used to deploy a non-dev geth node
	SimulatedEVMNonDev1 = blockchain.EVMNetwork{
		Name:                 "source-chain",
		Simulated:            true,
		ClientImplementation: blockchain.EthereumClientImplementation,
		ChainID:              1337,
		PrivateKeys: []string{
			"ac0974bec39a17e36ba4a6b4d238ff944bacb478cbed5efcae784d7bf4f2ff80",
		},
		URLs:                      []string{"ws://source-chain-ethereum-geth:8546"},
		HTTPURLs:                  []string{"http://source-chain-ethereum-geth:8544"},
		ChainlinkTransactionLimit: 500000,
		Timeout:                   blockchain.JSONStrDuration{Duration: 2 * time.Minute},
		MinimumConfirmations:      1,
		GasEstimationBuffer:       10000,
	}

	// SimulatedEVM_NON_DEV_2 represents a simulated network with chain id 2337 which can be used to deploy a non-dev geth node
	SimulatedEVMNonDev2 = blockchain.EVMNetwork{
		Name:                 "dest-chain",
		Simulated:            true,
		ClientImplementation: blockchain.EthereumClientImplementation,
		ChainID:              2337,
		PrivateKeys: []string{
			"ac0974bec39a17e36ba4a6b4d238ff944bacb478cbed5efcae784d7bf4f2ff80",
		},
		URLs:                      []string{"ws://dest-chain-ethereum-geth:8546"},
		HTTPURLs:                  []string{"http://dest-chain-ethereum-geth:8544"},
		ChainlinkTransactionLimit: 500000,
		Timeout:                   blockchain.JSONStrDuration{Duration: 2 * time.Minute},
		MinimumConfirmations:      1,
		GasEstimationBuffer:       10000,
	}

	SimulatedEVMNonDev = blockchain.EVMNetwork{
		Name:                 "simulated",
		Simulated:            true,
		ClientImplementation: blockchain.EthereumClientImplementation,
		ChainID:              1337,
		PrivateKeys: []string{
			"ac0974bec39a17e36ba4a6b4d238ff944bacb478cbed5efcae784d7bf4f2ff80",
		},
		URLs:                      []string{"ws://simulated-ethereum-geth:8546"},
		HTTPURLs:                  []string{"http://simulated-ethereum-geth:8544"},
		ChainlinkTransactionLimit: 500000,
		Timeout:                   blockchain.JSONStrDuration{Duration: 2 * time.Minute},
		MinimumConfirmations:      1,
		GasEstimationBuffer:       10000,
	}

	// sepoliaTestnet https://sepolia.dev/
	SepoliaTestnet blockchain.EVMNetwork = blockchain.EVMNetwork{
		Name:                      "Sepolia Testnet",
		ClientImplementation:      blockchain.EthereumClientImplementation,
		ChainID:                   11155111,
		Simulated:                 false,
		ChainlinkTransactionLimit: 5000,
		Timeout:                   blockchain.JSONStrDuration{Duration: time.Minute},
		MinimumConfirmations:      1,
		GasEstimationBuffer:       1000,
	}

	// goerliTestnet https://goerli.net/
	GoerliTestnet blockchain.EVMNetwork = blockchain.EVMNetwork{
		Name:                      "Goerli Testnet",
		ClientImplementation:      blockchain.EthereumClientImplementation,
		ChainID:                   5,
		Simulated:                 false,
		ChainlinkTransactionLimit: 5000,
		Timeout:                   blockchain.JSONStrDuration{Duration: 5 * time.Minute},
		MinimumConfirmations:      1,
		GasEstimationBuffer:       1000,
	}

	// klaytnBaobab https://klaytn.foundation/
	KlaytnBaobab blockchain.EVMNetwork = blockchain.EVMNetwork{
		Name:                      "Klaytn Baobab",
		ClientImplementation:      blockchain.KlaytnClientImplementation,
		ChainID:                   1001,
		Simulated:                 false,
		ChainlinkTransactionLimit: 5000,
		Timeout:                   blockchain.JSONStrDuration{Duration: time.Minute},
		MinimumConfirmations:      1,
		GasEstimationBuffer:       0,
	}

	// metisStardust https://www.metis.io/
	MetisStardust blockchain.EVMNetwork = blockchain.EVMNetwork{
		Name:                      "Metis Stardust",
		ClientImplementation:      blockchain.MetisClientImplementation,
		ChainID:                   588,
		Simulated:                 false,
		ChainlinkTransactionLimit: 5000,
		Timeout:                   blockchain.JSONStrDuration{Duration: time.Minute},
		MinimumConfirmations:      1,
		GasEstimationBuffer:       1000,
	}

	// arbitrumGoerli https://developer.offchainlabs.com/docs/public_chains
	ArbitrumGoerli blockchain.EVMNetwork = blockchain.EVMNetwork{
		Name:                      "Arbitrum Goerli",
		ClientImplementation:      blockchain.ArbitrumClientImplementation,
		ChainID:                   421613,
		Simulated:                 false,
		ChainlinkTransactionLimit: 5000,
		Timeout:                   blockchain.JSONStrDuration{Duration: time.Minute},
		MinimumConfirmations:      0,
		GasEstimationBuffer:       0,
	}

	// optimismGoerli https://dev.optimism.io/kovan-to-goerli/
	OptimismGoerli blockchain.EVMNetwork = blockchain.EVMNetwork{
		Name:                      "Optimism Goerli",
		ClientImplementation:      blockchain.OptimismClientImplementation,
		ChainID:                   420,
		Simulated:                 false,
		ChainlinkTransactionLimit: 5000,
		Timeout:                   blockchain.JSONStrDuration{Duration: time.Minute},
		MinimumConfirmations:      1,
		GasEstimationBuffer:       0,
	}

	// rskTestnet https://www.rsk.co/
	RSKTestnet blockchain.EVMNetwork = blockchain.EVMNetwork{
		Name:                      "RSK Testnet",
		ClientImplementation:      blockchain.RSKClientImplementation,
		ChainID:                   31,
		Simulated:                 false,
		ChainlinkTransactionLimit: 5000,
		Timeout:                   blockchain.JSONStrDuration{Duration: time.Minute},
		MinimumConfirmations:      1,
		GasEstimationBuffer:       1000,
	}

	// PolygonMumbai https://mumbai.polygonscan.com/
	PolygonMumbai blockchain.EVMNetwork = blockchain.EVMNetwork{
		Name:                      "Polygon Mumbai",
		ClientImplementation:      blockchain.PolygonClientImplementation,
		ChainID:                   80001,
		Simulated:                 false,
		ChainlinkTransactionLimit: 5000,
		Timeout:                   blockchain.JSONStrDuration{Duration: time.Minute},
		MinimumConfirmations:      1,
		GasEstimationBuffer:       1000,
	}

	Avalanche = blockchain.EVMNetwork{
		Name:                      "Avalanche Fuji",
		ClientImplementation:      blockchain.EthereumClientImplementation,
		ChainID:                   43113,
		Simulated:                 false,
		ChainlinkTransactionLimit: 5000,
		Timeout:                   blockchain.JSONStrDuration{Duration: time.Minute},
<<<<<<< HEAD
=======
		MinimumConfirmations:      1,
		GasEstimationBuffer:       1000,
	}

	Quorum = blockchain.EVMNetwork{
		Name:                      "Quorum",
		ClientImplementation:      blockchain.QuorumClientImplementation,
		ChainID:                   1337,
		Simulated:                 false,
		ChainlinkTransactionLimit: 5000,
		Timeout:                   blockchain.JSONStrDuration{Duration: time.Minute},
		MinimumConfirmations:      1,
		GasEstimationBuffer:       0,
	}

	BaseGoerli blockchain.EVMNetwork = blockchain.EVMNetwork{
		Name:                      "Base Goerli",
		ClientImplementation:      blockchain.OptimismClientImplementation,
		ChainID:                   84531,
		Simulated:                 false,
		ChainlinkTransactionLimit: 5000,
		Timeout:                   blockchain.JSONStrDuration{Duration: time.Minute},
		MinimumConfirmations:      1,
		GasEstimationBuffer:       0,
	}

	Celo = blockchain.EVMNetwork{
		Name:                      "Celo Alfajores",
		ClientImplementation:      blockchain.CeloClientImplementation,
		ChainID:                   44787,
		Simulated:                 false,
		ChainlinkTransactionLimit: 5000,
		Timeout:                   blockchain.JSONStrDuration{Duration: time.Minute},
>>>>>>> 768f01d9
		MinimumConfirmations:      1,
		GasEstimationBuffer:       1000,
	}

	mappedNetworks = map[string]blockchain.EVMNetwork{
		"SIMULATED":        SimulatedEVM,
		"SIMULATED_1":      SimulatedEVMNonDev1,
		"SIMULATED_2":      SimulatedEVMNonDev2,
		"SIMULATED_NONDEV": SimulatedEVMNonDev,
		// "GENERAL":         generalEVM, // See above
		"GOERLI":          GoerliTestnet,
		"SEPOLIA":         SepoliaTestnet,
		"KLAYTN_BAOBAB":   KlaytnBaobab,
		"METIS_STARDUST":  MetisStardust,
		"ARBITRUM_GOERLI": ArbitrumGoerli,
		"OPTIMISM_GOERLI": OptimismGoerli,
		"BASE_GOERLI":     BaseGoerli,
		"CELO_ALFAJORES":  Celo,
		"RSK":             RSKTestnet,
		"MUMBAI":          PolygonMumbai,
		"AVALANCHE_FUJI":  Avalanche,
		"QUORUM":          Quorum,
	}
)

// determineSelectedNetworks uses `SELECTED_NETWORKS` to determine which network(s) to run the tests on
func determineSelectedNetworks() []blockchain.EVMNetwork {
	logging.Init()
	selectedNetworks := make([]blockchain.EVMNetwork, 0)
	rawSelectedNetworks := strings.ToUpper(os.Getenv("SELECTED_NETWORKS"))
	setNetworkNames := strings.Split(rawSelectedNetworks, ",")

	for _, setNetworkName := range setNetworkNames {
		if chosenNetwork, valid := mappedNetworks[setNetworkName]; valid {
			log.Info().
				Interface("SELECTED_NETWORKS", setNetworkNames).
				Str("Network Name", chosenNetwork.Name).
				Msg("Read network choice from 'SELECTED_NETWORKS'")
			setURLs(setNetworkName, &chosenNetwork)
			setKeys(setNetworkName, &chosenNetwork)
			selectedNetworks = append(selectedNetworks, chosenNetwork)
		} else {
			validNetworks := make([]string, 0)
			for validNetwork := range mappedNetworks {
				validNetworks = append(validNetworks, validNetwork)
			}
			log.Fatal().
				Interface("SELECTED_NETWORKS", setNetworkNames).
				Str("Valid Networks", strings.Join(validNetworks, ", ")).
				Msg("SELECTED_NETWORKS value is invalid. Use a valid network(s).")
		}
	}
	return selectedNetworks
}

// setURLs sets a network URL(s) based on env vars
func setURLs(prefix string, network *blockchain.EVMNetwork) {
	prefix = strings.Trim(prefix, "_")
	prefix = strings.ToUpper(prefix)

	if strings.Contains(prefix, "SIMULATED") { // Use defaults for SIMULATED
		return
	}

	wsEnvVar := fmt.Sprintf("%s_URLS", prefix)
	httpEnvVar := fmt.Sprintf("%s_HTTP_URLS", prefix)
	if os.Getenv(wsEnvVar) == "" {
		wsURLs := strings.Split(os.Getenv("EVM_URLS"), ",")
		httpURLs := strings.Split(os.Getenv("EVM_HTTP_URLS"), ",")
		log.Warn().
			Interface("EVM_URLS", wsURLs).
			Interface("EVM_HTTP_URLS", httpURLs).
			Msg(fmt.Sprintf("No '%s' env var defined, defaulting to 'EVM_URLS'", wsEnvVar))
		network.URLs = wsURLs
		network.HTTPURLs = httpURLs
		return
	}
	wsURLs := strings.Split(os.Getenv(wsEnvVar), ",")
	httpURLs := strings.Split(os.Getenv(httpEnvVar), ",")
	network.URLs = wsURLs
	network.HTTPURLs = httpURLs
	log.Info().Interface(wsEnvVar, wsURLs).Interface(httpEnvVar, httpURLs).Msg("Read network URLs")
}

// setKeys sets a network's private key(s) based on env vars
func setKeys(prefix string, network *blockchain.EVMNetwork) {
	prefix = strings.Trim(prefix, "_")
	prefix = strings.ToUpper(prefix)

	if strings.Contains(prefix, "SIMULATED") { // Use defaults for SIMULATED
		return
	}

	envVar := fmt.Sprintf("%s_KEYS", prefix)
	if os.Getenv(envVar) == "" {
		keys := strings.Split(os.Getenv("EVM_KEYS"), ",")
		log.Warn().
			Interface("EVM_KEYS", keys).
			Msg(fmt.Sprintf("No '%s' env var defined, defaulting to 'EVM_KEYS'", envVar))
		network.PrivateKeys = keys
		return
	}
	keys := strings.Split(os.Getenv(envVar), ",")
	network.PrivateKeys = keys
	log.Info().Interface(envVar, keys).Msg("Read network Keys")
}<|MERGE_RESOLUTION|>--- conflicted
+++ resolved
@@ -182,8 +182,6 @@
 		Simulated:                 false,
 		ChainlinkTransactionLimit: 5000,
 		Timeout:                   blockchain.JSONStrDuration{Duration: time.Minute},
-<<<<<<< HEAD
-=======
 		MinimumConfirmations:      1,
 		GasEstimationBuffer:       1000,
 	}
@@ -217,7 +215,6 @@
 		Simulated:                 false,
 		ChainlinkTransactionLimit: 5000,
 		Timeout:                   blockchain.JSONStrDuration{Duration: time.Minute},
->>>>>>> 768f01d9
 		MinimumConfirmations:      1,
 		GasEstimationBuffer:       1000,
 	}
