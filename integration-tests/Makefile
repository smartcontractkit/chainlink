BIN_DIR = bin
export GOPATH ?= $(shell go env GOPATH)
export GO111MODULE ?= on

LINUX=LINUX
OSX=OSX
WINDOWS=WIN32
OSFLAG :=
ifeq ($(OS),Windows_NT)
	OSFLAG = $(WINDOWS)
else
	UNAME_S := $(shell uname -s)
ifeq ($(UNAME_S),Linux)
		OSFLAG = $(LINUX)
endif
ifeq ($(UNAME_S),Darwin)
		OSFLAG = $(OSX)
endif
endif

install_qa_tools:
ifeq ($(OSFLAG),$(WINDOWS))
	echo "If you are running windows and know how to install what is needed, please contribute by adding it here!"
	echo "You will need nodejs, golang, k3d, and helm."
	exit 1
else

# linux and mac can use asdf to install all of the dependencies
ifeq ($(shell which asdf), )

# install asdf
ifeq ($(OSFLAG),$(LINUX))
	echo "You will need to install asdf via your linux installer https://asdf-vm.com/guide/getting-started.html"
	exit 1
else
ifeq ($(OSFLAG),$(OSX))
	brew install asdf
endif
endif
endif
# install the plugins if needed and then install the dependencies
	asdf plugin-add nodejs || true
	asdf plugin-add golang || true
	asdf plugin-add k3d || true
	asdf plugin-add helm || true
	asdf plugin-add kubectl || true
	asdf install
endif
# Now install the helm charts that are needed (should be os agnostic)
	helm repo add chainlink-qa https://raw.githubusercontent.com/smartcontractkit/qa-charts/gh-pages/
	helm repo add bitnami https://charts.bitnami.com/bitnami
	helm repo update

.PHONY: install_gotestloghelper
install_gotestloghelper:
	go install github.com/smartcontractkit/chainlink-testing-framework/tools/gotestloghelper@latest
	set -euo pipefail

lint:
	golangci-lint --color=always run ./... --fix -v

build:
	@go build ./... go test -run=^# ./...

# Builds the test image
# tag: the tag for the test image being built, example: tag=tate
# base_tag: the tag for the base-test-image to use, example: base_tag=latest
# suite: the test suites to build into the image, example: suite="chaos soak smoke reorg migration"
# push: set to true if you want the image pushed or leave blank if not, example: push=true
.PHONY: build_test_image
build_test_image:
	./scripts/buildTestImage $(tag) $(base_tag) "$(suite)" $(push)

#Build a chainlink docker image for local testing and push to k3d registry
.PHONY: build_push_docker_image
build_push_docker_image:
	docker build -f ../core/chainlink.Dockerfile --build-arg COMMIT_SHA=$(git rev-parse HEAD) --build-arg CHAINLINK_USER=chainlink -t 127.0.0.1:5000/chainlink:develop ../ ; docker push 127.0.0.1:5000/chainlink:develop

#Build a chainlink docker image in plugin mode for local testing and push to k3d registry
.PHONY: build_push_plugin_docker_image
build_push_plugin_docker_image:
	docker build -f ../plugins/chainlink.Dockerfile --build-arg COMMIT_SHA=$(git rev-parse HEAD) --build-arg CHAINLINK_USER=chainlink -t 127.0.0.1:5000/chainlink:develop ../ ; docker push 127.0.0.1:5000/chainlink:develop

# Spins up containers needed to collect traces for local testing
.PHONY: run_tracing
run_tracing:
	cd ../.github/tracing
	docker compose -f ../.github/tracing/local-smoke-docker-compose.yaml up

## Test Runner
.PHONY: run
run:
	go run .

## All commands will use 16 threads to run tests in parallel. To change this, use -test.parallel n
## Remember to set selected_networks and CL image in the TOML file (e.g. overrides.toml)

# Smoke
.PHONY: test_smoke_product
test_smoke_product: ## Run smoke tests for specific product ex: make test_smoke_product product="cron" args="--focus @cron -p"
	ARGS="$(args)" PRODUCT=$(product) ./scripts/run_product_tests

# Chaos
.PHONY: test_chaos_pods_raw
test_chaos_pods_raw:
	go test -timeout 2h -v -count=1 $(args) -p 2 -run 'Test/.*pod-chaos' ./chaos

.PHONY: test_chaos_network_raw
test_chaos_network_raw:
	go test -timeout 2h -v -count=1 $(args) -p 2 -run 'Test/.*network-chaos' ./chaos

.PHONY: test_chaos_pods
test_chaos_pods: install_gotestloghelper ## Run all chaos pod tests
	TEST_LOG_LEVEL="disabled" \
	go test -timeout 2h -count=1 -json $(args) -run 'Test/.*pod-chaos' ./chaos 2>&1 | tee ./gotest.log | gotestloghelper -json -hidepassingtests -tlogprefix -color -singlepackage

.PHONY: test_chaos_network
test_chaos_network: install_gotestloghelper ## Run all chaos network tests
	TEST_LOG_LEVEL="disabled" \
	go test -timeout 2h -count=1 -json $(args) -run 'Test/.*network-chaos' ./chaos 2>&1 | tee ./gotest.log | gotestloghelper -json -hidepassingtests -tlogprefix -color -singlepackage

.PHONY: test_chaos_verbose
test_chaos_verbose: ## Run all smoke tests with verbose logging
	go test -timeout 24h -count=1 -v $(args) ./chaos

# Migrations
.PHONY: test_node_migrations
test_node_migrations: install_gotestloghelper ## Run all node migration tests.
	TEST_LOG_LEVEL="disabled" \
	go test -timeout 1h -count=1 -json $(args) ./migration 2>&1 | tee /tmp/gotest.log | gotestloghelper -json -tlogprefix -color -singlepackage -hidepassinglogs

.PHONY: test_node_migrations_simulated
test_node_migrations_simulated: install_gotestloghelper
	TEST_LOG_LEVEL="disabled" \
	go test -timeout 1h -count=1 -json $(args) ./migration 2>&1 | tee /tmp/gotest.log | gotestloghelper -json -tlogprefix -color -singlepackage -hidepassinglogs

.PHONY: test_node_migrations_verbose
test_node_migrations_verbose:
	go test -timeout 1h -count=1 -v $(args) ./migration

.PHONY: test_node_migrations_simulated_verbose
test_node_migrations_simulated_verbose:
	go test -timeout 1h -count=1 -v $(args) ./migration

# Soak
.PHONY: test_soak_ocr1
test_soak_ocr1:
	. ./scripts/check_base64_env_var.sh
<<<<<<< HEAD
	go test -v -count=1 -run TestOCRv1Soak ./soak
=======
	go test -v -count=1 -run ^TestOCRSoak$$ ./soak

.PHONY: test_soak_ocr_reorg_1
test_soak_ocr_reorg_1:
	. ./scripts/check_base64_env_var.sh
	go test -v -count=1 -run ^TestOCRSoak_GethReorgBelowFinality_FinalityTagDisabled$$ ./soak	

.PHONY: test_soak_ocr_reorg_2
test_soak_ocr_reorg_2:
	. ./scripts/check_base64_env_var.sh
	go test -v -count=1 -run ^TestOCRSoak_GethReorgBelowFinality_FinalityTagEnabled$$ ./soak	
>>>>>>> 90924dcc

.PHONY: test_soak_forwarder_ocr1
test_soak_forwarder_ocr1:
	. ./scripts/check_base64_env_var.sh
	go test -v -count=1 -run TestForwarderOCRv1Soak ./soak

.PHONY: test_soak_ocr2
test_soak_ocr2:
	. ./scripts/check_base64_env_var.sh
	go test -v -count=1 -run TestOCRv2Soak ./soak

.PHONY: test_soak_forwarder_ocr2
test_soak_forwarder_ocr2:
	. ./scripts/check_base64_env_var.sh
	go test -v -count=1 -run TestForwarderOCRv2Soak ./soak

.PHONY: test_soak_automation
test_soak_automation:
	. ./scripts/check_base64_env_var.sh
	go test -v -run ^TestAutomationBenchmark$$ ./benchmark -count=1

.PHONY: test_benchmark_automation
test_benchmark_automation: ## Run the automation benchmark tests
	. ./scripts/check_base64_env_var.sh
	go test -timeout 30m -v -run ^TestAutomationBenchmark$$ ./benchmark -count=1

.PHONY: test_reorg_automation
test_reorg_automation: ## Run the automation reorg tests
	go test -timeout 300m -v -run ^TestAutomationReorg$$ ./reorg -count=1 | tee automation_reorg_run_`date +"%Y%m%d-%H%M%S"`.log

# image: the name for the chainlink image being built, example: image=chainlink
# tag: the tag for the chainlink image being built, example: tag=latest
# example usage: make build_docker_image image=chainlink tag=latest
.PHONY: build_docker_image
build_docker_image:
	docker build -f ../core/chainlink.Dockerfile --build-arg COMMIT_SHA=$(git rev-parse HEAD) --build-arg CHAINLINK_USER=chainlink -t $(image):$(tag) ../

# image: the name for the chainlink image being built, example: image=chainlink
# tag: the tag for the chainlink image being built, example: tag=latest
# example usage: make build_docker_image image=chainlink tag=latest
.PHONY: build_plugin_docker_image
build_plugin_docker_image:
	docker build -f ../plugins/chainlink.Dockerfile --build-arg COMMIT_SHA=$(git rev-parse HEAD) --build-arg CHAINLINK_USER=chainlink -t 127.0.0.1:5000/chainlink:develop ../

# image: the name for the chainlink image being built, example: image=chainlink
# tag: the tag for the chainlink image being built, example: tag=latest
# args: the args to pass to the test runner, example: args="--focus @cron -p"
# product: the product to run tests for, example: product=cron
# example usage: make run_test_with_local_image image=chainlink tag=latest-dev product=cron
# remember to put the case CL image name and tag in the TOML config (and don't forget about selected network configuration)
.PHONY: run_test_with_local_image
run_test_with_local_image: build_docker_image
	ARGS="$(args)" \
	PRODUCT=$(product) 	\
	./scripts/run_product_tests

# removes all occurrences of .run.id file in current folder and it's subdirectories
# before making any changes lists all file locations and awaits user confirmation
remove_test_execution_artefacts:
	./scripts/search_and_delete.sh .run.id<|MERGE_RESOLUTION|>--- conflicted
+++ resolved
@@ -146,36 +146,33 @@
 .PHONY: test_soak_ocr1
 test_soak_ocr1:
 	. ./scripts/check_base64_env_var.sh
-<<<<<<< HEAD
 	go test -v -count=1 -run TestOCRv1Soak ./soak
-=======
-	go test -v -count=1 -run ^TestOCRSoak$$ ./soak
+
+.PHONY: test_soak_ocr2
+test_soak_ocr2:
+	. ./scripts/check_base64_env_var.sh
+	go test -v -count=1 -run TestOCRv2Soak ./soak
+
+.PHONY: test_soak_forwarder_ocr1
+test_soak_forwarder_ocr1:
+	. ./scripts/check_base64_env_var.sh
+	go test -v -count=1 -run TestForwarderOCRv1Soak ./soak
+
+.PHONY: test_soak_forwarder_ocr2
+test_soak_forwarder_ocr2:
+	. ./scripts/check_base64_env_var.sh
+	go test -v -count=1 -run TestForwarderOCRv2Soak ./soak
 
 .PHONY: test_soak_ocr_reorg_1
 test_soak_ocr_reorg_1:
 	. ./scripts/check_base64_env_var.sh
-	go test -v -count=1 -run ^TestOCRSoak_GethReorgBelowFinality_FinalityTagDisabled$$ ./soak	
+	go test -v -count=1 -run ^TestOCRSoak_GethReorgBelowFinality_FinalityTagDisabled$$ ./soak
 
 .PHONY: test_soak_ocr_reorg_2
 test_soak_ocr_reorg_2:
 	. ./scripts/check_base64_env_var.sh
-	go test -v -count=1 -run ^TestOCRSoak_GethReorgBelowFinality_FinalityTagEnabled$$ ./soak	
->>>>>>> 90924dcc
-
-.PHONY: test_soak_forwarder_ocr1
-test_soak_forwarder_ocr1:
-	. ./scripts/check_base64_env_var.sh
-	go test -v -count=1 -run TestForwarderOCRv1Soak ./soak
-
-.PHONY: test_soak_ocr2
-test_soak_ocr2:
-	. ./scripts/check_base64_env_var.sh
-	go test -v -count=1 -run TestOCRv2Soak ./soak
-
-.PHONY: test_soak_forwarder_ocr2
-test_soak_forwarder_ocr2:
-	. ./scripts/check_base64_env_var.sh
-	go test -v -count=1 -run TestForwarderOCRv2Soak ./soak
+	go test -v -count=1 -run ^TestOCRSoak_GethReorgBelowFinality_FinalityTagEnabled$$ ./soak
+
 
 .PHONY: test_soak_automation
 test_soak_automation:
