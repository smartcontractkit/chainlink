package node

import (
	"bytes"
	"fmt"
	"math/big"
	"os"
	"time"

	"go.uber.org/zap/zapcore"

	"github.com/segmentio/ksuid"

	relayassets "github.com/smartcontractkit/chainlink-relay/pkg/assets"
	"github.com/smartcontractkit/chainlink-testing-framework/blockchain"
<<<<<<< HEAD
	"github.com/smartcontractkit/chainlink-testing-framework/utils/ptr"
	"github.com/smartcontractkit/chainlink/v2/core/assets"
=======
	"github.com/smartcontractkit/chainlink/v2/core/chains/evm/assets"
>>>>>>> e030073e
	evmcfg "github.com/smartcontractkit/chainlink/v2/core/chains/evm/config/toml"
	"github.com/smartcontractkit/chainlink/v2/core/config/toml"
	"github.com/smartcontractkit/chainlink/v2/core/services/chainlink"
	"github.com/smartcontractkit/chainlink/v2/core/services/keystore/keys/ethkey"
	"github.com/smartcontractkit/chainlink/v2/core/store/models"
	"github.com/smartcontractkit/chainlink/v2/core/utils"
	"github.com/smartcontractkit/chainlink/v2/core/utils/config"

	"github.com/smartcontractkit/chainlink/integration-tests/actions/vrfv2_actions/vrfv2_constants"
	it_utils "github.com/smartcontractkit/chainlink/integration-tests/utils"
)

func NewBaseConfig() *chainlink.Config {
	return &chainlink.Config{
		Core: toml.Core{
			RootDir: ptr.Ptr("/home/chainlink"),
			Database: toml.Database{
				MaxIdleConns:     ptr.Ptr(int64(20)),
				MaxOpenConns:     ptr.Ptr(int64(40)),
				MigrateOnStartup: ptr.Ptr(true),
			},
			Log: toml.Log{
				Level:       ptr.Ptr(toml.LogLevel(zapcore.DebugLevel)),
				JSONConsole: ptr.Ptr(true),
				File: toml.LogFile{
					MaxSize: ptr.Ptr(utils.FileSize(0)),
				},
			},
			WebServer: toml.WebServer{
				AllowOrigins:   ptr.Ptr("*"),
				HTTPPort:       ptr.Ptr[uint16](6688),
				SecureCookies:  ptr.Ptr(false),
				SessionTimeout: models.MustNewDuration(time.Hour * 999),
				TLS: toml.WebServerTLS{
					HTTPSPort: ptr.Ptr[uint16](0),
				},
				RateLimit: toml.WebServerRateLimit{
					Authenticated:   ptr.Ptr(int64(2000)),
					Unauthenticated: ptr.Ptr(int64(100)),
				},
			},
			Feature: toml.Feature{
				LogPoller:    ptr.Ptr(true),
				FeedsManager: ptr.Ptr(true),
				UICSAKeys:    ptr.Ptr(true),
			},
			P2P: toml.P2P{},
		},
	}
}

type NodeConfigOpt = func(c *chainlink.Config)

func NewConfig(baseConf *chainlink.Config, opts ...NodeConfigOpt) *chainlink.Config {
	for _, opt := range opts {
		opt(baseConf)
	}
	return baseConf
}

func NewConfigFromToml(tomlFile string, opts ...NodeConfigOpt) (*chainlink.Config, error) {
	readFile, err := os.ReadFile(tomlFile)
	if err != nil {
		return nil, err
	}
	var cfg chainlink.Config
	if err != nil {
		return nil, err
	}
	err = config.DecodeTOML(bytes.NewReader(readFile), &cfg)
	if err != nil {
		return nil, err
	}
	for _, opt := range opts {
		opt(&cfg)
	}
	return &cfg, nil
}

func WithOCR1() NodeConfigOpt {
	return func(c *chainlink.Config) {
		c.OCR = toml.OCR{
			Enabled: ptr.Ptr(true),
		}
	}
}

func WithOCR2() NodeConfigOpt {
	return func(c *chainlink.Config) {
		c.OCR2 = toml.OCR2{
			Enabled: ptr.Ptr(true),
		}
	}
}

func WithP2Pv1() NodeConfigOpt {
	return func(c *chainlink.Config) {
		c.P2P.V1 = toml.P2PV1{
			Enabled:    ptr.Ptr(true),
			ListenIP:   it_utils.MustIP("0.0.0.0"),
			ListenPort: ptr.Ptr[uint16](6690),
		}
		// disabled default
		c.P2P.V2 = toml.P2PV2{Enabled: ptr.Ptr(false)}
	}
}

func WithP2Pv2() NodeConfigOpt {
	return func(c *chainlink.Config) {
		c.P2P.V2 = toml.P2PV2{
			ListenAddresses: &[]string{"0.0.0.0:6690"},
		}
	}
}

func WithTracing() NodeConfigOpt {
	return func(c *chainlink.Config) {
		c.Tracing = toml.Tracing{
			Enabled:         ptr.Ptr(true),
			CollectorTarget: ptr.Ptr("otel-collector:4317"),
			// ksortable unique id
			NodeID: ptr.Ptr(ksuid.New().String()),
			Attributes: map[string]string{
				"env": "smoke",
			},
			SamplingRatio: ptr.Ptr(1.0),
		}
	}
}

func SetChainConfig(
	cfg *chainlink.Config,
	wsUrls,
	httpUrls []string,
	chain blockchain.EVMNetwork,
	forwarders bool,
) {
	if cfg.EVM == nil {
		var nodes []*evmcfg.Node
		for i := range wsUrls {
			node := evmcfg.Node{
				Name:     ptr.Ptr(fmt.Sprintf("node_%d_%s", i, chain.Name)),
				WSURL:    it_utils.MustURL(wsUrls[i]),
				HTTPURL:  it_utils.MustURL(httpUrls[i]),
				SendOnly: ptr.Ptr(false),
			}

			nodes = append(nodes, &node)
		}
		var chainConfig evmcfg.Chain
		if chain.Simulated {
			chainConfig = evmcfg.Chain{
<<<<<<< HEAD
				AutoCreateKey:      ptr.Ptr(true),
				FinalityDepth:      ptr.Ptr[uint32](1),
				MinContractPayment: assets.NewLinkFromJuels(0),
=======
				AutoCreateKey:      utils2.Ptr(true),
				FinalityDepth:      utils2.Ptr[uint32](1),
				MinContractPayment: relayassets.NewLinkFromJuels(0),
>>>>>>> e030073e
			}
		}
		cfg.EVM = evmcfg.EVMConfigs{
			{
				ChainID: utils.NewBig(big.NewInt(chain.ChainID)),
				Chain:   chainConfig,
				Nodes:   nodes,
			},
		}
		if forwarders {
			cfg.EVM[0].Transactions = evmcfg.Transactions{
				ForwardersEnabled: ptr.Ptr(true),
			}
		}
	}
}

func WithPrivateEVMs(networks []blockchain.EVMNetwork) NodeConfigOpt {
	var evmConfigs []*evmcfg.EVMConfig
	for _, network := range networks {
		evmConfigs = append(evmConfigs, &evmcfg.EVMConfig{
			ChainID: utils.NewBig(big.NewInt(network.ChainID)),
			Chain: evmcfg.Chain{
<<<<<<< HEAD
				AutoCreateKey:      ptr.Ptr(true),
				FinalityDepth:      ptr.Ptr[uint32](50),
				MinContractPayment: assets.NewLinkFromJuels(0),
=======
				AutoCreateKey:      utils2.Ptr(true),
				FinalityDepth:      utils2.Ptr[uint32](50),
				MinContractPayment: relayassets.NewLinkFromJuels(0),
>>>>>>> e030073e
				LogPollInterval:    models.MustNewDuration(1 * time.Second),
				HeadTracker: evmcfg.HeadTracker{
					HistoryDepth: ptr.Ptr(uint32(100)),
				},
				GasEstimator: evmcfg.GasEstimator{
					LimitDefault:  ptr.Ptr(uint32(6000000)),
					PriceMax:      assets.GWei(200),
					FeeCapDefault: assets.GWei(200),
				},
			},
			Nodes: []*evmcfg.Node{
				{
					Name:     ptr.Ptr(network.Name),
					WSURL:    it_utils.MustURL(network.URLs[0]),
					HTTPURL:  it_utils.MustURL(network.HTTPURLs[0]),
					SendOnly: ptr.Ptr(false),
				},
			},
		})
	}
	return func(c *chainlink.Config) {
		c.EVM = evmConfigs
	}
}

func WithVRFv2EVMEstimator(addr string) NodeConfigOpt {
	est := assets.GWei(vrfv2_constants.MaxGasPriceGWei)
	return func(c *chainlink.Config) {
		c.EVM[0].KeySpecific = evmcfg.KeySpecificConfig{
			{
				Key: ptr.Ptr(ethkey.EIP55Address(addr)),
				GasEstimator: evmcfg.KeySpecificGasEstimator{
					PriceMax: est,
				},
			},
		}
		c.EVM[0].Chain.GasEstimator = evmcfg.GasEstimator{
			LimitDefault: ptr.Ptr[uint32](3500000),
		}
		c.EVM[0].Chain.Transactions = evmcfg.Transactions{
			MaxQueued: ptr.Ptr[uint32](10000),
		}
	}
}<|MERGE_RESOLUTION|>--- conflicted
+++ resolved
@@ -13,12 +13,7 @@
 
 	relayassets "github.com/smartcontractkit/chainlink-relay/pkg/assets"
 	"github.com/smartcontractkit/chainlink-testing-framework/blockchain"
-<<<<<<< HEAD
 	"github.com/smartcontractkit/chainlink-testing-framework/utils/ptr"
-	"github.com/smartcontractkit/chainlink/v2/core/assets"
-=======
-	"github.com/smartcontractkit/chainlink/v2/core/chains/evm/assets"
->>>>>>> e030073e
 	evmcfg "github.com/smartcontractkit/chainlink/v2/core/chains/evm/config/toml"
 	"github.com/smartcontractkit/chainlink/v2/core/config/toml"
 	"github.com/smartcontractkit/chainlink/v2/core/services/chainlink"
@@ -171,15 +166,9 @@
 		var chainConfig evmcfg.Chain
 		if chain.Simulated {
 			chainConfig = evmcfg.Chain{
-<<<<<<< HEAD
 				AutoCreateKey:      ptr.Ptr(true),
 				FinalityDepth:      ptr.Ptr[uint32](1),
-				MinContractPayment: assets.NewLinkFromJuels(0),
-=======
-				AutoCreateKey:      utils2.Ptr(true),
-				FinalityDepth:      utils2.Ptr[uint32](1),
 				MinContractPayment: relayassets.NewLinkFromJuels(0),
->>>>>>> e030073e
 			}
 		}
 		cfg.EVM = evmcfg.EVMConfigs{
@@ -203,15 +192,9 @@
 		evmConfigs = append(evmConfigs, &evmcfg.EVMConfig{
 			ChainID: utils.NewBig(big.NewInt(network.ChainID)),
 			Chain: evmcfg.Chain{
-<<<<<<< HEAD
 				AutoCreateKey:      ptr.Ptr(true),
 				FinalityDepth:      ptr.Ptr[uint32](50),
-				MinContractPayment: assets.NewLinkFromJuels(0),
-=======
-				AutoCreateKey:      utils2.Ptr(true),
-				FinalityDepth:      utils2.Ptr[uint32](50),
 				MinContractPayment: relayassets.NewLinkFromJuels(0),
->>>>>>> e030073e
 				LogPollInterval:    models.MustNewDuration(1 * time.Second),
 				HeadTracker: evmcfg.HeadTracker{
 					HistoryDepth: ptr.Ptr(uint32(100)),
