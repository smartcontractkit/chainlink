package testsetups

//revive:disable:dot-imports
import (
	"context"
	"fmt"
	"math/big"
	"os"
	"strconv"
	"strings"
	"testing"
	"time"

	"github.com/rs/zerolog/log"
	"github.com/stretchr/testify/require"

	"github.com/smartcontractkit/chainlink-env/environment"
	"github.com/smartcontractkit/chainlink-testing-framework/blockchain"
	reportModel "github.com/smartcontractkit/chainlink-testing-framework/testreporters"
	"github.com/smartcontractkit/chainlink-testing-framework/utils"

	"github.com/smartcontractkit/chainlink/integration-tests/client"
	"github.com/smartcontractkit/chainlink/integration-tests/contracts"
	"github.com/smartcontractkit/chainlink/integration-tests/testreporters"
)

// VRFV2SoakTest defines a typical VRFV2 soak test
type VRFV2SoakTest struct {
	Inputs *VRFV2SoakTestInputs

	TestReporter testreporters.VRFV2SoakTestReporter

	testEnvironment *environment.Environment
<<<<<<< HEAD
	namespace       string
	ChainlinkNodes  []*client.Chainlink
=======
	ChainlinkNodes  []*client.ChainlinkK8sClient
>>>>>>> fb4d5017
	chainClient     blockchain.EVMClient
	DefaultNetwork  blockchain.EVMClient

	NumberOfRandRequests int

	ErrorOccurred error
	ErrorCount    int
}

// VRFV2SoakTestTestFunc function type for the request and validation you want done on each iteration
type VRFV2SoakTestTestFunc func(t *VRFV2SoakTest, requestNumber int) error

// VRFV2SoakTestInputs define required inputs to run a vrfv2 soak test
type VRFV2SoakTestInputs struct {
	BlockchainClient     blockchain.EVMClient // Client for the test to connect to the blockchain with
	TestDuration         time.Duration        `envconfig:"TEST_DURATION" default:"15m"`         // How long to run the test for (assuming things pass)
	ChainlinkNodeFunding *big.Float           `envconfig:"CHAINLINK_NODE_FUNDING" default:".1"` // Amount of ETH to fund each chainlink node with
	SubscriptionFunding  *big.Int             `envconfig:"SUBSCRIPTION_FUNDING" default:"100"`  // Amount of Link to fund VRF Coordinator subscription
	StopTestOnError      bool                 // Do we want the test to stop after any error or just continue on

	RequestsPerMinute                int `envconfig:"REQUESTS_PER_MINUTE" default:"10"` // Number of requests for randomness per minute
	RandomnessRequestCountPerRequest int `envconfig:"RANDOMNESS_REQUEST_COUNT_PER_REQUEST" default:"1"`
	ConsumerContract                 contracts.VRFv2LoadTestConsumer
	TestFunc                         VRFV2SoakTestTestFunc // The function that makes the request and validations wanted
}

// NewVRFV2SoakTest creates a new vrfv2 soak test to setup and run
func NewVRFV2SoakTest(inputs *VRFV2SoakTestInputs, chainlinkNodes []*client.ChainlinkK8sClient) *VRFV2SoakTest {
	return &VRFV2SoakTest{
		Inputs: inputs,
		TestReporter: testreporters.VRFV2SoakTestReporter{
			Reports: make(map[string]*testreporters.VRFV2SoakTestReport),
		},
		ChainlinkNodes: chainlinkNodes,
	}
}

// Setup sets up the test environment
func (v *VRFV2SoakTest) Setup(t *testing.T, env *environment.Environment) {
	v.ensureInputValues(t)
	v.testEnvironment = env
	v.namespace = v.testEnvironment.Cfg.Namespace
	v.chainClient.ParallelTransactions(true)
}

// Run starts the VRFV2 soak test
func (v *VRFV2SoakTest) Run(t *testing.T) {
	l := utils.GetTestLogger(t)
	l.Info().
		Str("Test Duration", v.Inputs.TestDuration.Truncate(time.Second).String()).
		Int("Max number of requests per minute wanted", v.Inputs.RequestsPerMinute).
		Msg("Starting VRFV2 Soak Test")

	// set the requests to only run for a certain amount of time
	testContext, testCancel := context.WithTimeout(context.Background(), v.Inputs.TestDuration)
	defer testCancel()

	v.NumberOfRandRequests = 0

	// variables dealing with how often to tick and how to stop the ticker
	stop := false
	startTime := time.Now()
	ticker := time.NewTicker(time.Minute / time.Duration(v.Inputs.RequestsPerMinute))

	for {
		// start the loop by checking to see if any of the TestFunc responses have returned an error
		if v.Inputs.StopTestOnError {
			require.NoError(t, v.ErrorOccurred, "Found error")
		}
		select {
		case <-testContext.Done():
			// stop making requests
			stop = true
			ticker.Stop()
			break // breaks the select block
		case <-ticker.C:
			// make the next request
			v.NumberOfRandRequests++
			go requestAndValidate(v, v.NumberOfRandRequests)
		}
		if stop {
			break // breaks the for loop and stops the test
		}
	}

	err := v.chainClient.WaitForEvents()
	if err != nil {
		l.Error().Err(err).Msg("Error Occurred waiting for On chain events")
	}
	//wait some buffer time for requests to be fulfilled
	//todo - need to find better way for this
	time.Sleep(1 * time.Minute)

	loadTestMetrics, err := v.Inputs.ConsumerContract.GetLoadTestMetrics(nil)
	if err != nil {
		l.Error().Err(err).Msg("Error Occurred when getting Load Test Metrics from Consumer contract")
	}

	averageFulfillmentInBlockTime := new(big.Float).Quo(new(big.Float).SetInt(loadTestMetrics.AverageFulfillmentInMillions), big.NewFloat(1e6))

	l.Info().Int("Requests", v.NumberOfRandRequests).Msg("Total Completed Requests calculated from Test")
	l.Info().Uint64("Requests", loadTestMetrics.RequestCount.Uint64()).Msg("Total Completed Requests calculated from Contract")
	l.Info().Uint64("Fulfilments", loadTestMetrics.FulfilmentCount.Uint64()).Msg("Total Completed Fulfilments")
	l.Info().Uint64("Fastest Fulfilment", loadTestMetrics.FastestFulfillment.Uint64()).Msg("Fastest Fulfilment")
	l.Info().Uint64("Slowest Fulfilment", loadTestMetrics.SlowestFulfillment.Uint64()).Msg("Slowest Fulfilment")
	l.Info().Interface("Average Fulfillment", averageFulfillmentInBlockTime).Msg("Average Fulfillment In Block Time")

	//todo - need to calculate 95th percentile response time in Block time and calculate how many requests breached 256 block time requirement

	l.Info().Str("Run Time", time.Since(startTime).String()).Msg("Finished VRFV2 Soak Test Requests")
	require.Equal(t, 0, v.ErrorCount, "Expected 0 errors")
	require.Equal(t, loadTestMetrics.RequestCount.Uint64(), loadTestMetrics.FulfilmentCount.Uint64(), "Number of Rand Requests should be equal to Number of Fulfillments")
}

func requestAndValidate(t *VRFV2SoakTest, requestNumber int) {

	log.Info().Int("Request Number", requestNumber).Msg("Making a Request")
	err := t.Inputs.TestFunc(t, requestNumber)

	// only set the error to be checked if err is not nil so we avoid race conditions with passing requests
	if err != nil {
		t.ErrorOccurred = err
		log.Error().Err(err).Msg("Error Occurred during test")
		t.ErrorCount++
	}
}

// Networks returns the networks that the test is running on
func (v *VRFV2SoakTest) TearDownVals(t *testing.T) (
	*testing.T,
<<<<<<< HEAD
	string,
	[]*client.Chainlink,
=======
	*environment.Environment,
	[]*client.ChainlinkK8sClient,
>>>>>>> fb4d5017
	reportModel.TestReporter,
	blockchain.EVMClient,
) {
	return t, v.namespace, v.ChainlinkNodes, &v.TestReporter, v.chainClient
}

// ensureValues ensures that all values needed to run the test are present
func (v *VRFV2SoakTest) ensureInputValues(t *testing.T) {
	inputs := v.Inputs
	require.NotNil(t, inputs.BlockchainClient, "Need a valid blockchain client for the test")
	v.chainClient = inputs.BlockchainClient
	require.GreaterOrEqual(t, inputs.RequestsPerMinute, 1, "Expecting at least 1 request per minute")
	chainlinkNodeFunding, _ := inputs.ChainlinkNodeFunding.Float64()
	subscriptionFunding := inputs.SubscriptionFunding.Int64()
	require.Greater(t, chainlinkNodeFunding, float64(0), "Need some amount of funding for Chainlink nodes")
	require.Greater(t, subscriptionFunding, int64(0), "Need some amount of funding for VRF V2 Coordinator Subscription nodes")
	require.GreaterOrEqual(t, inputs.TestDuration, time.Minute, "Test duration should be longer than 1 minute")
	require.NotNil(t, inputs.TestFunc, "Expected there to be test to run")
}

func (i VRFV2SoakTestInputs) SetForRemoteRunner() {
	os.Setenv("TEST_VRFV2_TEST_DURATION", i.TestDuration.String())
	os.Setenv("TEST_VRFV2_CHAINLINK_NODE_FUNDING", i.ChainlinkNodeFunding.String())
	os.Setenv("TEST_VRFV2_SUBSCRIPTION_FUNDING", i.SubscriptionFunding.String())
	os.Setenv("TEST_VRFV2_REQUESTS_PER_MINUTE", strconv.Itoa(i.RequestsPerMinute))
	os.Setenv("TEST_VRFV2_RANDOMNESS_REQUEST_COUNT_PER_REQUEST", strconv.Itoa(i.RandomnessRequestCountPerRequest))

	selectedNetworks := strings.Split(os.Getenv("SELECTED_NETWORKS"), ",")
	for _, networkPrefix := range selectedNetworks {
		urlEnv := fmt.Sprintf("%s_URLS", networkPrefix)
		httpEnv := fmt.Sprintf("%s_HTTP_URLS", networkPrefix)
		os.Setenv(fmt.Sprintf("TEST_%s", urlEnv), os.Getenv(urlEnv))
		os.Setenv(fmt.Sprintf("TEST_%s", httpEnv), os.Getenv(httpEnv))
	}
}<|MERGE_RESOLUTION|>--- conflicted
+++ resolved
@@ -31,12 +31,8 @@
 	TestReporter testreporters.VRFV2SoakTestReporter
 
 	testEnvironment *environment.Environment
-<<<<<<< HEAD
 	namespace       string
-	ChainlinkNodes  []*client.Chainlink
-=======
 	ChainlinkNodes  []*client.ChainlinkK8sClient
->>>>>>> fb4d5017
 	chainClient     blockchain.EVMClient
 	DefaultNetwork  blockchain.EVMClient
 
@@ -167,13 +163,8 @@
 // Networks returns the networks that the test is running on
 func (v *VRFV2SoakTest) TearDownVals(t *testing.T) (
 	*testing.T,
-<<<<<<< HEAD
 	string,
-	[]*client.Chainlink,
-=======
-	*environment.Environment,
 	[]*client.ChainlinkK8sClient,
->>>>>>> fb4d5017
 	reportModel.TestReporter,
 	blockchain.EVMClient,
 ) {
