package testsetups

//revive:disable:dot-imports
import (
	"context"
	"fmt"
	"math/big"
	"os"
	"strings"
	"testing"
	"time"

	"github.com/rs/zerolog/log"
	"github.com/stretchr/testify/require"

	"github.com/smartcontractkit/chainlink-env/environment"
	"github.com/smartcontractkit/chainlink-testing-framework/blockchain"
	ctfClient "github.com/smartcontractkit/chainlink-testing-framework/client"
	reportModel "github.com/smartcontractkit/chainlink-testing-framework/testreporters"
	"github.com/smartcontractkit/chainlink-testing-framework/utils"

	"github.com/smartcontractkit/chainlink/integration-tests/client"
	"github.com/smartcontractkit/chainlink/integration-tests/testreporters"
)

// VRFV2SoakTest defines a typical VRFV2 soak test
type VRFV2SoakTest struct {
	Inputs *VRFV2SoakTestInputs

	TestReporter testreporters.VRFV2SoakTestReporter
	mockServer   *ctfClient.MockserverClient

	testEnvironment *environment.Environment
	ChainlinkNodes  []*client.Chainlink
	chainClient     blockchain.EVMClient
	DefaultNetwork  blockchain.EVMClient

	NumberOfRequests int

	ErrorOccurred error
	ErrorCount    int
}

// VRFV2SoakTestTestFunc function type for the request and validation you want done on each iteration
type VRFV2SoakTestTestFunc func(t *VRFV2SoakTest, requestNumber int) error

// VRFV2SoakTestInputs define required inputs to run a vrfv2 soak test
type VRFV2SoakTestInputs struct {
	BlockchainClient     blockchain.EVMClient // Client for the test to connect to the blockchain with
	TestDuration         time.Duration        `envconfig:"TEST_DURATION" default:"15m"`         // How long to run the test for (assuming things pass)
	ChainlinkNodeFunding *big.Float           `envconfig:"CHAINLINK_NODE_FUNDING" default:".1"` // Amount of ETH to fund each chainlink node with
	SubscriptionFunding  *big.Float           `envconfig:"SUBSCRIPTION_FUNDING" default:"100"`  // Amount of Link to fund VRF Coordinator subscription
	StopTestOnError      bool                 // Do we want the test to stop after any error or just continue on

	RequestsPerMinute int                   `envconfig:"REQUESTS_PER_MINUTE" default:"10"` // Number of requests for randomness per minute
	TestFunc          VRFV2SoakTestTestFunc // The function that makes the request and validations wanted
}

// NewVRFV2SoakTest creates a new vrfv2 soak test to setup and run
func NewVRFV2SoakTest(inputs *VRFV2SoakTestInputs) *VRFV2SoakTest {
	return &VRFV2SoakTest{
		Inputs: inputs,
		TestReporter: testreporters.VRFV2SoakTestReporter{
			Reports: make(map[string]*testreporters.VRFV2SoakTestReport),
		},
	}
}

// Setup sets up the test environment
func (v *VRFV2SoakTest) Setup(t *testing.T, env *environment.Environment) {
	v.ensureInputValues(t)
	v.testEnvironment = env
	var err error

	// Make connections to soak test resources
	v.ChainlinkNodes, err = client.ConnectChainlinkNodes(env)
	require.NoError(t, err, "Error connecting to Chainlink nodes")
	v.mockServer, err = ctfClient.ConnectMockServer(env)
	require.NoError(t, err, "Error connecting to mockserver")

	v.chainClient.ParallelTransactions(true)
}

// Run starts the VRFV2 soak test
func (v *VRFV2SoakTest) Run(t *testing.T) {
	l := utils.GetTestLogger(t)
	l.Info().
		Str("Test Duration", v.Inputs.TestDuration.Truncate(time.Second).String()).
		Int("Max number of requests per minute wanted", v.Inputs.RequestsPerMinute).
		Msg("Starting VRFV2 Soak Test")

	// set the requests to only run for a certain amount of time
	testContext, testCancel := context.WithTimeout(context.Background(), v.Inputs.TestDuration)
	defer testCancel()

	v.NumberOfRequests = 0

	// variables dealing with how often to tick and how to stop the ticker
	stop := false
	startTime := time.Now()
	ticker := time.NewTicker(time.Minute / time.Duration(v.Inputs.RequestsPerMinute))

	for {
		// start the loop by checking to see if any of the TestFunc responses have returned an error
		if v.Inputs.StopTestOnError {
			require.NoError(t, v.ErrorOccurred, "Found error")
		}

		select {
		case <-testContext.Done():
			// stop making requests
			stop = true
			ticker.Stop()
			break // breaks the select block
		case <-ticker.C:
			// make the next request
			v.NumberOfRequests++
			go requestAndValidate(v, v.NumberOfRequests)
		}

		if stop {
			break // breaks the for loop and stops the test
		}
	}
	l.Info().Int("Requests", v.NumberOfRequests).Msg("Total Completed Requests")
	l.Info().Str("Run Time", time.Since(startTime).String()).Msg("Finished VRFV2 Soak Test Requests")
	require.Equal(t, 0, v.ErrorCount, "Expected 0 errors")
}

func requestAndValidate(t *VRFV2SoakTest, requestNumber int) {
	log.Info().Int("Request Number", requestNumber).Msg("Making a Request")
	err := t.Inputs.TestFunc(t, requestNumber)
	// only set the error to be checked if err is not nil so we avoid race conditions with passing requests
	if err != nil {
		t.ErrorOccurred = err
		log.Error().Err(err).Msg("Error Occurred during test")
		t.ErrorCount++
	}
}

// Networks returns the networks that the test is running on
<<<<<<< HEAD
func (o *VRFV2SoakTest) TearDownVals(t *testing.T) (
	*testing.T,
=======
func (v *VRFV2SoakTest) TearDownVals() (
>>>>>>> 31e1721c
	*environment.Environment,
	[]*client.Chainlink,
	reportModel.TestReporter,
	blockchain.EVMClient,
) {
<<<<<<< HEAD
	return t, o.testEnvironment, o.ChainlinkNodes, &o.TestReporter, o.chainClient
=======
	return v.testEnvironment, v.ChainlinkNodes, &v.TestReporter, v.chainClient
>>>>>>> 31e1721c
}

// ensureValues ensures that all values needed to run the test are present
func (v *VRFV2SoakTest) ensureInputValues(t *testing.T) {
	inputs := v.Inputs
	require.NotNil(t, inputs.BlockchainClient, "Need a valid blockchain client for the test")
	v.chainClient = inputs.BlockchainClient
	require.GreaterOrEqual(t, inputs.RequestsPerMinute, 1, "Expecting at least 1 request per minute")
	chainlinkNodeFunding, _ := inputs.ChainlinkNodeFunding.Float64()
	subscriptionFunding, _ := inputs.SubscriptionFunding.Float64()
	require.Greater(t, chainlinkNodeFunding, 0, "Need some amount of funding for Chainlink nodes")
	require.Greater(t, subscriptionFunding, 0, "Need some amount of funding for VRF V2 Coordinator Subscription nodes")
	require.GreaterOrEqual(t, inputs.TestDuration, time.Minute, "Test duration should be longer than 1 minute")
	require.NotNil(t, inputs.TestFunc, "Expected there to be test to run")
}

func (i VRFV2SoakTestInputs) SetForRemoteRunner() {
	os.Setenv("TEST_VRFV2_TEST_DURATION", i.TestDuration.String())
	os.Setenv("TEST_VRFV2_CHAINLINK_NODE_FUNDING", i.ChainlinkNodeFunding.String())
	os.Setenv("TEST_VRFV2_SUBSCRIPTION_FUNDING", i.SubscriptionFunding.String())

	selectedNetworks := strings.Split(os.Getenv("SELECTED_NETWORKS"), ",")
	for _, networkPrefix := range selectedNetworks {
		urlEnv := fmt.Sprintf("%s_URLS", networkPrefix)
		httpEnv := fmt.Sprintf("%s_HTTP_URLS", networkPrefix)
		os.Setenv(fmt.Sprintf("TEST_%s", urlEnv), os.Getenv(urlEnv))
		os.Setenv(fmt.Sprintf("TEST_%s", httpEnv), os.Getenv(httpEnv))
	}
}<|MERGE_RESOLUTION|>--- conflicted
+++ resolved
@@ -139,22 +139,13 @@
 }
 
 // Networks returns the networks that the test is running on
-<<<<<<< HEAD
-func (o *VRFV2SoakTest) TearDownVals(t *testing.T) (
-	*testing.T,
-=======
 func (v *VRFV2SoakTest) TearDownVals() (
->>>>>>> 31e1721c
 	*environment.Environment,
 	[]*client.Chainlink,
 	reportModel.TestReporter,
 	blockchain.EVMClient,
 ) {
-<<<<<<< HEAD
-	return t, o.testEnvironment, o.ChainlinkNodes, &o.TestReporter, o.chainClient
-=======
 	return v.testEnvironment, v.ChainlinkNodes, &v.TestReporter, v.chainClient
->>>>>>> 31e1721c
 }
 
 // ensureValues ensures that all values needed to run the test are present
