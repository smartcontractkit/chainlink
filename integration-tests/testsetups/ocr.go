// Package testsetups compresses common test setups and more complicated setups like performance and chaos tests.
package testsetups

import (
	"context"
	"fmt"
	"math"
	"math/big"
	"math/rand"
	"os"
	"os/signal"
	"sort"
	"strconv"
	"strings"
	"syscall"
	"testing"
	"time"

	geth "github.com/ethereum/go-ethereum"
	"github.com/ethereum/go-ethereum/common"
	"github.com/ethereum/go-ethereum/core/types"
	"github.com/kelseyhightower/envconfig"
	"github.com/pelletier/go-toml/v2"
	"github.com/rs/zerolog"
	"github.com/stretchr/testify/require"

	"github.com/smartcontractkit/libocr/gethwrappers/offchainaggregator"

	"github.com/smartcontractkit/chainlink-testing-framework/blockchain"
	ctfClient "github.com/smartcontractkit/chainlink-testing-framework/client"
	"github.com/smartcontractkit/chainlink-testing-framework/k8s/environment"
	"github.com/smartcontractkit/chainlink-testing-framework/k8s/pkg/helm/chainlink"
	"github.com/smartcontractkit/chainlink-testing-framework/k8s/pkg/helm/ethereum"
	"github.com/smartcontractkit/chainlink-testing-framework/k8s/pkg/helm/mockserver"
	mockservercfg "github.com/smartcontractkit/chainlink-testing-framework/k8s/pkg/helm/mockserver-cfg"
	"github.com/smartcontractkit/chainlink-testing-framework/logging"
	"github.com/smartcontractkit/chainlink-testing-framework/networks"
	reportModel "github.com/smartcontractkit/chainlink-testing-framework/testreporters"
	"github.com/smartcontractkit/chainlink-testing-framework/utils/testcontext"

	"github.com/smartcontractkit/chainlink/integration-tests/actions"
	"github.com/smartcontractkit/chainlink/integration-tests/client"
	"github.com/smartcontractkit/chainlink/integration-tests/config"
	"github.com/smartcontractkit/chainlink/integration-tests/contracts"
	"github.com/smartcontractkit/chainlink/integration-tests/testreporters"
)

const (
	saveFileLocation    = "/persistence/ocr-soak-test-state.toml"
	interruptedExitCode = 3
)

// OCRSoakTest defines a typical OCR soak test
type OCRSoakTest struct {
	Inputs                *OCRSoakTestInputs
	TestReporter          testreporters.OCRSoakTestReporter
	OperatorForwarderFlow bool

	t                *testing.T
	startTime        time.Time
	timeLeft         time.Duration
	startingBlockNum uint64
	testEnvironment  *environment.Environment
	namespace        string
	log              zerolog.Logger
	bootstrapNode    *client.ChainlinkK8sClient
	workerNodes      []*client.ChainlinkK8sClient
	chainClient      blockchain.EVMClient
	mockServer       *ctfClient.MockserverClient
	filterQuery      geth.FilterQuery

	ocrRoundStates []*testreporters.OCRRoundState
	testIssues     []*testreporters.TestIssue

	ocrInstances   []contracts.OffchainAggregator
	ocrInstanceMap map[string]contracts.OffchainAggregator // address : instance
}

// OCRSoakTestInputs define required inputs to run an OCR soak test
type OCRSoakTestInputs struct {
	TestDuration            time.Duration `envconfig:"TEST_DURATION" default:"15m"`         // How long to run the test for
	NumberOfContracts       int           `envconfig:"NUMBER_CONTRACTS" default:"2"`        // Number of OCR contracts to launch
	ChainlinkNodeFunding    float64       `envconfig:"CHAINLINK_NODE_FUNDING" default:".1"` // Amount of native currency to fund each chainlink node with
	bigChainlinkNodeFunding *big.Float    // Convenience conversions for funding
	TimeBetweenRounds       time.Duration `envconfig:"TIME_BETWEEN_ROUNDS" default:"1m"` // How long to wait before starting a new round; controls frequency of rounds
}

func (i OCRSoakTestInputs) setForRemoteRunner() {
	os.Setenv("TEST_OCR_TEST_DURATION", i.TestDuration.String())
	os.Setenv("TEST_OCR_NUMBER_CONTRACTS", fmt.Sprint(i.NumberOfContracts))
	os.Setenv("TEST_OCR_CHAINLINK_NODE_FUNDING", strconv.FormatFloat(i.ChainlinkNodeFunding, 'f', -1, 64))
	os.Setenv("TEST_OCR_TIME_BETWEEN_ROUNDS", i.TimeBetweenRounds.String())

	selectedNetworks := strings.Split(os.Getenv("SELECTED_NETWORKS"), ",")
	for _, networkPrefix := range selectedNetworks {
		urlEnv := fmt.Sprintf("%s_URLS", networkPrefix)
		httpEnv := fmt.Sprintf("%s_HTTP_URLS", networkPrefix)
		os.Setenv(fmt.Sprintf("TEST_%s", urlEnv), os.Getenv(urlEnv))
		os.Setenv(fmt.Sprintf("TEST_%s", httpEnv), os.Getenv(httpEnv))
	}
}

// NewOCRSoakTest creates a new OCR soak test to setup and run
func NewOCRSoakTest(t *testing.T, forwarderFlow bool) (*OCRSoakTest, error) {
	var testInputs OCRSoakTestInputs
	err := envconfig.Process("OCR", &testInputs)
	if err != nil {
		return nil, err
	}
	testInputs.setForRemoteRunner()

	test := &OCRSoakTest{
		Inputs:                &testInputs,
		OperatorForwarderFlow: forwarderFlow,
		TestReporter: testreporters.OCRSoakTestReporter{
			StartTime: time.Now(),
		},
		t:              t,
		startTime:      time.Now(),
		timeLeft:       testInputs.TestDuration,
		log:            logging.GetTestLogger(t),
		ocrRoundStates: make([]*testreporters.OCRRoundState, 0),
		ocrInstanceMap: make(map[string]contracts.OffchainAggregator),
	}
	return test, test.ensureInputValues()
}

// DeployEnvironment deploys the test environment, starting all Chainlink nodes and other components for the test
func (o *OCRSoakTest) DeployEnvironment(customChainlinkNetworkTOML string) {
	network := networks.MustGetSelectedNetworksFromEnv()[0] // Environment currently being used to soak test on
	nsPre := "soak-ocr-"
	if o.OperatorForwarderFlow {
		nsPre = fmt.Sprintf("%sforwarder-", nsPre)
	}
	nsPre = fmt.Sprintf("%s%s", nsPre, strings.ReplaceAll(strings.ToLower(network.Name), " ", "-"))
	baseEnvironmentConfig := &environment.Config{
		TTL:                time.Hour * 720, // 30 days,
		NamespacePrefix:    nsPre,
		Test:               o.t,
		PreventPodEviction: true,
	}

	cd := chainlink.New(0, map[string]any{
		"replicas": 6,
<<<<<<< HEAD
		"toml":     networks.AddNetworkDetailedConfig(config.BaseOCRv1Config, customChainlinkNetworkTOML, network),
=======
		"toml":     networks.AddNetworkDetailedConfig(config.BaseOCR1Config, customChainlinkNetworkTOML, network),
>>>>>>> e42562cc
		"db": map[string]any{
			"stateful": true, // stateful DB by default for soak tests
		},
	})

	testEnvironment := environment.New(baseEnvironmentConfig).
		AddHelm(mockservercfg.New(nil)).
		AddHelm(mockserver.New(nil)).
		AddHelm(ethereum.New(&ethereum.Props{
			NetworkName: network.Name,
			Simulated:   network.Simulated,
			WsURLs:      network.URLs,
		})).
		AddHelm(cd)
	err := testEnvironment.Run()
	require.NoError(o.t, err, "Error launching test environment")
	o.testEnvironment = testEnvironment
	o.namespace = testEnvironment.Cfg.Namespace
}

// LoadEnvironment loads an existing test environment using the provided URLs
func (o *OCRSoakTest) LoadEnvironment(chainlinkURLs []string, mockServerURL string) {
	var (
		network = networks.MustGetSelectedNetworksFromEnv()[0]
		err     error
	)
	o.chainClient, err = blockchain.ConnectEVMClient(network, o.log)
	require.NoError(o.t, err, "Error connecting to EVM client")
	chainlinkNodes, err := client.ConnectChainlinkNodeURLs(chainlinkURLs)
	require.NoError(o.t, err, "Error connecting to chainlink nodes")
	o.bootstrapNode, o.workerNodes = chainlinkNodes[0], chainlinkNodes[1:]
	o.mockServer, err = ctfClient.ConnectMockServerURL(mockServerURL)
	require.NoError(o.t, err, "Error connecting to mockserver")
}

// Environment returns the full K8s test environment
func (o *OCRSoakTest) Environment() *environment.Environment {
	return o.testEnvironment
}

func (o *OCRSoakTest) Setup() {
	var (
		err     error
		network = networks.MustGetSelectedNetworksFromEnv()[0]
	)

	// Environment currently being used to soak test on
	// Make connections to soak test resources
	o.chainClient, err = blockchain.NewEVMClient(network, o.testEnvironment, o.log)
	require.NoError(o.t, err, "Error creating EVM client")
	contractDeployer, err := contracts.NewContractDeployer(o.chainClient, o.log)
	require.NoError(o.t, err, "Unable to create contract deployer")
	require.NotNil(o.t, contractDeployer, "Contract deployer shouldn't be nil")
	nodes, err := client.ConnectChainlinkNodes(o.testEnvironment)
	require.NoError(o.t, err, "Connecting to chainlink nodes shouldn't fail")
	o.bootstrapNode, o.workerNodes = nodes[0], nodes[1:]
	o.mockServer, err = ctfClient.ConnectMockServer(o.testEnvironment)
	require.NoError(o.t, err, "Creating mockserver clients shouldn't fail")
	o.chainClient.ParallelTransactions(true)
	// Deploy LINK
	linkTokenContract, err := contractDeployer.DeployLinkTokenContract()
	require.NoError(o.t, err, "Deploying Link Token Contract shouldn't fail")

	// Fund Chainlink nodes, excluding the bootstrap node
	err = actions.FundChainlinkNodes(o.workerNodes, o.chainClient, o.Inputs.bigChainlinkNodeFunding)
	require.NoError(o.t, err, "Error funding Chainlink nodes")

	if o.OperatorForwarderFlow {
		contractLoader, err := contracts.NewContractLoader(o.chainClient, o.log)
		require.NoError(o.t, err, "Loading contracts shouldn't fail")

		operators, authorizedForwarders, _ := actions.DeployForwarderContracts(
			o.t, contractDeployer, linkTokenContract, o.chainClient, len(o.workerNodes),
		)
		forwarderNodesAddresses, err := actions.ChainlinkNodeAddresses(o.workerNodes)
		require.NoError(o.t, err, "Retrieving on-chain wallet addresses for chainlink nodes shouldn't fail")
		for i := range o.workerNodes {
			actions.AcceptAuthorizedReceiversOperator(
				o.t, operators[i], authorizedForwarders[i], []common.Address{forwarderNodesAddresses[i]}, o.chainClient, contractLoader,
			)
			require.NoError(o.t, err, "Accepting Authorize Receivers on Operator shouldn't fail")
			actions.TrackForwarder(o.t, o.chainClient, authorizedForwarders[i], o.workerNodes[i])
			err = o.chainClient.WaitForEvents()
		}

		o.ocrInstances = actions.DeployOCRContractsForwarderFlow(
			o.t,
			o.Inputs.NumberOfContracts,
			linkTokenContract,
			contractDeployer,
			o.workerNodes,
			authorizedForwarders,
			o.chainClient,
		)
	} else {
		o.ocrInstances, err = actions.DeployOCRContracts(
			o.Inputs.NumberOfContracts,
			linkTokenContract,
			contractDeployer,
			o.workerNodes,
			o.chainClient,
		)
		require.NoError(o.t, err)
	}

	err = o.chainClient.WaitForEvents()
	require.NoError(o.t, err, "Error waiting for OCR contracts to be deployed")
	for _, ocrInstance := range o.ocrInstances {
		o.ocrInstanceMap[ocrInstance.Address()] = ocrInstance
	}
	o.log.Info().Msg("OCR Soak Test Setup Complete")
}

// Run starts the OCR soak test
func (o *OCRSoakTest) Run() {
	ctx, cancel := context.WithTimeout(testcontext.Get(o.t), time.Second*5)
	latestBlockNum, err := o.chainClient.LatestBlockNumber(ctx)
	cancel()
	require.NoError(o.t, err, "Error getting current block number")
	o.startingBlockNum = latestBlockNum

	startingValue := 5
	if o.OperatorForwarderFlow {
		actions.CreateOCRJobsWithForwarder(o.t, o.ocrInstances, o.bootstrapNode, o.workerNodes, startingValue, o.mockServer, o.chainClient.GetChainID().String())
	} else {
		err := actions.CreateOCRJobs(o.ocrInstances, o.bootstrapNode, o.workerNodes, startingValue, o.mockServer, o.chainClient.GetChainID().String())
		require.NoError(o.t, err, "Error creating OCR jobs")
	}

	o.log.Info().
		Str("Test Duration", o.Inputs.TestDuration.Truncate(time.Second).String()).
		Int("Number of OCR Contracts", len(o.ocrInstances)).
		Msg("Starting OCR Soak Test")

	o.testLoop(o.Inputs.TestDuration, startingValue)
	o.complete()
}

// Networks returns the networks that the test is running on
func (o *OCRSoakTest) TearDownVals(t *testing.T) (
	*testing.T,
	string,
	[]*client.ChainlinkK8sClient,
	reportModel.TestReporter,
	blockchain.EVMClient,
) {
	return t, o.namespace, append(o.workerNodes, o.bootstrapNode), &o.TestReporter, o.chainClient
}

// *********************
// Recovery if the test is shut-down/rebalanced by K8s
// *********************

// OCRSoakTestState contains all the info needed by the test to recover from a K8s rebalance, assuming the test was in a running state
type OCRSoakTestState struct {
	Namespace            string                         `toml:"namespace"`
	OCRRoundStates       []*testreporters.OCRRoundState `toml:"ocrRoundStates"`
	TestIssues           []*testreporters.TestIssue     `toml:"testIssues"`
	StartingBlockNum     uint64                         `toml:"startingBlockNum"`
	StartTime            time.Time                      `toml:"startTime"`
	TimeRunning          time.Duration                  `toml:"timeRunning"`
	TestDuration         time.Duration                  `toml:"testDuration"`
	OCRContractAddresses []string                       `toml:"ocrContractAddresses"`

	BootStrapNodeURL string   `toml:"bootstrapNodeURL"`
	WorkerNodeURLs   []string `toml:"workerNodeURLs"`
	ChainURL         string   `toml:"chainURL"`
	MockServerURL    string   `toml:"mockServerURL"`
}

// SaveState saves the current state of the test to a TOML file
func (o *OCRSoakTest) SaveState() error {
	ocrAddresses := make([]string, len(o.ocrInstances))
	for i, ocrInstance := range o.ocrInstances {
		ocrAddresses[i] = ocrInstance.Address()
	}
	workerNodeURLs := make([]string, len(o.workerNodes))
	for i, workerNode := range o.workerNodes {
		workerNodeURLs[i] = workerNode.URL()
	}

	testState := &OCRSoakTestState{
		Namespace:            o.namespace,
		OCRRoundStates:       o.ocrRoundStates,
		TestIssues:           o.testIssues,
		StartingBlockNum:     o.startingBlockNum,
		StartTime:            o.startTime,
		TimeRunning:          time.Since(o.startTime),
		TestDuration:         o.Inputs.TestDuration,
		OCRContractAddresses: ocrAddresses,

		ChainURL:         o.chainClient.GetNetworkConfig().URL,
		MockServerURL:    "http://mockserver:1080", // TODO: Make this dynamic
		BootStrapNodeURL: o.bootstrapNode.URL(),
		WorkerNodeURLs:   workerNodeURLs,
	}
	data, err := toml.Marshal(testState)
	if err != nil {
		return err
	}
	//nolint:gosec // G306 - let everyone read
	if err = os.WriteFile(saveFileLocation, data, 0644); err != nil {
		return err
	}
	fmt.Println("---Saved State---")
	fmt.Println(saveFileLocation)
	fmt.Println("-----------------")
	fmt.Println(string(data))
	fmt.Println("-----------------")
	return nil
}

// LoadState loads the test state from a TOML file
func (o *OCRSoakTest) LoadState() error {
	if !o.Interrupted() {
		return fmt.Errorf("no save file found at '%s'", saveFileLocation)
	}

	testState := &OCRSoakTestState{}
	saveData, err := os.ReadFile(saveFileLocation)
	if err != nil {
		return err
	}
	err = toml.Unmarshal(saveData, testState)
	if err != nil {
		return err
	}
	fmt.Println("---Loaded State---")
	fmt.Println(saveFileLocation)
	fmt.Println("------------------")
	fmt.Println(string(saveData))
	fmt.Println("------------------")

	o.namespace = testState.Namespace
	o.TestReporter = testreporters.OCRSoakTestReporter{
		StartTime: testState.StartTime,
	}
	o.ocrRoundStates = testState.OCRRoundStates
	o.testIssues = testState.TestIssues
	o.Inputs.TestDuration = testState.TestDuration
	o.timeLeft = testState.TestDuration - testState.TimeRunning
	o.startTime = testState.StartTime
	o.startingBlockNum = testState.StartingBlockNum

	network := networks.MustGetSelectedNetworksFromEnv()[0]
	o.chainClient, err = blockchain.ConnectEVMClient(network, o.log)
	if err != nil {
		return err
	}
	contractDeployer, err := contracts.NewContractDeployer(o.chainClient, o.log)
	if err != nil {
		return err
	}
	o.bootstrapNode, err = client.ConnectChainlinkNodeURL(testState.BootStrapNodeURL)
	if err != nil {
		return err
	}
	o.workerNodes, err = client.ConnectChainlinkNodeURLs(testState.WorkerNodeURLs)
	if err != nil {
		return err
	}

	o.ocrInstances = make([]contracts.OffchainAggregator, len(testState.OCRContractAddresses))
	for i, addr := range testState.OCRContractAddresses {
		address := common.HexToAddress(addr)
		instance, err := contractDeployer.LoadOffChainAggregator(&address)
		if err != nil {
			return err
		}
		o.ocrInstances[i] = instance
	}
	o.mockServer, err = ctfClient.ConnectMockServerURL(testState.MockServerURL)
	if err != nil {
		return err
	}

	return err
}

func (o *OCRSoakTest) Resume() {
	o.testIssues = append(o.testIssues, &testreporters.TestIssue{
		StartTime: time.Now(),
		Message:   "Test Resumed",
	})
	o.log.Info().
		Str("Total Duration", o.Inputs.TestDuration.String()).
		Str("Time Left", o.timeLeft.String()).
		Msg("Resuming OCR Soak Test")

	ocrAddresses := make([]common.Address, len(o.ocrInstances))
	for i, ocrInstance := range o.ocrInstances {
		ocrAddresses[i] = common.HexToAddress(ocrInstance.Address())
	}
	contractABI, err := offchainaggregator.OffchainAggregatorMetaData.GetAbi()
	require.NoError(o.t, err, "Error retrieving OCR contract ABI")
	o.filterQuery = geth.FilterQuery{
		Addresses: ocrAddresses,
		Topics:    [][]common.Hash{{contractABI.Events["AnswerUpdated"].ID}},
		FromBlock: big.NewInt(0).SetUint64(o.startingBlockNum),
	}

	startingValue := 5
	o.testLoop(o.timeLeft, startingValue)

	o.log.Info().Msg("Test Complete, collecting on-chain events")

	err = o.collectEvents()
	o.log.Error().Err(err).Interface("Query", o.filterQuery).Msg("Error collecting on-chain events, expect malformed report")
	o.TestReporter.RecordEvents(o.ocrRoundStates, o.testIssues)
}

// Interrupted indicates whether the test was interrupted by something like a K8s rebalance or not
func (o *OCRSoakTest) Interrupted() bool {
	_, err := os.Stat(saveFileLocation)
	return err == nil
}

// *********************
// ****** Helpers ******
// *********************

// testLoop is the primary test loop that will trigger new rounds and watch events
func (o *OCRSoakTest) testLoop(testDuration time.Duration, newValue int) {
	endTest := time.After(testDuration)
	interruption := make(chan os.Signal, 1)
	//nolint:staticcheck //ignore SA1016 we need to send the os.Kill signal
	signal.Notify(interruption, os.Kill, os.Interrupt, syscall.SIGTERM)
	lastValue := 0
	newRoundTrigger := time.NewTimer(0) // Want to trigger a new round ASAP
	defer newRoundTrigger.Stop()
	o.setFilterQuery()
	err := o.observeOCREvents()
	require.NoError(o.t, err, "Error subscribing to OCR events")

	for {
		select {
		case <-interruption:
			saveStart := time.Now()
			o.log.Warn().Msg("Test interrupted, saving state before shut down")
			o.testIssues = append(o.testIssues, &testreporters.TestIssue{
				StartTime: time.Now(),
				Message:   "Test Interrupted",
			})
			if err := o.SaveState(); err != nil {
				o.log.Error().Err(err).Msg("Error saving state")
			}
			o.log.Warn().Str("Time Taken", time.Since(saveStart).String()).Msg("Saved state")
			os.Exit(interruptedExitCode) // Exit with interrupted code to indicate test was interrupted, not just a normal failure
		case <-endTest:
			return
		case <-newRoundTrigger.C:
			err := o.triggerNewRound(newValue)
			timerReset := o.Inputs.TimeBetweenRounds
			if err != nil {
				timerReset = time.Second * 5
				o.log.Error().Err(err).
					Str("Waiting", timerReset.String()).
					Msg("Error triggering new round, waiting and trying again. Possible connection issues with mockserver")
			}
			newRoundTrigger.Reset(timerReset)

			// Change value for the next round
			newValue = rand.Intn(256) + 1 // #nosec G404 - not everything needs to be cryptographically secure
			for newValue == lastValue {
				newValue = rand.Intn(256) + 1 // #nosec G404 - kudos to you if you actually find a way to exploit this
			}
			lastValue = newValue
		case t := <-o.chainClient.ConnectionIssue():
			o.testIssues = append(o.testIssues, &testreporters.TestIssue{
				StartTime: t,
				Message:   "RPC Connection Lost",
			})
		case t := <-o.chainClient.ConnectionRestored():
			o.testIssues = append(o.testIssues, &testreporters.TestIssue{
				StartTime: t,
				Message:   "RPC Connection Restored",
			})
		}
	}
}

// completes the test
func (o *OCRSoakTest) complete() {
	o.log.Info().Msg("Test Complete, collecting on-chain events")

	err := o.collectEvents()
	if err != nil {
		o.log.Error().Err(err).Interface("Query", o.filterQuery).Msg("Error collecting on-chain events, expect malformed report")
	}
	o.TestReporter.RecordEvents(o.ocrRoundStates, o.testIssues)
}

// setFilterQuery to look for all events that happened
func (o *OCRSoakTest) setFilterQuery() {
	ocrAddresses := make([]common.Address, len(o.ocrInstances))
	for i, ocrInstance := range o.ocrInstances {
		ocrAddresses[i] = common.HexToAddress(ocrInstance.Address())
	}
	contractABI, err := offchainaggregator.OffchainAggregatorMetaData.GetAbi()
	require.NoError(o.t, err, "Error retrieving OCR contract ABI")
	o.filterQuery = geth.FilterQuery{
		Addresses: ocrAddresses,
		Topics:    [][]common.Hash{{contractABI.Events["AnswerUpdated"].ID}},
		FromBlock: big.NewInt(0).SetUint64(o.startingBlockNum),
	}
	o.log.Debug().
		Interface("Addresses", ocrAddresses).
		Str("Topic", contractABI.Events["AnswerUpdated"].ID.Hex()).
		Uint64("Starting Block", o.startingBlockNum).
		Msg("Filter Query Set")
}

// observeOCREvents subscribes to OCR events and logs them to the test logger
// WARNING: Should only be used for observation and logging. This is not a reliable way to collect events.
func (o *OCRSoakTest) observeOCREvents() error {
	eventLogs := make(chan types.Log)
	ctx, cancel := context.WithTimeout(testcontext.Get(o.t), 5*time.Second)
	eventSub, err := o.chainClient.SubscribeFilterLogs(ctx, o.filterQuery, eventLogs)
	cancel()
	if err != nil {
		return err
	}

	go func() {
		for {
			select {
			case event := <-eventLogs:
				answerUpdated, err := o.ocrInstances[0].ParseEventAnswerUpdated(event)
				if err != nil {
					o.log.Warn().
						Err(err).
						Str("Address", event.Address.Hex()).
						Uint64("Block Number", event.BlockNumber).
						Msg("Error parsing event as AnswerUpdated")
					continue
				}
				o.log.Info().
					Str("Address", event.Address.Hex()).
					Uint64("Block Number", event.BlockNumber).
					Uint64("Round ID", answerUpdated.RoundId.Uint64()).
					Int64("Answer", answerUpdated.Current.Int64()).
					Msg("Answer Updated Event")
			case err = <-eventSub.Err():
				backoff := time.Second
				for err != nil {
					o.log.Info().
						Err(err).
						Str("Backoff", backoff.String()).
						Interface("Query", o.filterQuery).
						Msg("Error while subscribed to OCR Logs. Resubscribing")
					ctx, cancel = context.WithTimeout(testcontext.Get(o.t), backoff)
					eventSub, err = o.chainClient.SubscribeFilterLogs(ctx, o.filterQuery, eventLogs)
					cancel()
					if err != nil {
						time.Sleep(backoff)
						backoff = time.Duration(math.Min(float64(backoff)*2, float64(30*time.Second)))
					}
				}
			}
		}
	}()

	return nil
}

// triggers a new OCR round by setting a new mock adapter value
func (o *OCRSoakTest) triggerNewRound(newValue int) error {
	if len(o.ocrRoundStates) > 0 {
		o.ocrRoundStates[len(o.ocrRoundStates)-1].EndTime = time.Now()
	}

	err := actions.SetAllAdapterResponsesToTheSameValue(newValue, o.ocrInstances, o.workerNodes, o.mockServer)
	if err != nil {
		return err
	}

	expectedState := &testreporters.OCRRoundState{
		StartTime:   time.Now(),
		Answer:      int64(newValue),
		FoundEvents: make(map[string][]*testreporters.FoundEvent),
	}
	for _, ocrInstance := range o.ocrInstances {
		expectedState.FoundEvents[ocrInstance.Address()] = make([]*testreporters.FoundEvent, 0)
	}
	o.ocrRoundStates = append(o.ocrRoundStates, expectedState)
	o.log.Info().
		Int("Value", newValue).
		Msg("Starting a New OCR Round")
	return nil
}

func (o *OCRSoakTest) collectEvents() error {
	start := time.Now()
	if len(o.ocrRoundStates) == 0 {
		return fmt.Errorf("error collecting on-chain events, no rounds have been started")
	}
	o.ocrRoundStates[len(o.ocrRoundStates)-1].EndTime = start // Set end time for last expected event
	o.log.Info().Msg("Collecting on-chain events")

	// We must retrieve the events, use exponential backoff for timeout to retry
	timeout := time.Second * 15
	o.log.Info().Interface("Filter Query", o.filterQuery).Str("Timeout", timeout.String()).Msg("Retrieving on-chain events")

	ctx, cancel := context.WithTimeout(testcontext.Get(o.t), timeout)
	contractEvents, err := o.chainClient.FilterLogs(ctx, o.filterQuery)
	cancel()
	for err != nil {
		o.log.Info().Interface("Filter Query", o.filterQuery).Str("Timeout", timeout.String()).Msg("Retrieving on-chain events")
		ctx, cancel := context.WithTimeout(testcontext.Get(o.t), timeout)
		contractEvents, err = o.chainClient.FilterLogs(ctx, o.filterQuery)
		cancel()
		if err != nil {
			o.log.Warn().Interface("Filter Query", o.filterQuery).Str("Timeout", timeout.String()).Msg("Error collecting on-chain events, trying again")
			timeout *= 2
		}
	}

	sortedFoundEvents := make([]*testreporters.FoundEvent, 0)
	for _, event := range contractEvents {
		answerUpdated, err := o.ocrInstances[0].ParseEventAnswerUpdated(event)
		if err != nil {
			return fmt.Errorf("error parsing EventAnswerUpdated for event: %v, %w", event, err)
		}
		sortedFoundEvents = append(sortedFoundEvents, &testreporters.FoundEvent{
			StartTime:   time.Unix(answerUpdated.UpdatedAt.Int64(), 0),
			Address:     event.Address.Hex(),
			Answer:      answerUpdated.Current.Int64(),
			RoundID:     answerUpdated.RoundId.Uint64(),
			BlockNumber: event.BlockNumber,
		})
	}

	// Sort our events by time to make sure they are in order (don't trust RPCs)
	sort.Slice(sortedFoundEvents, func(i, j int) bool {
		return sortedFoundEvents[i].StartTime.Before(sortedFoundEvents[j].StartTime)
	})

	// Now match each found event with the expected event time frame
	expectedIndex := 0
	for _, event := range sortedFoundEvents {
		if !event.StartTime.Before(o.ocrRoundStates[expectedIndex].EndTime) {
			expectedIndex++
			if expectedIndex >= len(o.ocrRoundStates) {
				o.log.Warn().
					Str("Event Time", event.StartTime.String()).
					Str("Expected End Time", o.ocrRoundStates[expectedIndex].EndTime.String()).
					Msg("Found events after last expected end time, adding event to that final report, things might be weird")
			}
		}
		o.ocrRoundStates[expectedIndex].FoundEvents[event.Address] = append(o.ocrRoundStates[expectedIndex].FoundEvents[event.Address], event)
		o.ocrRoundStates[expectedIndex].TimeLineEvents = append(o.ocrRoundStates[expectedIndex].TimeLineEvents, event)
	}

	o.log.Info().
		Str("Time", time.Since(start).String()).
		Msg("Collected on-chain events")
	return nil
}

// ensureValues ensures that all values needed to run the test are present
func (o *OCRSoakTest) ensureInputValues() error {
	inputs := o.Inputs
	if inputs.NumberOfContracts <= 0 {
		return fmt.Errorf("Number of OCR contracts must be greater than 0, found %d", inputs.NumberOfContracts)
	}
	if inputs.ChainlinkNodeFunding <= 0 {
		return fmt.Errorf("Chainlink node funding must be greater than 0, found %f", inputs.ChainlinkNodeFunding)
	}
	if inputs.TestDuration <= time.Minute {
		return fmt.Errorf("Test duration must be greater than 1 minute, found %s", inputs.TestDuration.String())
	}
	if inputs.TimeBetweenRounds >= time.Hour {
		return fmt.Errorf("Time between rounds must be less than 1 hour, found %s", inputs.TimeBetweenRounds.String())
	}
	if inputs.TimeBetweenRounds < time.Second*30 {
		return fmt.Errorf("Time between rounds must be greater or equal to 30 seconds, found %s", inputs.TimeBetweenRounds.String())
	}
	o.Inputs.bigChainlinkNodeFunding = big.NewFloat(inputs.ChainlinkNodeFunding)
	return nil
}<|MERGE_RESOLUTION|>--- conflicted
+++ resolved
@@ -142,11 +142,7 @@
 
 	cd := chainlink.New(0, map[string]any{
 		"replicas": 6,
-<<<<<<< HEAD
-		"toml":     networks.AddNetworkDetailedConfig(config.BaseOCRv1Config, customChainlinkNetworkTOML, network),
-=======
 		"toml":     networks.AddNetworkDetailedConfig(config.BaseOCR1Config, customChainlinkNetworkTOML, network),
->>>>>>> e42562cc
 		"db": map[string]any{
 			"stateful": true, // stateful DB by default for soak tests
 		},
