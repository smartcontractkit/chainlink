// Package testsetups compresses common test setups and more complicated setups like performance and chaos tests.
package testsetups

import (
	"context"
	"fmt"
	"math"
	"math/big"
	"math/rand"
	"os"
	"os/signal"
	"sort"
	"strings"
	"syscall"
	"testing"
	"time"

	seth_utils "github.com/smartcontractkit/chainlink-testing-framework/utils/seth"

	geth "github.com/ethereum/go-ethereum"
	"github.com/ethereum/go-ethereum/common"
	"github.com/ethereum/go-ethereum/core/types"
	"github.com/google/uuid"
	"github.com/pelletier/go-toml/v2"
	"github.com/rs/zerolog"
	"github.com/smartcontractkit/seth"
	"github.com/stretchr/testify/require"

	"github.com/smartcontractkit/libocr/gethwrappers/offchainaggregator"
	"github.com/smartcontractkit/libocr/gethwrappers2/ocr2aggregator"

	"github.com/smartcontractkit/havoc/k8schaos"

	"github.com/smartcontractkit/chainlink-testing-framework/blockchain"
	ctf_client "github.com/smartcontractkit/chainlink-testing-framework/client"
	ctf_config "github.com/smartcontractkit/chainlink-testing-framework/config"
	"github.com/smartcontractkit/chainlink-testing-framework/k8s/environment"
	"github.com/smartcontractkit/chainlink-testing-framework/k8s/pkg/helm/chainlink"
	"github.com/smartcontractkit/chainlink-testing-framework/k8s/pkg/helm/ethereum"
	"github.com/smartcontractkit/chainlink-testing-framework/k8s/pkg/helm/foundry"
	"github.com/smartcontractkit/chainlink-testing-framework/k8s/pkg/helm/mockserver"
	mockservercfg "github.com/smartcontractkit/chainlink-testing-framework/k8s/pkg/helm/mockserver-cfg"
	"github.com/smartcontractkit/chainlink-testing-framework/logging"
	"github.com/smartcontractkit/chainlink-testing-framework/networks"
	reportModel "github.com/smartcontractkit/chainlink-testing-framework/testreporters"
	"github.com/smartcontractkit/chainlink-testing-framework/utils/testcontext"

	"github.com/smartcontractkit/chainlink/integration-tests/actions"
	"github.com/smartcontractkit/chainlink/integration-tests/client"
	"github.com/smartcontractkit/chainlink/integration-tests/contracts"
	tc "github.com/smartcontractkit/chainlink/integration-tests/testconfig"
	"github.com/smartcontractkit/chainlink/integration-tests/testreporters"
	tt "github.com/smartcontractkit/chainlink/integration-tests/types"
)

const (
	saveFileLocation    = "/persistence/ocr-soak-test-state.toml"
	interruptedExitCode = 3
)

// OCRSoakTest defines a typical OCR soak test
type OCRSoakTest struct {
	Config                *tc.TestConfig
	TestReporter          testreporters.OCRSoakTestReporter
	OperatorForwarderFlow bool
	seth                  *seth.Client
	OCRVersion            string

	t                *testing.T
	startTime        time.Time
	timeLeft         time.Duration
	startingBlockNum uint64
	testEnvironment  *environment.Environment
	namespace        string
	log              zerolog.Logger
	bootstrapNode    *client.ChainlinkK8sClient
	workerNodes      []*client.ChainlinkK8sClient
	mockServer       *ctf_client.MockserverClient
	filterQuery      geth.FilterQuery

	ocrRoundStates []*testreporters.OCRRoundState
	testIssues     []*testreporters.TestIssue

	ocrV1Instances   []contracts.OffchainAggregator
	ocrV1InstanceMap map[string]contracts.OffchainAggregator // address : instance

	ocrV2Instances   []contracts.OffchainAggregatorV2
	ocrV2InstanceMap map[string]contracts.OffchainAggregatorV2 // address : instance

	rpcNetwork                 blockchain.EVMNetwork // network configuration for the blockchain node
	reorgHappened              bool                  // flag to indicate if a reorg happened during the test
	gasSpikeSimulationHappened bool                  // flag to indicate if a gas spike simulation happened during the test
	gasLimitSimulationHappened bool                  // flag to indicate if a gas limit simulation happened during the test
	chaosList                  []*k8schaos.Chaos     // list of chaos simulations to run during the test
}

type OCRSoakTestOption = func(c *OCRSoakTest)

func WithChaos(chaosList []*k8schaos.Chaos) OCRSoakTestOption {
	return func(c *OCRSoakTest) {
		c.chaosList = chaosList
	}
}

func WithNamespace(ns string) OCRSoakTestOption {
	return func(c *OCRSoakTest) {
		c.namespace = ns
	}
}

func WithForwarderFlow(forwarderFlow bool) OCRSoakTestOption {
	return func(c *OCRSoakTest) {
		c.OperatorForwarderFlow = forwarderFlow
	}
}

// NewOCRSoakTest creates a new OCR soak test to setup and run
func NewOCRSoakTest(t *testing.T, config *tc.TestConfig, opts ...OCRSoakTestOption) (*OCRSoakTest, error) {
	test := &OCRSoakTest{
		Config: config,
		TestReporter: testreporters.OCRSoakTestReporter{
			StartTime: time.Now(),
		},
		t:                t,
		startTime:        time.Now(),
		timeLeft:         config.GetActiveOCRConfig().Common.TestDuration.Duration,
		log:              logging.GetTestLogger(t),
		ocrRoundStates:   make([]*testreporters.OCRRoundState, 0),
		ocrV1InstanceMap: make(map[string]contracts.OffchainAggregator),
		ocrV2InstanceMap: make(map[string]contracts.OffchainAggregatorV2),
	}
<<<<<<< HEAD

	ocrVersion := "1"
	if config.OCR2 != nil {
		ocrVersion = "2"
	}

	test.TestReporter.OCRVersion = ocrVersion
	test.OCRVersion = ocrVersion

=======
	for _, opt := range opts {
		opt(test)
	}
	t.Cleanup(func() {
		test.deleteChaosSimulations()
	})
>>>>>>> 31c0cb7c
	return test, test.ensureInputValues()
}

// DeployEnvironment deploys the test environment, starting all Chainlink nodes and other components for the test
func (o *OCRSoakTest) DeployEnvironment(ocrTestConfig tt.OcrTestConfig) {
	nodeNetwork := networks.MustGetSelectedNetworkConfig(ocrTestConfig.GetNetworkConfig())[0] // Environment currently being used to soak test on
<<<<<<< HEAD
	nsPre := fmt.Sprintf("soak-ocr-v%s-", o.OCRVersion)
	if o.OperatorForwarderFlow {
		nsPre = fmt.Sprintf("%sforwarder-", nsPre)
=======

	// Define namespace if default not set
	if o.namespace == "" {
		nsPre := fmt.Sprintf("soak-ocr-v%s-", *ocrTestConfig.GetOCRConfig().Soak.OCRVersion)
		if o.OperatorForwarderFlow {
			nsPre = fmt.Sprintf("%sforwarder-", nsPre)
		}

		nsPre = fmt.Sprintf("%s%s", nsPre, strings.ReplaceAll(strings.ToLower(nodeNetwork.Name), " ", "-"))
		nsPre = strings.ReplaceAll(nsPre, "_", "-")

		o.namespace = fmt.Sprintf("%s-%s", nsPre, uuid.NewString()[0:5])
>>>>>>> 31c0cb7c
	}

	baseEnvironmentConfig := &environment.Config{
		TTL:                time.Hour * 720, // 30 days,
		Namespace:          o.namespace,
		Test:               o.t,
		PreventPodEviction: true,
	}

	testEnv := environment.New(baseEnvironmentConfig).
		AddHelm(mockservercfg.New(nil)).
		AddHelm(mockserver.New(nil))

	var anvilChart *foundry.Chart
	if nodeNetwork.Name == "Anvil" {
		anvilConfig := ocrTestConfig.GetNetworkConfig().AnvilConfigs["ANVIL"]
		anvilChart = foundry.New(&foundry.Props{
			Values: map[string]interface{}{
				"fullnameOverride": "anvil",
				"anvil": map[string]interface{}{
					"chainId":                   fmt.Sprintf("%d", nodeNetwork.ChainID),
					"blockTime":                 anvilConfig.BlockTime,
					"forkURL":                   anvilConfig.URL,
					"forkBlockNumber":           anvilConfig.BlockNumber,
					"forkRetries":               anvilConfig.Retries,
					"forkTimeout":               anvilConfig.Timeout,
					"forkComputeUnitsPerSecond": anvilConfig.ComputePerSecond,
					"forkNoRateLimit":           anvilConfig.RateLimitDisabled,
				},
				"resources": map[string]interface{}{
					"requests": map[string]interface{}{
						"cpu":    "4",
						"memory": "6Gi",
					},
					"limits": map[string]interface{}{
						"cpu":    "4",
						"memory": "6Gi",
					},
				},
			},
		})
		testEnv.AddHelm(anvilChart)
		nodeNetwork.URLs = []string{anvilChart.ClusterWSURL}
		nodeNetwork.HTTPURLs = []string{anvilChart.ClusterHTTPURL}
	} else {
		testEnv.AddHelm(ethereum.New(&ethereum.Props{
			NetworkName: nodeNetwork.Name,
			Simulated:   nodeNetwork.Simulated,
			WsURLs:      nodeNetwork.URLs,
		}))
	}

	var overrideFn = func(_ interface{}, target interface{}) {
		ctf_config.MustConfigOverrideChainlinkVersion(ocrTestConfig.GetChainlinkImageConfig(), target)
		ctf_config.MightConfigOverridePyroscopeKey(ocrTestConfig.GetPyroscopeConfig(), target)
	}

	tomlConfig, err := actions.BuildTOMLNodeConfigForK8s(ocrTestConfig, nodeNetwork)
	require.NoError(o.t, err, "Error building TOML config for Chainlink nodes")

	cd := chainlink.NewWithOverride(0, map[string]any{
		"replicas": 6,
		"toml":     tomlConfig,
		"db": map[string]any{
			"stateful": true, // stateful DB by default for soak tests
		},
		"prometheus": true,
	}, ocrTestConfig.GetChainlinkImageConfig(), overrideFn)
	testEnv.AddHelm(cd)

	err = testEnv.Run()
	require.NoError(o.t, err, "Error launching test environment")
	o.testEnvironment = testEnv
	o.namespace = testEnv.Cfg.Namespace

	// If the test is using the remote runner, we don't need to set the network URLs
	// as the remote runner will handle that
	if o.Environment().WillUseRemoteRunner() {
		return
	}

	o.rpcNetwork = nodeNetwork
	if o.rpcNetwork.Simulated && o.rpcNetwork.Name == "Anvil" {
		if testEnv.Cfg.InsideK8s {
			// Test is running inside K8s, set the cluster URL of Anvil blockchain node
			o.rpcNetwork.URLs = []string{anvilChart.ClusterWSURL}
		} else {
			// Test is running locally, set forwarded URL of Anvil blockchain node
			o.rpcNetwork.URLs = []string{anvilChart.ForwardedWSURL}
			o.rpcNetwork.HTTPURLs = []string{anvilChart.ForwardedHTTPURL}
		}
	} else if o.rpcNetwork.Simulated && o.rpcNetwork.Name == blockchain.SimulatedEVMNetwork.Name {
		if testEnv.Cfg.InsideK8s {
			// Test is running inside K8s
			o.rpcNetwork.URLs = blockchain.SimulatedEVMNetwork.URLs
		} else {
			// Test is running locally, set forwarded URL of Geth blockchain node
			wsURLs := o.testEnvironment.URLs[blockchain.SimulatedEVMNetwork.Name]
			httpURLs := o.testEnvironment.URLs[blockchain.SimulatedEVMNetwork.Name+"_http"]
			require.NotEmpty(o.t, wsURLs, "Forwarded Geth URLs should not be empty")
			require.NotEmpty(o.t, httpURLs, "Forwarded Geth URLs should not be empty")
			o.rpcNetwork.URLs = wsURLs
			o.rpcNetwork.HTTPURLs = httpURLs
		}
	}
}

// Environment returns the full K8s test environment
func (o *OCRSoakTest) Environment() *environment.Environment {
	return o.testEnvironment
}

func (o *OCRSoakTest) Setup(ocrTestConfig tt.OcrTestConfig) {
	sethClient, err := seth_utils.GetChainClient(o.Config, o.rpcNetwork)
	require.NoError(o.t, err, "Error creating seth client")
	o.seth = sethClient

	nodes, err := client.ConnectChainlinkNodes(o.testEnvironment)
	require.NoError(o.t, err, "Connecting to chainlink nodes shouldn't fail")
	o.bootstrapNode, o.workerNodes = nodes[0], nodes[1:]
	o.mockServer, err = ctf_client.ConnectMockServer(o.testEnvironment)
	require.NoError(o.t, err, "Creating mockserver clients shouldn't fail")

	linkContract, err := contracts.DeployLinkTokenContract(o.log, sethClient)
	require.NoError(o.t, err, "Error deploying LINK contract")

	// Fund Chainlink nodes, excluding the bootstrap node
	o.log.Info().Float64("ETH amount per node", *o.Config.Common.ChainlinkNodeFunding).Msg("Funding Chainlink nodes")
	err = actions.FundChainlinkNodesFromRootAddress(o.log, sethClient, contracts.ChainlinkK8sClientToChainlinkNodeWithKeysAndAddress(o.workerNodes), big.NewFloat(*o.Config.Common.ChainlinkNodeFunding))
	require.NoError(o.t, err, "Error funding Chainlink nodes")

	var forwarders []common.Address

	if o.OperatorForwarderFlow {
		var operators []common.Address
		operators, forwarders, _ = actions.DeployForwarderContracts(
			o.t, o.seth, common.HexToAddress(linkContract.Address()), len(o.workerNodes),
		)
		require.Equal(o.t, len(o.workerNodes), len(operators), "Number of operators should match number of nodes")
		require.Equal(o.t, len(o.workerNodes), len(forwarders), "Number of authorized forwarders should match number of nodes")
		forwarderNodesAddresses, err := actions.ChainlinkNodeAddresses(o.workerNodes)
		require.NoError(o.t, err, "Retrieving on-chain wallet addresses for chainlink nodes shouldn't fail")
		for i := range o.workerNodes {
			actions.AcceptAuthorizedReceiversOperator(
				o.t, o.log, o.seth, operators[i], forwarders[i], []common.Address{forwarderNodesAddresses[i]})
			require.NoError(o.t, err, "Accepting Authorize Receivers on Operator shouldn't fail")
			actions.TrackForwarder(o.t, o.seth, forwarders[i], o.workerNodes[i])
		}
	} else if o.OCRVersion == "1" {
		if o.OperatorForwarderFlow {
			o.ocrV1Instances, err = actions.DeployOCRContractsForwarderFlow(
				o.log,
				o.seth,
				*o.Config.GetActiveOCRConfig().Soak.NumberOfContracts,
				common.HexToAddress(linkContract.Address()),
				contracts.ChainlinkK8sClientToChainlinkNodeWithKeysAndAddress(o.workerNodes),
				forwarders,
			)
			require.NoError(o.t, err, "Error deploying OCR Forwarder contracts")
		} else {
			o.ocrV1Instances, err = actions.DeployOCRv1Contracts(
				o.log,
				sethClient,
				*o.Config.GetActiveOCRConfig().Soak.NumberOfContracts,
				common.HexToAddress(linkContract.Address()),
				contracts.ChainlinkK8sClientToChainlinkNodeWithKeysAndAddress(o.workerNodes),
			)
			require.NoError(o.t, err)
		}
	} else if o.OCRVersion == "2" {
		var transmitters []string

		if o.OperatorForwarderFlow {
			for _, forwarder := range forwarders {
				transmitters = append(transmitters, forwarder.Hex())
			}
		} else {
			for _, node := range o.workerNodes {
				nodeAddress, err := node.PrimaryEthAddress()
				require.NoError(o.t, err, "Error getting node's primary ETH address")
				transmitters = append(transmitters, nodeAddress)
			}
		}

		ocrOffchainOptions := contracts.DefaultOffChainAggregatorOptions()
		o.ocrV2Instances, err = actions.DeployOCRv2Contracts(
			o.log,
			o.seth,
			*ocrTestConfig.GetActiveOCRConfig().Soak.NumberOfContracts,
			common.HexToAddress(linkContract.Address()),
			transmitters,
			ocrOffchainOptions,
		)
		require.NoError(o.t, err, "Error deploying OCRv2 contracts")
		contractConfig, err := actions.BuildMedianOCR2Config(o.workerNodes, ocrOffchainOptions)
		require.NoError(o.t, err, "Error building median config")
		err = actions.ConfigureOCRv2AggregatorContracts(contractConfig, o.ocrV2Instances)
		require.NoError(o.t, err, "Error configuring OCRv2 aggregator contracts")
	}

	if o.OCRVersion == "1" {
		for _, ocrInstance := range o.ocrV1Instances {
			o.ocrV1InstanceMap[ocrInstance.Address()] = ocrInstance
		}
	} else if o.OCRVersion == "2" {
		for _, ocrInstance := range o.ocrV2Instances {
			o.ocrV2InstanceMap[ocrInstance.Address()] = ocrInstance
		}
	}

	o.log.Info().Msg("OCR Soak Test Setup Complete")
}

// Run starts the OCR soak test
func (o *OCRSoakTest) Run() {
	config, err := tc.GetConfig("soak", tc.OCR)
	require.NoError(o.t, err, "Error getting config")

	ctx, cancel := context.WithTimeout(testcontext.Get(o.t), time.Second*5)
	latestBlockNum, err := o.seth.Client.BlockNumber(ctx)
	cancel()
	require.NoError(o.t, err, "Error getting current block number")
	o.startingBlockNum = latestBlockNum

	startingValue := 5
	if o.OperatorForwarderFlow {
		actions.CreateOCRJobsWithForwarder(o.t, o.ocrV1Instances, o.bootstrapNode, o.workerNodes, startingValue, o.mockServer, o.seth.ChainID)
	} else if o.OCRVersion == "1" {
		ctx, cancel := context.WithTimeout(testcontext.Get(o.t), time.Second*5)
		chainId, err := o.seth.Client.ChainID(ctx)
		cancel()
		require.NoError(o.t, err, "Error getting chain ID")
		err = actions.CreateOCRJobs(o.ocrV1Instances, o.bootstrapNode, o.workerNodes, startingValue, o.mockServer, chainId.String())
		require.NoError(o.t, err, "Error creating OCR jobs")
	} else if o.OCRVersion == "2" {
		err := actions.CreateOCRv2Jobs(o.ocrV2Instances, o.bootstrapNode, o.workerNodes, o.mockServer, startingValue, o.seth.ChainID, o.OperatorForwarderFlow)
		require.NoError(o.t, err, "Error creating OCR jobs")
	}

	o.log.Info().
		Str("Test Duration", o.Config.GetActiveOCRConfig().Common.TestDuration.Duration.Truncate(time.Second).String()).
		Int("Number of OCR Contracts", *config.GetActiveOCRConfig().Soak.NumberOfContracts).
		Str("OCR Version", o.OCRVersion).
		Msg("Starting OCR Soak Test")

	o.testLoop(o.Config.GetActiveOCRConfig().Common.TestDuration.Duration, startingValue)
	o.complete()
}

// Networks returns the networks that the test is running on
func (o *OCRSoakTest) TearDownVals(t *testing.T) (
	*testing.T,
	*seth.Client,
	string,
	[]*client.ChainlinkK8sClient,
	reportModel.TestReporter,
	reportModel.GrafanaURLProvider,
) {
	return t, o.seth, o.namespace, append(o.workerNodes, o.bootstrapNode), &o.TestReporter, o.Config
}

// *********************
// Recovery if the test is shut-down/rebalanced by K8s
// *********************

// OCRSoakTestState contains all the info needed by the test to recover from a K8s rebalance, assuming the test was in a running state
type OCRSoakTestState struct {
	Namespace            string                         `toml:"namespace"`
	OCRRoundStates       []*testreporters.OCRRoundState `toml:"ocrRoundStates"`
	TestIssues           []*testreporters.TestIssue     `toml:"testIssues"`
	StartingBlockNum     uint64                         `toml:"startingBlockNum"`
	StartTime            time.Time                      `toml:"startTime"`
	TimeRunning          time.Duration                  `toml:"timeRunning"`
	TestDuration         time.Duration                  `toml:"testDuration"`
	OCRContractAddresses []string                       `toml:"ocrContractAddresses"`
	OCRVersion           string                         `toml:"ocrVersion"`

	BootStrapNodeURL string   `toml:"bootstrapNodeURL"`
	WorkerNodeURLs   []string `toml:"workerNodeURLs"`
	ChainURL         string   `toml:"chainURL"`
	ReorgHappened    bool     `toml:"reorgHappened"`
	MockServerURL    string   `toml:"mockServerURL"`
}

// SaveState saves the current state of the test to a TOML file
func (o *OCRSoakTest) SaveState() error {
	ocrAddresses := o.getContractAddressesString()
	workerNodeURLs := make([]string, len(o.workerNodes))
	for i, workerNode := range o.workerNodes {
		workerNodeURLs[i] = workerNode.URL()
	}

	testState := &OCRSoakTestState{
		Namespace:            o.namespace,
		OCRRoundStates:       o.ocrRoundStates,
		TestIssues:           o.testIssues,
		StartingBlockNum:     o.startingBlockNum,
		StartTime:            o.startTime,
		TimeRunning:          time.Since(o.startTime),
		TestDuration:         o.Config.GetActiveOCRConfig().Common.TestDuration.Duration,
		OCRContractAddresses: ocrAddresses,
		OCRVersion:           o.OCRVersion,

		MockServerURL:    "http://mockserver:1080", // TODO: Make this dynamic
		BootStrapNodeURL: o.bootstrapNode.URL(),
		WorkerNodeURLs:   workerNodeURLs,
		ReorgHappened:    o.reorgHappened,
	}
	data, err := toml.Marshal(testState)
	if err != nil {
		return err
	}
	//nolint:gosec // G306 - let everyone read
	if err = os.WriteFile(saveFileLocation, data, 0644); err != nil {
		return err
	}
	fmt.Println("---Saved State---")
	fmt.Println(saveFileLocation)
	fmt.Println("-----------------")
	fmt.Println(string(data))
	fmt.Println("-----------------")
	return nil
}

// LoadState loads the test state from a TOML file
func (o *OCRSoakTest) LoadState() error {
	if !o.Interrupted() {
		return fmt.Errorf("no save file found at '%s'", saveFileLocation)
	}

	testState := &OCRSoakTestState{}
	saveData, err := os.ReadFile(saveFileLocation)
	if err != nil {
		return err
	}
	err = toml.Unmarshal(saveData, testState)
	if err != nil {
		return err
	}
	fmt.Println("---Loaded State---")
	fmt.Println(saveFileLocation)
	fmt.Println("------------------")
	fmt.Println(string(saveData))
	fmt.Println("------------------")

	o.namespace = testState.Namespace
	o.TestReporter = testreporters.OCRSoakTestReporter{
		OCRVersion: testState.OCRVersion,
		StartTime:  testState.StartTime,
	}
	duration := blockchain.StrDuration{Duration: testState.TestDuration}
	o.ocrRoundStates = testState.OCRRoundStates
	o.testIssues = testState.TestIssues
	o.Config.GetActiveOCRConfig().Common.TestDuration = &duration
	o.timeLeft = testState.TestDuration - testState.TimeRunning
	o.startTime = testState.StartTime
	o.startingBlockNum = testState.StartingBlockNum
	o.reorgHappened = testState.ReorgHappened
	o.OCRVersion = testState.OCRVersion

	o.bootstrapNode, err = client.ConnectChainlinkNodeURL(testState.BootStrapNodeURL)
	if err != nil {
		return err
	}
	o.workerNodes, err = client.ConnectChainlinkNodeURLs(testState.WorkerNodeURLs)
	if err != nil {
		return err
	}

	if testState.OCRVersion == "1" {
		o.ocrV1Instances = make([]contracts.OffchainAggregator, len(testState.OCRContractAddresses))
		for i, addr := range testState.OCRContractAddresses {
			instance, err := contracts.LoadOffchainAggregator(o.log, o.seth, common.HexToAddress(addr))
			if err != nil {
				return fmt.Errorf("failed to instantiate OCR instance: %w", err)
			}
			o.ocrV1Instances[i] = &instance
		}
	} else if testState.OCRVersion == "2" {
		o.ocrV2Instances = make([]contracts.OffchainAggregatorV2, len(testState.OCRContractAddresses))
		for i, addr := range testState.OCRContractAddresses {
			instance, err := contracts.LoadOffChainAggregatorV2(o.log, o.seth, common.HexToAddress(addr))
			if err != nil {
				return err
			}
			o.ocrV2Instances[i] = &instance
		}
	}

	o.mockServer, err = ctf_client.ConnectMockServerURL(testState.MockServerURL)
	if err != nil {
		return err
	}

	return err
}

func (o *OCRSoakTest) Resume() {
	o.testIssues = append(o.testIssues, &testreporters.TestIssue{
		StartTime: time.Now(),
		Message:   "Test Resumed",
	})
	o.log.Info().
		Str("Total Duration", o.Config.GetActiveOCRConfig().Common.TestDuration.String()).
		Str("Time Left", o.timeLeft.String()).
		Msg("Resuming OCR Soak Test")

	ocrAddresses := make([]common.Address, *o.Config.GetActiveOCRConfig().Soak.NumberOfContracts)

	if o.OCRVersion == "1" {
		for i, ocrInstance := range o.ocrV1Instances {
			ocrAddresses[i] = common.HexToAddress(ocrInstance.Address())
		}
		contractABI, err := offchainaggregator.OffchainAggregatorMetaData.GetAbi()
		require.NoError(o.t, err, "Error retrieving OCR contract ABI")
		o.filterQuery = geth.FilterQuery{
			Addresses: ocrAddresses,
			Topics:    [][]common.Hash{{contractABI.Events["AnswerUpdated"].ID}},
			FromBlock: big.NewInt(0).SetUint64(o.startingBlockNum),
		}
	} else if o.OCRVersion == "2" {
		for i, ocrInstance := range o.ocrV2Instances {
			ocrAddresses[i] = common.HexToAddress(ocrInstance.Address())
		}
		contractABI, err := ocr2aggregator.AggregatorInterfaceMetaData.GetAbi()
		require.NoError(o.t, err, "Error retrieving OCR contract ABI")
		o.filterQuery = geth.FilterQuery{
			Addresses: ocrAddresses,
			Topics:    [][]common.Hash{{contractABI.Events["AnswerUpdated"].ID}},
			FromBlock: big.NewInt(0).SetUint64(o.startingBlockNum),
		}
	}

	startingValue := 5
	o.testLoop(o.timeLeft, startingValue)

	o.log.Info().Msg("Test Complete, collecting on-chain events")

	err := o.collectEvents()
	o.log.Error().Err(err).Interface("Query", o.filterQuery).Msg("Error collecting on-chain events, expect malformed report")
	o.TestReporter.RecordEvents(o.ocrRoundStates, o.testIssues)
}

// Interrupted indicates whether the test was interrupted by something like a K8s rebalance or not
func (o *OCRSoakTest) Interrupted() bool {
	_, err := os.Stat(saveFileLocation)
	return err == nil
}

// *********************
// ****** Helpers ******
// *********************

// testLoop is the primary test loop that will trigger new rounds and watch events
func (o *OCRSoakTest) testLoop(testDuration time.Duration, newValue int) {
	endTest := time.After(testDuration)
	interruption := make(chan os.Signal, 1)
	//nolint:staticcheck //ignore SA1016 we need to send the os.Kill signal
	signal.Notify(interruption, os.Kill, os.Interrupt, syscall.SIGTERM)
	lastValue := 0
	newRoundTrigger := time.NewTimer(0) // Want to trigger a new round ASAP
	defer newRoundTrigger.Stop()
	o.setFilterQuery()
	err := o.observeOCREvents()
	require.NoError(o.t, err, "Error subscribing to OCR events")

	n := o.Config.GetNetworkConfig()

	// Schedule blockchain re-org if needed
	// Reorg only avaible for Simulated Geth
	if n.IsSimulatedGethSelected() && n.GethReorgConfig.Enabled {
		var reorgDelay time.Duration
		if n.GethReorgConfig.DelayCreate.Duration > testDuration {
			// This may happen when test is resumed and the reorg delay is longer than the time left
			o.log.Warn().Msg("Reorg delay is longer than test duration, reorg scheduled immediately")
			reorgDelay = 0
		} else {
			reorgDelay = n.GethReorgConfig.DelayCreate.Duration
		}
		time.AfterFunc(reorgDelay, func() {
			if !o.reorgHappened {
				o.startGethBlockchainReorg(o.rpcNetwork, n.GethReorgConfig)
			}
		})
	}

	// Schedule gas simulations if needed
	// Gas simulation only available for Anvil
	if o.rpcNetwork.Name == "Anvil" {
		ac := o.Config.GetNetworkConfig().AnvilConfigs["ANVIL"]
		if ac != nil && ac.GasSpikeSimulation.Enabled {
			var delay time.Duration
			if ac.GasSpikeSimulation.DelayCreate.Duration > testDuration {
				// This may happen when test is resumed and the reorg delay is longer than the time left
				o.log.Warn().Msg("Gas spike simulation delay is longer than test duration, gas simulation scheduled immediately")
				delay = 0
			} else {
				delay = ac.GasSpikeSimulation.DelayCreate.Duration
			}
			time.AfterFunc(delay, func() {
				if !o.gasSpikeSimulationHappened {
					o.startAnvilGasSpikeSimulation(o.rpcNetwork, ac.GasSpikeSimulation)
				}
			})
		}
		if ac != nil && ac.GasLimitSimulation.Enabled {
			var delay time.Duration
			if ac.GasLimitSimulation.DelayCreate.Duration > testDuration {
				// This may happen when test is resumed and the reorg delay is longer than the time left
				o.log.Warn().Msg("Gas limit simulation delay is longer than test duration, gas simulation scheduled immediately")
				delay = 0
			} else {
				delay = ac.GasLimitSimulation.DelayCreate.Duration
			}
			time.AfterFunc(delay, func() {
				if !o.gasLimitSimulationHappened {
					o.startAnvilGasLimitSimulation(o.rpcNetwork, ac.GasLimitSimulation)
				}
			})
		}
	}

	// Schedule chaos simulations if needed
	if len(o.chaosList) > 0 {
		for _, chaos := range o.chaosList {
			chaos.Create(context.Background())
			chaos.AddListener(k8schaos.NewChaosLogger(o.log))
			chaos.AddListener(ocrTestChaosListener{t: o.t})
			// Add Grafana annotation if configured
			if o.Config.Logging.Grafana != nil && o.Config.Logging.Grafana.BaseUrl != nil && o.Config.Logging.Grafana.BearerToken != nil && o.Config.Logging.Grafana.DashboardUID != nil {
				chaos.AddListener(k8schaos.NewSingleLineGrafanaAnnotator(
					*o.Config.Logging.Grafana.BaseUrl, *o.Config.Logging.Grafana.BearerToken,
					*o.Config.Logging.Grafana.DashboardUID, o.log))
			}
		}
	}

	for {
		select {
		case <-interruption:
			saveStart := time.Now()
			o.log.Warn().Msg("Test interrupted, saving state before shut down")
			o.testIssues = append(o.testIssues, &testreporters.TestIssue{
				StartTime: time.Now(),
				Message:   "Test Interrupted",
			})
			if err := o.SaveState(); err != nil {
				o.log.Error().Err(err).Msg("Error saving state")
			}
			o.log.Warn().Str("Time Taken", time.Since(saveStart).String()).Msg("Saved state")
			o.deleteChaosSimulations()
			os.Exit(interruptedExitCode) // Exit with interrupted code to indicate test was interrupted, not just a normal failure
		case <-endTest:
			return
		case <-newRoundTrigger.C:
			err := o.triggerNewRound(newValue)
			timerReset := o.Config.GetActiveOCRConfig().Soak.TimeBetweenRounds.Duration
			if err != nil {
				timerReset = time.Second * 5
				o.log.Error().Err(err).
					Str("Waiting", timerReset.String()).
					Msg("Error triggering new round, waiting and trying again. Possible connection issues with mockserver")
			}
			newRoundTrigger.Reset(timerReset)

			// Change value for the next round
			newValue = rand.Intn(256) + 1 // #nosec G404 - not everything needs to be cryptographically secure
			for newValue == lastValue {
				newValue = rand.Intn(256) + 1 // #nosec G404 - kudos to you if you actually find a way to exploit this
			}
			lastValue = newValue
		}
	}
}

// completes the test
func (o *OCRSoakTest) complete() {
	o.log.Info().Msg("Test Complete, collecting on-chain events")

	err := o.collectEvents()
	if err != nil {
		o.log.Error().Err(err).Interface("Query", o.filterQuery).Msg("Error collecting on-chain events, expect malformed report")
	}
	o.TestReporter.RecordEvents(o.ocrRoundStates, o.testIssues)
}

func (o *OCRSoakTest) startGethBlockchainReorg(network blockchain.EVMNetwork, conf ctf_config.ReorgConfig) {
	client := ctf_client.NewRPCClient(network.HTTPURLs[0])
	o.log.Info().
		Str("URL", client.URL).
		Int("Depth", conf.Depth).
		Msg("Starting blockchain reorg on Simulated Geth chain")
	err := client.GethSetHead(conf.Depth)
	require.NoError(o.t, err, "Error starting blockchain reorg on Simulated Geth chain")
	o.reorgHappened = true
}

func (o *OCRSoakTest) startAnvilGasSpikeSimulation(network blockchain.EVMNetwork, conf ctf_config.GasSpikeSimulationConfig) {
	client := ctf_client.NewRPCClient(network.HTTPURLs[0])
	o.log.Info().
		Str("URL", client.URL).
		Any("GasSpikeSimulationConfig", conf).
		Msg("Starting gas spike simulation on Anvil chain")
	err := client.ModulateBaseFeeOverDuration(o.log, conf.StartGasPrice, conf.GasRisePercentage, conf.Duration.Duration, conf.GasSpike)
	require.NoError(o.t, err, "Error starting gas simulation on Anvil chain")
	o.gasSpikeSimulationHappened = true
}

func (o *OCRSoakTest) startAnvilGasLimitSimulation(network blockchain.EVMNetwork, conf ctf_config.GasLimitSimulationConfig) {
	client := ctf_client.NewRPCClient(network.HTTPURLs[0])
	latestBlock, err := o.seth.Client.BlockByNumber(context.Background(), nil)
	require.NoError(o.t, err)
	newGasLimit := int64(math.Ceil(float64(latestBlock.GasUsed()) * conf.NextGasLimitPercentage))
	o.log.Info().
		Str("URL", client.URL).
		Any("GasLimitSimulationConfig", conf).
		Uint64("LatestBlock", latestBlock.Number().Uint64()).
		Uint64("LatestGasUsed", latestBlock.GasUsed()).
		Uint64("LatestGasLimit", latestBlock.GasLimit()).
		Int64("NewGasLimit", newGasLimit).
		Msg("Starting new gas limit simulation on Anvil chain")
	err = client.AnvilSetBlockGasLimit([]interface{}{newGasLimit})
	require.NoError(o.t, err, "Error starting gas simulation on Anvil chain")
	time.Sleep(conf.Duration.Duration)
	o.log.Info().
		Str("URL", client.URL).
		Any("GasLimitSimulationConfig", conf).
		Uint64("LatestGasLimit", latestBlock.GasLimit()).
		Msg("Returning to old gas limit simulation on Anvil chain")
	err = client.AnvilSetBlockGasLimit([]interface{}{latestBlock.GasLimit()})
	require.NoError(o.t, err, "Error starting gas simulation on Anvil chain")
	o.gasLimitSimulationHappened = true
}

// Delete k8s chaos objects it any of them still exist
// This is needed to clean up the chaos objects if the test is interrupted or it finishes
func (o *OCRSoakTest) deleteChaosSimulations() {
	for _, chaos := range o.chaosList {
		err := chaos.Delete(context.Background())
		// Check if the error is because the chaos object is already deleted
		if err != nil && !strings.Contains(err.Error(), "not found") {
			o.log.Error().Err(err).Msg("Error deleting chaos object")
		}
	}
}

// setFilterQuery to look for all events that happened
func (o *OCRSoakTest) setFilterQuery() {
	ocrAddresses := o.getContractAddresses()
	contractABI, err := offchainaggregator.OffchainAggregatorMetaData.GetAbi()
	require.NoError(o.t, err, "Error retrieving OCR contract ABI")
	o.filterQuery = geth.FilterQuery{
		Addresses: ocrAddresses,
		Topics:    [][]common.Hash{{contractABI.Events["AnswerUpdated"].ID}},
		FromBlock: big.NewInt(0).SetUint64(o.startingBlockNum),
	}
	o.log.Debug().
		Interface("Addresses", ocrAddresses).
		Str("Topic", contractABI.Events["AnswerUpdated"].ID.Hex()).
		Uint64("Starting Block", o.startingBlockNum).
		Msg("Filter Query Set")
}

// observeOCREvents subscribes to OCR events and logs them to the test logger
// WARNING: Should only be used for observation and logging. This is not a reliable way to collect events.
func (o *OCRSoakTest) observeOCREvents() error {
	eventLogs := make(chan types.Log)
	ctx, cancel := context.WithTimeout(testcontext.Get(o.t), 5*time.Second)
	eventSub, err := o.seth.Client.SubscribeFilterLogs(ctx, o.filterQuery, eventLogs)
	cancel()
	if err != nil {
		return err
	}

	go func() {
		for {
			select {
			case event := <-eventLogs:
				if o.OCRVersion == "1" {
					answerUpdated, err := o.ocrV1Instances[0].ParseEventAnswerUpdated(event)
					if err != nil {
						o.log.Warn().
							Err(err).
							Str("Address", event.Address.Hex()).
							Uint64("Block Number", event.BlockNumber).
							Msg("Error parsing event as AnswerUpdated")
						continue
					}
					o.log.Info().
						Str("Address", event.Address.Hex()).
						Uint64("Block Number", event.BlockNumber).
						Uint64("Round ID", answerUpdated.RoundId.Uint64()).
						Int64("Answer", answerUpdated.Current.Int64()).
						Msg("Answer Updated Event")
				} else if o.OCRVersion == "2" {
					answerUpdated, err := o.ocrV2Instances[0].ParseEventAnswerUpdated(event)
					if err != nil {
						o.log.Warn().
							Err(err).
							Str("Address", event.Address.Hex()).
							Uint64("Block Number", event.BlockNumber).
							Msg("Error parsing event as AnswerUpdated")
						continue
					}
					o.log.Info().
						Str("Address", event.Address.Hex()).
						Uint64("Block Number", event.BlockNumber).
						Uint64("Round ID", answerUpdated.RoundId.Uint64()).
						Int64("Answer", answerUpdated.Current.Int64()).
						Msg("Answer Updated Event")
				}
			case err = <-eventSub.Err():
				backoff := time.Second
				for err != nil {
					o.log.Info().
						Err(err).
						Str("Backoff", backoff.String()).
						Interface("Query", o.filterQuery).
						Msg("Error while subscribed to OCR Logs. Resubscribing")
					ctx, cancel = context.WithTimeout(testcontext.Get(o.t), backoff)
					eventSub, err = o.seth.Client.SubscribeFilterLogs(ctx, o.filterQuery, eventLogs)
					cancel()
					if err != nil {
						time.Sleep(backoff)
						backoff = time.Duration(math.Min(float64(backoff)*2, float64(30*time.Second)))
					}
				}
			}
		}
	}()

	return nil
}

// triggers a new OCR round by setting a new mock adapter value
func (o *OCRSoakTest) triggerNewRound(newValue int) error {
	if len(o.ocrRoundStates) > 0 {
		o.ocrRoundStates[len(o.ocrRoundStates)-1].EndTime = time.Now()
	}

	var err error
	if o.OCRVersion == "1" {
		err = actions.SetAllAdapterResponsesToTheSameValue(newValue, o.ocrV1Instances, o.workerNodes, o.mockServer)
	} else if o.OCRVersion == "2" {
		err = actions.SetOCR2AllAdapterResponsesToTheSameValue(newValue, o.ocrV2Instances, o.workerNodes, o.mockServer)
	}
	if err != nil {
		return err
	}

	expectedState := &testreporters.OCRRoundState{
		StartTime:   time.Now(),
		Answer:      int64(newValue),
		FoundEvents: make(map[string][]*testreporters.FoundEvent),
	}
	if o.OCRVersion == "1" {
		for _, ocrInstance := range o.ocrV1Instances {
			expectedState.FoundEvents[ocrInstance.Address()] = make([]*testreporters.FoundEvent, 0)
		}
	} else if o.OCRVersion == "2" {
		for _, ocrInstance := range o.ocrV2Instances {
			expectedState.FoundEvents[ocrInstance.Address()] = make([]*testreporters.FoundEvent, 0)
		}
	}

	o.ocrRoundStates = append(o.ocrRoundStates, expectedState)
	o.log.Info().
		Int("Value", newValue).
		Msg("Starting a New OCR Round")
	return nil
}

func (o *OCRSoakTest) collectEvents() error {
	start := time.Now()
	if len(o.ocrRoundStates) == 0 {
		return fmt.Errorf("error collecting on-chain events, no rounds have been started")
	}
	o.ocrRoundStates[len(o.ocrRoundStates)-1].EndTime = start // Set end time for last expected event
	o.log.Info().Msg("Collecting on-chain events")

	// We must retrieve the events, use exponential backoff for timeout to retry
	timeout := time.Second * 15
	o.log.Info().Interface("Filter Query", o.filterQuery).Str("Timeout", timeout.String()).Msg("Retrieving on-chain events")

	ctx, cancel := context.WithTimeout(testcontext.Get(o.t), timeout)
	contractEvents, err := o.seth.Client.FilterLogs(ctx, o.filterQuery)
	cancel()
	for err != nil {
		o.log.Info().Interface("Filter Query", o.filterQuery).Str("Timeout", timeout.String()).Msg("Retrieving on-chain events")
		ctx, cancel := context.WithTimeout(testcontext.Get(o.t), timeout)
		contractEvents, err = o.seth.Client.FilterLogs(ctx, o.filterQuery)
		cancel()
		if err != nil {
			o.log.Warn().Interface("Filter Query", o.filterQuery).Str("Timeout", timeout.String()).Msg("Error collecting on-chain events, trying again")
			timeout *= 2
		}
	}

	sortedFoundEvents := make([]*testreporters.FoundEvent, 0)
	for _, event := range contractEvents {
		if o.OCRVersion == "1" {
			answerUpdated, err := o.ocrV1Instances[0].ParseEventAnswerUpdated(event)
			if err != nil {
				return fmt.Errorf("error parsing EventAnswerUpdated for event: %v, %w", event, err)
			}
			sortedFoundEvents = append(sortedFoundEvents, &testreporters.FoundEvent{
				StartTime:   time.Unix(answerUpdated.UpdatedAt.Int64(), 0),
				Address:     event.Address.Hex(),
				Answer:      answerUpdated.Current.Int64(),
				RoundID:     answerUpdated.RoundId.Uint64(),
				BlockNumber: event.BlockNumber,
			})
		} else if o.OCRVersion == "2" {
			answerUpdated, err := o.ocrV2Instances[0].ParseEventAnswerUpdated(event)
			if err != nil {
				return fmt.Errorf("error parsing EventAnswerUpdated for event: %v, %w", event, err)
			}
			sortedFoundEvents = append(sortedFoundEvents, &testreporters.FoundEvent{
				StartTime:   time.Unix(answerUpdated.UpdatedAt.Int64(), 0),
				Address:     event.Address.Hex(),
				Answer:      answerUpdated.Current.Int64(),
				RoundID:     answerUpdated.RoundId.Uint64(),
				BlockNumber: event.BlockNumber,
			})
		}
	}

	// Sort our events by time to make sure they are in order (don't trust RPCs)
	sort.Slice(sortedFoundEvents, func(i, j int) bool {
		return sortedFoundEvents[i].StartTime.Before(sortedFoundEvents[j].StartTime)
	})

	// Now match each found event with the expected event time frame
	expectedIndex := 0
	for _, event := range sortedFoundEvents {
		if !event.StartTime.Before(o.ocrRoundStates[expectedIndex].EndTime) {
			expectedIndex++
			if expectedIndex >= len(o.ocrRoundStates) {
				o.log.Warn().
					Str("Event Time", event.StartTime.String()).
					Str("Expected End Time", o.ocrRoundStates[expectedIndex].EndTime.String()).
					Msg("Found events after last expected end time, adding event to that final report, things might be weird")
			}
		}
		o.ocrRoundStates[expectedIndex].FoundEvents[event.Address] = append(o.ocrRoundStates[expectedIndex].FoundEvents[event.Address], event)
		o.ocrRoundStates[expectedIndex].TimeLineEvents = append(o.ocrRoundStates[expectedIndex].TimeLineEvents, event)
	}

	o.log.Info().
		Str("Time", time.Since(start).String()).
		Int("Events collected", len(contractEvents)).
		Msg("Collected on-chain events")

	if len(contractEvents) == 0 {
		return fmt.Errorf("no events were collected")
	}

	return nil
}

// ensureValues ensures that all values needed to run the test are present
func (o *OCRSoakTest) ensureInputValues() error {
	ocrConfig := o.Config.GetActiveOCRConfig().Soak
	if o.OCRVersion != "1" && o.OCRVersion != "2" {
		return fmt.Errorf("OCR version must be 1 or 2, found %s", o.OCRVersion)
	}
	if ocrConfig.NumberOfContracts != nil && *ocrConfig.NumberOfContracts <= 0 {
		return fmt.Errorf("number of OCR contracts must be set and greater than 0, found %d", ocrConfig.NumberOfContracts)
	}
	if o.Config.Common.ChainlinkNodeFunding != nil && *o.Config.Common.ChainlinkNodeFunding <= 0 {
		return fmt.Errorf("chainlink node funding must be greater than 0, found %f", *o.Config.Common.ChainlinkNodeFunding)
	}
	if o.Config.GetActiveOCRConfig().Common.TestDuration != nil && o.Config.GetActiveOCRConfig().Common.TestDuration.Duration <= time.Minute {
		return fmt.Errorf("test duration must be greater than 1 minute, found %s", o.Config.GetActiveOCRConfig().Common.TestDuration)
	}
	if ocrConfig.TimeBetweenRounds != nil && ocrConfig.TimeBetweenRounds.Duration >= time.Hour {
		return fmt.Errorf("time between rounds must be less than 1 hour, found %s", ocrConfig.TimeBetweenRounds)
	}
	if ocrConfig.TimeBetweenRounds != nil && ocrConfig.TimeBetweenRounds.Duration < time.Second*30 {
		return fmt.Errorf("time between rounds must be greater or equal to 30 seconds, found %s", ocrConfig.TimeBetweenRounds)
	}

	return nil
}

// getContractAddressesString returns the addresses of all OCR contracts deployed as a string slice
func (o *OCRSoakTest) getContractAddressesString() []string {
	contractAddresses := []string{}
	if len(o.ocrV1Instances) != 0 {
		for _, ocrInstance := range o.ocrV1Instances {
			contractAddresses = append(contractAddresses, ocrInstance.Address())
		}
	} else if len(o.ocrV2Instances) != 0 {
		if len(o.ocrV2Instances) != 0 {
			for _, ocrInstance := range o.ocrV2Instances {
				contractAddresses = append(contractAddresses, ocrInstance.Address())
			}
		}
	}

	return contractAddresses
}

// getContractAddresses returns the addresses of all OCR contracts deployed
func (o *OCRSoakTest) getContractAddresses() []common.Address {
	var contractAddresses []common.Address
	if len(o.ocrV1Instances) != 0 {
		for _, ocrInstance := range o.ocrV1Instances {
			contractAddresses = append(contractAddresses, common.HexToAddress(ocrInstance.Address()))
		}
	} else if len(o.ocrV2Instances) != 0 {
		if len(o.ocrV2Instances) != 0 {
			for _, ocrInstance := range o.ocrV2Instances {
				contractAddresses = append(contractAddresses, common.HexToAddress(ocrInstance.Address()))
			}
		}
	}

	return contractAddresses
}

type ocrTestChaosListener struct {
	t *testing.T
}

func (l ocrTestChaosListener) OnChaosCreated(_ k8schaos.Chaos) {
}

func (l ocrTestChaosListener) OnChaosCreationFailed(chaos k8schaos.Chaos, reason error) {
	// Fail the test if chaos creation fails during chaos simulation
	require.FailNow(l.t, "Error creating chaos simulation", reason.Error(), chaos)
}

func (l ocrTestChaosListener) OnChaosStarted(_ k8schaos.Chaos) {
}

func (l ocrTestChaosListener) OnChaosPaused(_ k8schaos.Chaos) {
}

func (l ocrTestChaosListener) OnChaosEnded(_ k8schaos.Chaos) {
}

func (l ocrTestChaosListener) OnChaosStatusUnknown(_ k8schaos.Chaos) {
}

func (l ocrTestChaosListener) OnScheduleCreated(_ k8schaos.Schedule) {
}

func (l ocrTestChaosListener) OnScheduleDeleted(_ k8schaos.Schedule) {
}<|MERGE_RESOLUTION|>--- conflicted
+++ resolved
@@ -129,7 +129,6 @@
 		ocrV1InstanceMap: make(map[string]contracts.OffchainAggregator),
 		ocrV2InstanceMap: make(map[string]contracts.OffchainAggregatorV2),
 	}
-<<<<<<< HEAD
 
 	ocrVersion := "1"
 	if config.OCR2 != nil {
@@ -139,29 +138,22 @@
 	test.TestReporter.OCRVersion = ocrVersion
 	test.OCRVersion = ocrVersion
 
-=======
 	for _, opt := range opts {
 		opt(test)
 	}
 	t.Cleanup(func() {
 		test.deleteChaosSimulations()
 	})
->>>>>>> 31c0cb7c
 	return test, test.ensureInputValues()
 }
 
 // DeployEnvironment deploys the test environment, starting all Chainlink nodes and other components for the test
 func (o *OCRSoakTest) DeployEnvironment(ocrTestConfig tt.OcrTestConfig) {
 	nodeNetwork := networks.MustGetSelectedNetworkConfig(ocrTestConfig.GetNetworkConfig())[0] // Environment currently being used to soak test on
-<<<<<<< HEAD
-	nsPre := fmt.Sprintf("soak-ocr-v%s-", o.OCRVersion)
-	if o.OperatorForwarderFlow {
-		nsPre = fmt.Sprintf("%sforwarder-", nsPre)
-=======
 
 	// Define namespace if default not set
 	if o.namespace == "" {
-		nsPre := fmt.Sprintf("soak-ocr-v%s-", *ocrTestConfig.GetOCRConfig().Soak.OCRVersion)
+		nsPre := fmt.Sprintf("soak-ocr-v%s-", o.OCRVersion)
 		if o.OperatorForwarderFlow {
 			nsPre = fmt.Sprintf("%sforwarder-", nsPre)
 		}
@@ -170,7 +162,6 @@
 		nsPre = strings.ReplaceAll(nsPre, "_", "-")
 
 		o.namespace = fmt.Sprintf("%s-%s", nsPre, uuid.NewString()[0:5])
->>>>>>> 31c0cb7c
 	}
 
 	baseEnvironmentConfig := &environment.Config{
