--- conflicted
+++ resolved
@@ -107,13 +107,8 @@
 }
 
 // DeployEnvironment deploys the test environment, starting all Chainlink nodes and other components for the test
-<<<<<<< HEAD
 func (o *OCRSoakTest) DeployEnvironment(ocrTestConfig tt.OcrTestConfig) {
-	network := networks.MustGetSelectedNetworkConfig(ocrTestConfig.GetNetworkConfig())[0] // Environment currently being used to soak test on
-=======
-func (o *OCRSoakTest) DeployEnvironment(customChainlinkNetworkTOML string, ocrTestConfig tt.OcrTestConfig) {
 	nodeNetwork := networks.MustGetSelectedNetworkConfig(ocrTestConfig.GetNetworkConfig())[0] // Environment currently being used to soak test on
->>>>>>> e0f2553c
 	nsPre := fmt.Sprintf("soak-ocr-v%s-", *ocrTestConfig.GetOCRConfig().Soak.OCRVersion)
 	if o.OperatorForwarderFlow {
 		nsPre = fmt.Sprintf("%sforwarder-", nsPre)
@@ -128,8 +123,6 @@
 		PreventPodEviction: true,
 	}
 
-<<<<<<< HEAD
-=======
 	testEnv := environment.New(baseEnvironmentConfig).
 		AddHelm(mockservercfg.New(nil)).
 		AddHelm(mockserver.New(nil))
@@ -173,29 +166,17 @@
 		}))
 	}
 
-	var conf string
-	if *ocrTestConfig.GetOCRConfig().Soak.OCRVersion == "1" {
-		conf = config.BaseOCR1Config
-	} else if *ocrTestConfig.GetOCRConfig().Soak.OCRVersion == "2" {
-		conf = config.BaseOCR2Config
-	}
-
->>>>>>> e0f2553c
 	var overrideFn = func(_ interface{}, target interface{}) {
 		ctf_config.MustConfigOverrideChainlinkVersion(ocrTestConfig.GetChainlinkImageConfig(), target)
 		ctf_config.MightConfigOverridePyroscopeKey(ocrTestConfig.GetPyroscopeConfig(), target)
 	}
 
-	tomlConfig, err := actions.BuildTOMLNodeConfigForK8s(ocrTestConfig, network)
+	tomlConfig, err := actions.BuildTOMLNodeConfigForK8s(ocrTestConfig, nodeNetwork)
 	require.NoError(o.t, err, "Error building TOML config for Chainlink nodes")
 
 	cd := chainlink.NewWithOverride(0, map[string]any{
 		"replicas": 6,
-<<<<<<< HEAD
 		"toml":     tomlConfig,
-=======
-		"toml":     networks.AddNetworkDetailedConfig(conf, ocrTestConfig.GetPyroscopeConfig(), customChainlinkNetworkTOML, nodeNetwork),
->>>>>>> e0f2553c
 		"db": map[string]any{
 			"stateful": true, // stateful DB by default for soak tests
 		},
@@ -203,20 +184,7 @@
 	}, ocrTestConfig.GetChainlinkImageConfig(), overrideFn)
 	testEnv.AddHelm(cd)
 
-<<<<<<< HEAD
-	testEnvironment := environment.New(baseEnvironmentConfig).
-		AddHelm(mockservercfg.New(nil)).
-		AddHelm(mockserver.New(nil)).
-		AddHelm(ethereum.New(&ethereum.Props{
-			NetworkName: network.Name,
-			Simulated:   network.Simulated,
-			WsURLs:      network.URLs,
-		})).
-		AddHelm(cd)
-	err = testEnvironment.Run()
-=======
-	err := testEnv.Run()
->>>>>>> e0f2553c
+	err = testEnv.Run()
 	require.NoError(o.t, err, "Error launching test environment")
 	o.testEnvironment = testEnv
 	o.namespace = testEnv.Cfg.Namespace
@@ -258,22 +226,9 @@
 }
 
 func (o *OCRSoakTest) Setup(ocrTestConfig tt.OcrTestConfig) {
-<<<<<<< HEAD
-	var (
-		err     error
-		network = networks.MustGetSelectedNetworkConfig(ocrTestConfig.GetNetworkConfig())[0]
-	)
-
-	network = seth_utils.MustReplaceSimulatedNetworkUrlWithK8(o.log, network, *o.testEnvironment)
-	sethClient, err := actions_seth.GetChainClient(o.Config, network)
-	require.NoError(o.t, err, "Error creating sethClient client")
-
+	sethClient, err := actions_seth.GetChainClient(o.Config, o.rpcNetwork)
+	require.NoError(o.t, err, "Error creating seth client")
 	o.seth = sethClient
-=======
-	seth, err := actions_seth.GetChainClient(o.Config, o.rpcNetwork)
-	require.NoError(o.t, err, "Error creating seth client")
-	o.seth = seth
->>>>>>> e0f2553c
 
 	nodes, err := client.ConnectChainlinkNodes(o.testEnvironment)
 	require.NoError(o.t, err, "Connecting to chainlink nodes shouldn't fail")
