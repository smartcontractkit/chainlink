--- conflicted
+++ resolved
@@ -52,7 +52,6 @@
 	TestReporter          testreporters.OCRSoakTestReporter
 	OperatorForwarderFlow bool
 
-<<<<<<< HEAD
 	t                *testing.T
 	startTime        time.Time
 	timeLeft         time.Duration
@@ -60,27 +59,14 @@
 	testEnvironment  *environment.Environment
 	namespace        string
 	log              zerolog.Logger
-	bootstrapNode    *client.Chainlink
-	workerNodes      []*client.Chainlink
+	bootstrapNode    *client.ChainlinkK8sClient
+	workerNodes      []*client.ChainlinkK8sClient
 	chainClient      blockchain.EVMClient
 	mockServer       *ctfClient.MockserverClient
 	filterQuery      geth.FilterQuery
 
 	ocrRoundStates []*testreporters.OCRRoundState
 	testIssues     []*testreporters.TestIssue
-=======
-	testEnvironment *environment.Environment
-	bootstrapNode   *client.ChainlinkK8sClient
-	workerNodes     []*client.ChainlinkK8sClient
-	chainClient     blockchain.EVMClient
-	mockServer      *ctfClient.MockserverClient
-	mockPath        string
-	filterQuery     geth.FilterQuery
-
-	ocrTestStates  []*testreporters.OCRTestState
-	rpcIssues      []*testreporters.RPCIssue
-	combinedEvents [][]string
->>>>>>> fb4d5017
 
 	ocrInstances   []contracts.OffchainAggregator
 	ocrInstanceMap map[string]contracts.OffchainAggregator // address : instance
@@ -377,13 +363,8 @@
 // Networks returns the networks that the test is running on
 func (o *OCRSoakTest) TearDownVals(t *testing.T) (
 	*testing.T,
-<<<<<<< HEAD
 	string,
-	[]*client.Chainlink,
-=======
-	*environment.Environment,
 	[]*client.ChainlinkK8sClient,
->>>>>>> fb4d5017
 	reportModel.TestReporter,
 	blockchain.EVMClient,
 ) {
