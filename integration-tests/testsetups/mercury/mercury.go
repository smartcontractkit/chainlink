package mercury

import (
	"bytes"
	"context"
	"crypto/ed25519"
	"crypto/rand"
	"encoding/hex"
	"encoding/json"
	"errors"
	"fmt"
	"html/template"
	"io/ioutil"
	"math"
	"math/big"
	"os"
	"path"
	"runtime"
	"strconv"
	"strings"
	"sync"
	"testing"
	"time"

	"github.com/ethereum/go-ethereum/common"
	"github.com/gofrs/uuid"
	"github.com/lib/pq"
	"github.com/rs/zerolog/log"
	"github.com/smartcontractkit/chainlink-env/environment"
	"github.com/smartcontractkit/chainlink-env/pkg/helm/chainlink"
	eth "github.com/smartcontractkit/chainlink-env/pkg/helm/ethereum"
	mshelm "github.com/smartcontractkit/chainlink-env/pkg/helm/mercury-server"
	"github.com/smartcontractkit/chainlink-env/pkg/helm/mockserver"
	mockservercfg "github.com/smartcontractkit/chainlink-env/pkg/helm/mockserver-cfg"
	relaymercury "github.com/smartcontractkit/chainlink-relay/pkg/reportingplugins/mercury"
	"github.com/smartcontractkit/chainlink-testing-framework/blockchain"
	ctfClient "github.com/smartcontractkit/chainlink-testing-framework/client"
	"github.com/smartcontractkit/chainlink-testing-framework/utils"
	"github.com/smartcontractkit/chainlink/core/services/job"
	"github.com/smartcontractkit/chainlink/core/services/keystore/chaintype"
	"github.com/smartcontractkit/chainlink/core/store/models"
	networks "github.com/smartcontractkit/chainlink/integration-tests"
	"github.com/smartcontractkit/chainlink/integration-tests/actions"
	"github.com/smartcontractkit/chainlink/integration-tests/client"
	testconfig "github.com/smartcontractkit/chainlink/integration-tests/config"
	"github.com/smartcontractkit/chainlink/integration-tests/contracts"
	"github.com/smartcontractkit/libocr/offchainreporting2/confighelper"
	"github.com/smartcontractkit/libocr/offchainreporting2/types"
	"go.uber.org/zap/zapcore"
	"golang.org/x/exp/slices"
	"gopkg.in/guregu/null.v4"
)

type TestEnv struct {
	Id               string
	Namespace        string
	NsPrefix         string
	MSChartPath      string
	ResourcesConfig  *ResourcesConfig
	Env              *environment.Environment
	ChainlinkNodes   []*client.Chainlink
	MockserverClient *ctfClient.MockserverClient
	MSClient         *client.MercuryServer // Mercury server client authenticated with admin role
	MSInfo           mercuryServerInfo
	IsExistingEnv    bool // true if config in MERCURY_ENV_CONFIG_PATH contains namespace
	SaveEnv          bool
	EnvTTL           time.Duration // Set via MERCURY_ENV_TTL_MINS env
	ChainId          int64
	EvmNetwork       *blockchain.EVMNetwork
	EvmChart         *environment.ConnectedChart
	EvmClient        blockchain.EVMClient
	ContractDeployer contracts.ContractDeployer
	Contracts        map[string]contractInfo
	// Logs of action taken on the test env
	// When existing env is used, the logs are used to skip setting up
	// jobs, contracts, etc. as they are already in place
	ActionLog map[string]*envAction
}

type envAction struct {
	Done bool                   `json:"done"`
	Logs map[string]interface{} `json:"logs"`
}

type contractInfo struct {
	Address  string
	Contract interface{}
}

type TestEnvConfig struct {
	Id            string                `json:"id"`
	K8Namespace   string                `json:"k8Namespace"`
	ChainId       int64                 `json:"chainId"`
	ContractsInfo map[string]string     `json:"contracts"`
	MSInfo        mercuryServerInfo     `json:"mercuryServer"`
	Actions       map[string]*envAction `json:"actions"`
}

func (c *TestEnvConfig) Save() (string, error) {
	// Create mercury env log dir if necessary
	pwd, err := os.Getwd()
	if err != nil {
		return "", err
	}
	confDir := fmt.Sprintf("%s/logs", pwd)
	if _, err := os.Stat(confDir); errors.Is(err, os.ErrNotExist) {
		err := os.Mkdir(confDir, os.ModePerm)
		if err != nil {
			return "", err
		}
	}

	// Save mercury env config to disk
	confPath := fmt.Sprintf("%s/%s-%s.json", confDir, c.Id, c.K8Namespace)
	f, _ := json.MarshalIndent(c, "", "   ")
	err = ioutil.WriteFile(confPath, f, 0644)

	return confPath, err
}

type mercuryServerInfo struct {
	RemoteUrl         string `json:"remoteUrl"`
	LocalUrl          string `json:"localUrl"`
	AdminId           string `json:"adminId"`
	AdminKey          string `json:"adminKey"`
	AdminEncryptedKey string `json:"adminEncryptedKey"`
	RpcPubKey         string `json:"rpcPubKey"`
}

// Fetch mercury environment config from local json file
func configFromFile(path string) (*TestEnvConfig, error) {
	c := &TestEnvConfig{}
	jsonFile, err := os.Open(path)
	if err != nil {
		return nil, err
	}
	defer jsonFile.Close()
	b, _ := ioutil.ReadAll(jsonFile)
	err = json.Unmarshal(b, &c)
	if err != nil {
		return nil, err
	}
	return c, nil
}

func (c *TestEnvConfig) Json() string {
	b, _ := json.Marshal(c)
	return string(b)
}

var (
	EnvConfigPath = os.Getenv("MERCURY_ENV_CONFIG_PATH")
)

// New mercury env
//
// Required envs:
// MS_DATABASE_FIRST_ADMIN_ID: Mercury server admin id
// MS_DATABASE_FIRST_ADMIN_KEY: Mercury server admin key
// MS_DATABASE_FIRST_ADMIN_ENCRYPTED_KEY: Mercury server admin encrypted key
// Optional envs:
// MERCURY_ENV_CONFIG_PATH: Path to saved test env config
// MERCURY_ENV_SAVE: List of test env ids separated by comma that should be saved
// MERCURY_ENV_TTL_MINS: Env ttl in mins
func NewEnv(testEnvId string, namespacePrefix string, r *ResourcesConfig) (TestEnv, error) {
	te := TestEnv{}
	te.Id = testEnvId
	te.NsPrefix = namespacePrefix
	te.ResourcesConfig = r

	savedEnvs := strings.Split(os.Getenv("MERCURY_ENV_SAVE"), ",")
	te.SaveEnv = slices.Contains(savedEnvs, testEnvId)

	c, _ := configFromFile(EnvConfigPath)
	// Load env from config
	if c != nil && c.Id == testEnvId {
		// Fail when chain on env loaded from config is different than currently selected chain
		if c.ChainId != networks.SelectedNetwork.ChainID {
			return te, fmt.Errorf("chain set in SELECTED_NETWORKS is" +
				" different than chain id set in config provided by MERCURY_ENV_CONFIG_PATH")
		}

		te.Namespace = c.K8Namespace
		te.MSInfo = c.MSInfo
		// Load contract addresses
		te.Contracts = map[string]contractInfo{}
		for k, addr := range c.ContractsInfo {
			te.Contracts[k] = contractInfo{
				Address: addr,
			}
		}
		te.ActionLog = c.Actions
		te.IsExistingEnv = true

		log.Info().Msgf("Using existing mercury environment based on config: %s\n%s",
			EnvConfigPath, c.Json())
	} else {
		te.MSInfo = mercuryServerInfo{
			AdminId:           os.Getenv("MS_DATABASE_FIRST_ADMIN_ID"),
			AdminKey:          os.Getenv("MS_DATABASE_FIRST_ADMIN_KEY"),
			AdminEncryptedKey: os.Getenv("MS_DATABASE_FIRST_ADMIN_ENCRYPTED_KEY"),
		}
		te.Contracts = map[string]contractInfo{}
		te.ActionLog = map[string]*envAction{}
		te.IsExistingEnv = false

		log.Info().Msgf("Using a new mercury environment")
	}

	ttl, err := strconv.ParseUint(os.Getenv("MERCURY_ENV_TTL_MINS"), 10, 64)
	if err == nil {
		te.EnvTTL = time.Duration(ttl) * time.Minute
	} else {
		// Set default TTL for k8 environment
		te.EnvTTL = 20 * time.Minute
	}
	mschart := os.Getenv("MERCURY_CHART")
	if mschart == "" {
		return te, errors.New("MERCURY_CHART must be provided, a local path or a name of a mercury-server helm chart")
	} else {
		te.MSChartPath = mschart
	}
	te.ChainId = networks.SelectedNetwork.ChainID

	return te, nil
}

// Build config of the current mercury env
func (te *TestEnv) Config() *TestEnvConfig {
	contractsInfo := map[string]string{}
	for k, c := range te.Contracts {
		contractsInfo[k] = c.Address
	}

	var k8namespace string
	if te.Env != nil {
		k8namespace = te.Env.Cfg.Namespace
	}

	return &TestEnvConfig{
		Id:            te.Id,
		K8Namespace:   k8namespace,
		ChainId:       te.ChainId,
		ContractsInfo: contractsInfo,
		MSInfo:        te.MSInfo,
		Actions:       te.ActionLog,
	}
}

// Clean up the env
func (te *TestEnv) Cleanup(t *testing.T) error {
	if !te.IsExistingEnv && te.SaveEnv {
		envConfPath, err := te.Config().Save()
		if err == nil {
			log.Info().Msgf("Keep mercury environment running."+
				" Chain: %d. Initial TTL: %s", te.ChainId, te.EnvTTL)
			log.Info().Msgf("To reuse this env in next test with chain %d, set"+
				" MERCURY_ENV_CONFIG_PATH to \"%s\"", te.ChainId, envConfPath)
		} else {
			log.Error().Msgf("Could not save mercury env config to file. Err: %v", err)
		}
	}
	if te.SaveEnv {
		log.Info().Msgf("Keep this mercury env because MERCURY_ENV_SAVE contains this env id: %s", te.Id)
	} else {
		log.Info().Msgf("Destroy this mercury env because MERCURY_ENV_SAVE does not contain this env id: %s", te.Id)
		if te.Env != nil {
			return actions.TeardownSuite(t, te.Env, utils.ProjectRoot,
				te.ChainlinkNodes, nil, zapcore.PanicLevel, te.EvmClient)
		}
	}
	return nil
}

// Wait for the DON to start generating reports and storing them in mercury server db
func (te *TestEnv) WaitForReportsInMercuryDb(feedIds [][32]byte) error {
	log.Info().Msgf("Wait for mercury server to have at least one report in the db for feeds %s..", feedIds)

	latestBlockNum, err := te.EvmClient.LatestBlockNumber(context.Background())
	if err != nil {
		return err
	}

	timeout := time.Minute * 5
	ticker := time.NewTicker(time.Second * 1)
	defer ticker.Stop()
	to := time.NewTimer(timeout)
	defer to.Stop()
	for {
		select {
		case <-to.C:
			return fmt.Errorf(
				"did not found reports for one of the %s feeds in the mercury db. Tried for %s",
				feedIds, timeout,
			)
		case <-ticker.C:
			var notFound = false
			for _, feedId := range feedIds {
				report, _, _ := te.MSClient.GetReports(Byte32ToString(feedId), latestBlockNum)
				if report == nil || report.ChainlinkBlob == "" {
					notFound = true
				}
			}
			// Stop if at least one report found for each feed
			if !notFound {
				return nil
			}
		}
	}
}

// Add DON to existing env
func (te *TestEnv) AddDON() error {
	if te.EvmNetwork == nil || te.EvmChart == nil {
		return fmt.Errorf("setup evm network first")
	}

	env := environment.New(&environment.Config{
		TTL:              te.EnvTTL,
		NamespacePrefix:  fmt.Sprintf("%s-mercury-%s", te.NsPrefix, strings.ReplaceAll(strings.ToLower(te.EvmNetwork.Name), " ", "-")),
		Namespace:        te.Namespace,
		NoManifestUpdate: te.IsExistingEnv,
	}).
		AddHelm(mockservercfg.New(nil)).
		AddHelm(mockserver.New(map[string]interface{}{
			"app": map[string]interface{}{
				"resources": map[string]interface{}{
					"requests": map[string]interface{}{
						"cpu":    "8000m",
						"memory": "8048Mi",
					},
					"limits": map[string]interface{}{
						"cpu":    "8000m",
						"memory": "8048Mi",
					},
				},
			},
		})).
		AddHelm(*te.EvmChart).
		AddHelm(chainlink.New(0, map[string]interface{}{
			"replicas": "5",
			"toml": client.AddNetworksConfig(
				testconfig.BaseMercuryTomlConfig,
				*te.EvmNetwork),
			"chainlink":  te.ResourcesConfig.DONResources,
			"db":         te.ResourcesConfig.DONDBResources,
			"prometheus": "true",
		}))
	err := env.Run()
	if err != nil {
		return err
	}
	te.Env = env

	mockserverClient, err := ctfClient.ConnectMockServer(env)
	if err != nil {
		return err
	}
	te.MockserverClient = mockserverClient
	err = mockserverClient.SetRandomValuePath("/variable")
	if err != nil {
		return err
	}

	nodes, err := client.ConnectChainlinkNodes(env)
	if err != nil {
		return err
	}
	te.ChainlinkNodes = nodes

	evmClient, err := blockchain.NewEVMClient(*te.EvmNetwork, env)
	if err != nil {
		return err
	}
	te.EvmClient = evmClient
	contractDeployer, err := contracts.NewContractDeployer(evmClient)
	if err != nil {
		return err
	}
	te.ContractDeployer = contractDeployer

	return nil
}

// Deploy or load verifier proxy contract
func (te *TestEnv) AddVerifierProxyContract(contractId string) (contracts.VerifierProxy, error) {
	if te.IsExistingEnv {
		addr := te.Contracts[contractId].Address
		if addr == "" {
			return nil, fmt.Errorf("no address in config for %s", contractId)
		}
		c, err := te.ContractDeployer.LoadVerifierProxy(common.HexToAddress(addr))
		if err != nil {
			return nil, err
		}
		return c, nil
	} else {
		// Use zero address for access controller disables access control
		c, err := te.ContractDeployer.DeployVerifierProxy("0x0")
		if err != nil {
			return nil, err
		}
		te.EvmClient.WaitForEvents()
		te.Contracts[contractId] = contractInfo{
			Address:  c.Address(),
			Contract: c,
		}
		return c, err
	}
}

// Deploy or load verifier contract
func (te *TestEnv) AddVerifierContract(contractId string, verifierProxyAddr string) (contracts.Verifier, error) {
	if te.IsExistingEnv {
		addr := te.Contracts[contractId].Address
		if addr == "" {
			return nil, fmt.Errorf("no address in config for %s", contractId)
		}
		c, err := te.ContractDeployer.LoadVerifier(common.HexToAddress(addr))
		if err != nil {
			return nil, err
		}
		return c, nil
	} else {
		c, err := te.ContractDeployer.DeployVerifier(verifierProxyAddr)
		if err != nil {
			return nil, err
		}
		te.EvmClient.WaitForEvents()
		te.Contracts[contractId] = contractInfo{
			Address:  c.Address(),
			Contract: c,
		}
		return c, err
	}
}

// Deploy or load exchanger contract
func (te *TestEnv) AddExchangerContract(contractId string, verifierProxyAddr string, lookupURL string, maxDelay uint8) (contracts.Exchanger, error) {
	if te.IsExistingEnv {
		addr := te.Contracts[contractId].Address
		if addr == "" {
			return nil, fmt.Errorf("no address in config for %s", contractId)
		}
		c, err := te.ContractDeployer.LoadExchanger(common.HexToAddress(addr))
		if err != nil {
			return nil, err
		}
		return c, nil
	} else {
		c, err := te.ContractDeployer.DeployExchanger(verifierProxyAddr, lookupURL, maxDelay)
		if err != nil {
			return nil, err
		}
		te.EvmClient.WaitForEvents()
		te.Contracts[contractId] = contractInfo{
			Address:  c.Address(),
			Contract: c,
		}
		return c, err
	}
}

func (te *TestEnv) SetConfigAndInitializeVerifierContract(
	actionId string, verifierContractId string, verifierProxyContractId string,
	feedId [32]byte, ocrConfig contracts.MercuryOCRConfig) (uint32, error) {
	if te.IsExistingEnv {
		return uint32(te.ActionLog[actionId].Logs["blockNumber"].(float64)), nil
	} else {
		verifierContract := te.Contracts[verifierContractId].Contract.(contracts.Verifier)
		verifierProxyContract := te.Contracts[verifierProxyContractId].Contract.(contracts.VerifierProxy)

		err := verifierContract.SetConfig(feedId, ocrConfig)
		if err != nil {
			return 0, err
		}
		configDetails, err := verifierContract.LatestConfigDetails(feedId)
		if err != nil {
			return 0, err
		}
		log.Info().Msgf("Verifier.LatestConfigDetails for feedId: %s: %v Config digest:%x", feedId, configDetails, configDetails.ConfigDigest)

		err = verifierProxyContract.InitializeVerifier(configDetails.ConfigDigest, verifierContract.Address())
		if err != nil {
			return 0, err
		}
		log.Info().Msgf("Verifier.LatestConfigDetails for feedId: %s: %v Config digest:%x", feedId, configDetails, configDetails.ConfigDigest)

		te.ActionLog[actionId] = &envAction{
			Done: true,
			Logs: map[string]interface{}{
				"blockNumber": configDetails.BlockNumber,
			},
		}

		return configDetails.BlockNumber, nil
	}
}

func (te *TestEnv) errorIfActionNotDone(actionId string) error {
	a := te.ActionLog[actionId]
	if a == nil || !a.Done {
		return fmt.Errorf("action %s not done in the env config provided in %s",
			actionId, EnvConfigPath)
	}
	return nil
}

func (te *TestEnv) saveAction(actionId string, envAction *envAction) {
	te.ActionLog[actionId] = envAction
}

func buildBootstrapSpec(contractID string, chainID int64, fromBlock uint64, feedId [32]byte) *client.OCR2TaskJobSpec {
	uuid, _ := uuid.NewV4()
	return &client.OCR2TaskJobSpec{
		Name:    fmt.Sprintf("bootstrap-%s", uuid),
		JobType: "bootstrap",
		OCR2OracleSpec: job.OCR2OracleSpec{
			ContractID: contractID,
			Relay:      "evm",
			FeedID:     common.BytesToHash(feedId[:]),
			RelayConfig: map[string]interface{}{
				"chainID":   int(chainID),
				"fromBlock": fromBlock,
			},
			ContractConfigTrackerPollInterval: *models.NewInterval(time.Second * 15),
		},
	}
}

func buildOCRSpec(
	contractID string, chainID int64, fromBlock uint32,
	feedId [32]byte, mockserverUrl string,
	csaPubKey string, msRemoteUrl string, msPubKey string,
	nodeOCRKey string, p2pV2Bootstrapper string) *client.OCR2TaskJobSpec {
	observationSource := fmt.Sprintf(`
	// Benchmark Price
	price1          [type=http method=GET url="%[1]s" allowunrestrictednetworkaccess="true"];
	price1_parse    [type=jsonparse path="data,result"];
	price1_multiply [type=multiply times=10 index=0];
	
	price1 -> price1_parse -> price1_multiply;
	
	// Bid
	bid          [type=http method=GET url="%[1]s" allowunrestrictednetworkaccess="true"];
	bid_parse    [type=jsonparse path="data,result"];
	bid_multiply [type=multiply times=10 index=1];
	
	bid -> bid_parse -> bid_multiply;
	
	// Ask
	ask          [type=http method=GET url="%[1]s" allowunrestrictednetworkaccess="true"];
	ask_parse    [type=jsonparse path="data,result"];
	ask_multiply [type=multiply times=10 index=2];
	
	ask -> ask_parse -> ask_multiply;	
	
	// Block Num + Hash
	b1                 [type=ethgetblock];
	bnum_lookup        [type=lookup key="number" index=3];
	bhash_lookup       [type=lookup key="hash" index=4];
	
	b1 -> bnum_lookup;
	b1 -> bhash_lookup;`, mockserverUrl)

	uuid, _ := uuid.NewV4()
	return &client.OCR2TaskJobSpec{
		Name:            fmt.Sprintf("ocr2-%s", uuid),
		JobType:         "offchainreporting2",
		MaxTaskDuration: "1s",
		OCR2OracleSpec: job.OCR2OracleSpec{
			PluginType: "mercury",
			PluginConfig: map[string]interface{}{
				// "serverHost":   fmt.Sprintf("\"%s:1338\"", mercury_server.URLsKey),
				"serverURL":    fmt.Sprintf("\"%s:1338\"", msRemoteUrl[7:len(msRemoteUrl)-5]),
				"serverPubKey": fmt.Sprintf("\"%s\"", msPubKey),
			},
			Relay: "evm",
			RelayConfig: map[string]interface{}{
				"chainID":   int(chainID),
				"fromBlock": fromBlock,
			},
			ContractConfigTrackerPollInterval: *models.NewInterval(time.Second * 15),
			ContractID:                        contractID,
			FeedID:                            common.BytesToHash(feedId[:]),
			OCRKeyBundleID:                    null.StringFrom(nodeOCRKey),
			TransmitterID:                     null.StringFrom(csaPubKey),
			P2PV2Bootstrappers:                pq.StringArray{p2pV2Bootstrapper},
		},
		ObservationSource: observationSource,
	}
}

func (te *TestEnv) GetBootstrapNode() *client.Chainlink {
	return te.ChainlinkNodes[0]
}

func (te *TestEnv) AddBootstrapJob(actionId, contractId string, fromBlock uint64, feedId [32]byte) error {
	if te.IsExistingEnv {
		return te.errorIfActionNotDone(actionId)
	} else {
		bootstrapSpec := buildBootstrapSpec(contractId, te.ChainId, fromBlock, feedId)
		_, err := te.GetBootstrapNode().MustCreateJob(bootstrapSpec)
		if err != nil {
			return err
		}

		te.saveAction(actionId, &envAction{Done: true})
		return nil
	}
}

// Setup node jobs for Mercury OCR
// For 'fromBlock', use the block number in which the config was set. Or latest block number if
// the config is not set yet
func (te *TestEnv) AddOCRJobs(actionId string, contractId string, fromBlock uint64, feedId [32]byte) error {
	if te.IsExistingEnv {
		return te.errorIfActionNotDone(actionId)
	}

	bootstrapP2PIds, err := te.GetBootstrapNode().MustReadP2PKeys()
	if err != nil {
		return err
	}
	bootstrapP2PId := bootstrapP2PIds.Data[0].Attributes.PeerID
	p2pV2Bootstrapper := fmt.Sprintf("%s@%s:%d", bootstrapP2PId, te.GetBootstrapNode().RemoteIP(), 6690)
	mockserverUrl := te.MockserverClient.Config.ClusterURL + "/variable"

	// Create ocr jobs for each feed on each node
	for nodeIndex := 1; nodeIndex < len(te.ChainlinkNodes); nodeIndex++ {
		nodeOCRKeys, err := te.ChainlinkNodes[nodeIndex].MustReadOCR2Keys()
		if err != nil {
			return err
		}
		csaKeys, _, err := te.ChainlinkNodes[nodeIndex].ReadCSAKeys()
		if err != nil {
			return err
		}
		// csaKeyId := csaKeys.Data[0].ID
		csaPubKey := csaKeys.Data[0].Attributes.PublicKey
		var nodeOCRKeyId []string
		for _, key := range nodeOCRKeys.Data {
			if key.Attributes.ChainType == string(chaintype.EVM) {
				nodeOCRKeyId = append(nodeOCRKeyId, key.ID)
				break
			}
		}

		js := buildOCRSpec(
			contractId, te.ChainId, uint32(fromBlock), feedId, mockserverUrl,
			csaPubKey, te.MSInfo.RemoteUrl, te.MSInfo.RpcPubKey, nodeOCRKeyId[0], p2pV2Bootstrapper)
		_, err = te.ChainlinkNodes[nodeIndex].MustCreateJob(js)
		if err != nil {
			return err
		}
	}
	te.saveAction(actionId, &envAction{Done: true})
	return nil
}

type csaKey struct {
	NodeName    string `json:"nodeName"`
	NodeAddress string `json:"nodeAddress"`
	PublicKey   string `json:"publicKey"`
}

type oracle struct {
	Id                    string   `json:"id"`
	Website               string   `json:"website"`
	Name                  string   `json:"name"`
	Status                string   `json:"status"`
	NodeAddress           []string `json:"nodeAddress"`
	OracleAddress         string   `json:"oracleAddress"`
	CsaKeys               []csaKey `json:"csaKeys"`
	Ocr2ConfigPublicKey   []string `json:"ocr2ConfigPublicKey"`
	Ocr2OffchainPublicKey []string `json:"ocr2OffchainPublicKey"`
	Ocr2OnchainPublicKey  []string `json:"ocr2OnchainPublicKey"`
}

func buildRpcNodesJsonConfMock() ([]byte, error) {
	_, filename, _, _ := runtime.Caller(0)
	p := path.Join(path.Dir(filename), "/rpc_nodes_conf_mock.json")
	b, err := os.ReadFile(p)
	if err != nil {
		return nil, err
	}
	return b, nil
}

// Build config with nodes for Mercury server
func buildRpcNodesJsonConf(chainlinkNodes []*client.Chainlink) ([]byte, error) {
	var msRpcNodesConf []*oracle = []*oracle{}
	for i, chainlinkNode := range chainlinkNodes {
		nodeName := fmt.Sprint(i)
		nodeAddress, err := chainlinkNode.PrimaryEthAddress()
		if err != nil {
			return nil, err
		}
		csaKeys, _, err := chainlinkNode.ReadCSAKeys()
		if err != nil {
			return nil, err
		}
		csaPubKey := csaKeys.Data[0].Attributes.PublicKey
		ocr2Keys, _, err := chainlinkNode.ReadOCR2Keys()
		if err != nil {
			return nil, err
		}
		var ocr2Config client.OCR2KeyAttributes
		for _, key := range ocr2Keys.Data {
			if key.Attributes.ChainType == string(chaintype.EVM) {
				ocr2Config = key.Attributes
				break
			}
		}
		ocr2ConfigPublicKey := strings.TrimPrefix(ocr2Config.ConfigPublicKey, "ocr2cfg_evm_")
		ocr2OffchainPublicKey := strings.TrimPrefix(ocr2Config.OffChainPublicKey, "ocr2off_evm_")
		ocr2OnchainPublicKey := strings.TrimPrefix(ocr2Config.OnChainPublicKey, "ocr2on_evm_")

		node := &oracle{
			Id:            fmt.Sprint(i),
			Name:          nodeName,
			Status:        "active",
			NodeAddress:   []string{nodeAddress},
			OracleAddress: "0x0000000000000000000000000000000000000000",
			CsaKeys: []csaKey{
				{
					NodeName:    nodeName,
					NodeAddress: nodeAddress,
					PublicKey:   csaPubKey,
				},
			},
			Ocr2ConfigPublicKey:   []string{ocr2ConfigPublicKey},
			Ocr2OffchainPublicKey: []string{ocr2OffchainPublicKey},
			Ocr2OnchainPublicKey:  []string{ocr2OnchainPublicKey},
		}
		msRpcNodesConf = append(msRpcNodesConf, node)
	}
	return json.Marshal(msRpcNodesConf)
}

type User struct {
	Id        string `json:"id"`
	Key       string `json:"key"`
	Secret    string `json:"secret"`
	Role      string `json:"role"`
	Disabled  bool   `json:"disabled"`
	CreatedAt string `json:"createdAt"`
	UpdatedAt string `json:"updatedAt"`
}

func buildInitialDbSql(users []User) (string, error) {
	// Get file path to the sql
	_, filename, _, _ := runtime.Caller(0)
	tmplPath := path.Join(path.Dir(filename), "/mercury_db_init_sql_template")

	tmpl, err := template.ParseFiles(tmplPath)
	if err != nil {
		return "", err
	}

	var buf bytes.Buffer
	err = tmpl.Execute(&buf, users)
	if err != nil {
		return "", err
	}

	return buf.String(), nil
}

<<<<<<< HEAD
func (te *TestEnv) AddMercuryServer() error {
	rpcNodesJsonConf, _ := buildRpcNodesJsonConf(te.ChainlinkNodes)
	log.Info().Msgf("RPC nodes conf for mercury server: %s", rpcNodesJsonConf)
=======
func (te *TestEnv) InitEnv() error {
	env := environment.New(&environment.Config{
		TTL:              te.EnvTTL,
		NamespacePrefix:  fmt.Sprintf("%s-mercury", te.NsPrefix),
		Namespace:        te.Namespace,
		NoManifestUpdate: te.IsExistingEnv,
	})
	err := env.Run()
	if err == nil {
		te.Env = env
	}
	return err
}

func (te *TestEnv) AddMercuryServer(
	dbSettings map[string]interface{},
	msResources map[string]interface{},
	users *[]User) error {

	var rpcNodesJsonConf []byte
	if len(te.ChainlinkNodes) > 0 {
		rpcNodesJsonConf, _ = buildRpcNodesJsonConf(te.ChainlinkNodes)
	} else {
		rpcNodesJsonConf, _ = buildRpcNodesJsonConfMock()
		log.Info().Msg("Use rpc node json mock for mercury server as chainlink nodes not created")
	}
	log.Info().Msgf("RPC node json conf for mercury server: %s", rpcNodesJsonConf)
>>>>>>> 8799fe1b

	// Generate keys for Mercury RPC server
	rpcPubKey, rpcPrivKey, err := ed25519.GenerateKey(rand.Reader)
	if err != nil {
		return err
	}
	te.MSInfo.RpcPubKey = hex.EncodeToString(rpcPubKey)

	var initDbSql string
	if users != nil {
		initDbSql, err = buildInitialDbSql(*users)
	} else {
		defaultUsers := []User{
			{
				Id:       te.MSInfo.AdminId,
				Secret:   te.MSInfo.AdminEncryptedKey,
				Role:     "admin",
				Disabled: false,
			},
		}
		initDbSql, err = buildInitialDbSql(defaultUsers)
	}
	if err != nil {
		return err
	}
	log.Info().Msgf("Initialize mercury server db with:\n%s", initDbSql)

	settings := map[string]interface{}{
		"image": map[string]interface{}{
			"repository": os.Getenv("MERCURY_SERVER_IMAGE"),
			"tag":        os.Getenv("MERCURY_SERVER_TAG"),
		},
		"resources": te.ResourcesConfig.MercuryResources,
		"postgresql": map[string]interface{}{
			"enabled": true,
			"primary": map[string]interface{}{
				"resources": te.ResourcesConfig.MercuryDBResources,
			},
		},
		"qa": map[string]interface{}{
			"rpcPrivateKey": hex.EncodeToString(rpcPrivKey),
			"enabled":       true,
			"initDbSql":     initDbSql,
		},
		"rpcNodesConf": string(rpcNodesJsonConf),
		"prometheus":   "true",
	}
	if err = te.Env.AddHelm(mshelm.New(te.MSChartPath, "", settings)).Run(); err != nil {
		return err
	}

	te.MSInfo.RemoteUrl = te.Env.URLs[mshelm.URLsKey][0]
	te.MSInfo.LocalUrl = te.Env.URLs[mshelm.URLsKey][1]
	te.MSClient = client.NewMercuryServerClient(te.MSInfo.LocalUrl, te.MSInfo.AdminId, te.MSInfo.AdminKey)

	return nil
}

func (te *TestEnv) BuildOCRConfig() (*contracts.MercuryOCRConfig, error) {
	// Build onchain config
	c := relaymercury.OnchainConfig{Min: big.NewInt(0), Max: big.NewInt(math.MaxInt64)}
	onchainConfig, err := (relaymercury.StandardOnchainConfigCodec{}).Encode(c)
	if err != nil {
		return nil, err
	}

	chainlinkNodes := te.ChainlinkNodes[1:]
	_, oracleIdentities := getOracleIdentities(chainlinkNodes)
	if err != nil {
		return nil, err
	}
	signerOnchainPublicKeys, _, f, onchainConfig,
		offchainConfigVersion, offchainConfig, err := confighelper.ContractSetConfigArgsForTests(
		2*time.Second,        // deltaProgress time.Duration,
		20*time.Second,       // deltaResend time.Duration,
		100*time.Millisecond, // deltaRound time.Duration,
		0,                    // deltaGrace time.Duration,
		1*time.Minute,        // deltaStage time.Duration,
		100,                  // rMax uint8,
		[]int{len(chainlinkNodes)},
		oracleIdentities,
		[]byte{},
		0*time.Millisecond, // maxDurationQuery time.Duration,
		// 500*time.Millisecond, // maxDurationObservation time.Duration,
		// 500*time.Millisecond, // maxDurationReport time.Duration,
		// 500*time.Millisecond, // maxDurationShouldAcceptFinalizedReport time.Duration,
		// 500*time.Millisecond, // maxDurationShouldTransmitAcceptedReport time.Duration,
		250*time.Millisecond, // maxDurationObservation time.Duration,
		250*time.Millisecond, // maxDurationReport time.Duration,
		250*time.Millisecond, // maxDurationShouldAcceptFinalizedReport time.Duration,
		250*time.Millisecond, // maxDurationShouldTransmitAcceptedReport time.Duration,
		1,                    // f int,
		onchainConfig,
	)
	if err != nil {
		return nil, err
	}

	// Convert signers to addresses
	var signers []common.Address
	for _, signer := range signerOnchainPublicKeys {
		signers = append(signers, common.BytesToAddress(signer))
	}

	// Use node CSA pub key as transmitter
	transmitters := make([][32]byte, len(chainlinkNodes))
	for i, n := range chainlinkNodes {
		csaKeys, _, err := n.ReadCSAKeys()
		if err != nil {
			return nil, err
		}
		csaPubKey, err := hex.DecodeString(csaKeys.Data[0].Attributes.PublicKey)
		if err != nil {
			return nil, err
		}
		transmitters[i] = [32]byte(csaPubKey)
	}

	return &contracts.MercuryOCRConfig{
		Signers:               signers,
		Transmitters:          transmitters,
		F:                     f,
		OnchainConfig:         onchainConfig,
		OffchainConfigVersion: offchainConfigVersion,
		OffchainConfig:        offchainConfig,
	}, nil
}

func (te *TestEnv) AddEvmNetwork() {
	network := networks.SelectedNetwork
	var evmChart environment.ConnectedChart
	if network.Simulated {
		evmChart = eth.New(nil)
	} else {
		evmChart = eth.New(&eth.Props{
			NetworkName: network.Name,
			Simulated:   network.Simulated,
			WsURLs:      network.URLs,
		})
	}
	te.EvmNetwork = &network
	te.EvmChart = &evmChart
}

func getOracleIdentities(chainlinkNodes []*client.Chainlink) ([]int, []confighelper.OracleIdentityExtra) {
	S := make([]int, len(chainlinkNodes))
	oracleIdentities := make([]confighelper.OracleIdentityExtra, len(chainlinkNodes))
	sharedSecretEncryptionPublicKeys := make([]types.ConfigEncryptionPublicKey, len(chainlinkNodes))
	var wg sync.WaitGroup
	for i, cl := range chainlinkNodes {
		wg.Add(1)
		go func(i int, cl *client.Chainlink) error {
			defer wg.Done()

			ocr2Keys, err := cl.MustReadOCR2Keys()
			if err != nil {
				return err
			}
			var ocr2Config client.OCR2KeyAttributes
			for _, key := range ocr2Keys.Data {
				if key.Attributes.ChainType == string(chaintype.EVM) {
					ocr2Config = key.Attributes
					break
				}
			}

			keys, err := cl.MustReadP2PKeys()
			if err != nil {
				return err
			}
			p2pKeyID := keys.Data[0].Attributes.PeerID

			offchainPkBytes, err := hex.DecodeString(strings.TrimPrefix(ocr2Config.OffChainPublicKey, "ocr2off_evm_"))
			if err != nil {
				return err
			}

			offchainPkBytesFixed := [ed25519.PublicKeySize]byte{}
			copy(offchainPkBytesFixed[:], offchainPkBytes)
			if err != nil {
				return err
			}

			configPkBytes, err := hex.DecodeString(strings.TrimPrefix(ocr2Config.ConfigPublicKey, "ocr2cfg_evm_"))
			if err != nil {
				return err
			}

			configPkBytesFixed := [ed25519.PublicKeySize]byte{}
			copy(configPkBytesFixed[:], configPkBytes)
			if err != nil {
				return err
			}

			onchainPkBytes, err := hex.DecodeString(strings.TrimPrefix(ocr2Config.OnChainPublicKey, "ocr2on_evm_"))
			if err != nil {
				return err
			}

			csaKeys, _, err := cl.ReadCSAKeys()
			if err != nil {
				return err
			}

			sharedSecretEncryptionPublicKeys[i] = configPkBytesFixed
			oracleIdentities[i] = confighelper.OracleIdentityExtra{
				OracleIdentity: confighelper.OracleIdentity{
					OnchainPublicKey:  onchainPkBytes,
					OffchainPublicKey: offchainPkBytesFixed,
					PeerID:            p2pKeyID,
					TransmitAccount:   types.Account(csaKeys.Data[0].Attributes.PublicKey),
				},
				ConfigEncryptionPublicKey: configPkBytesFixed,
			}
			S[i] = 1

			return nil
		}(i, cl)
	}
	wg.Wait()
	log.Info().Msgf("Done fetching oracle identities")
	return S, oracleIdentities
}

func SetupMercuryMultiFeedEnv(
	name string,
	prefix string,
	feedIDs [][32]byte,
	r *ResourcesConfig,
) (TestEnv, error) {
	testEnv, err := NewEnv(name, prefix, r)
	if err != nil {
		return TestEnv{}, err
	}
	testEnv.AddEvmNetwork()
	if err = testEnv.AddDON(); err != nil {
		return TestEnv{}, err
	}
	ocrConfig, err := testEnv.BuildOCRConfig()
	if err != nil {
		return TestEnv{}, err
	}
	if err = testEnv.AddMercuryServer(); err != nil {
		return TestEnv{}, err
	}
	verifierProxyContract, err := testEnv.AddVerifierProxyContract("verifierProxy1")
	if err != nil {
		return TestEnv{}, err
	}
	verifierContract, err := testEnv.AddVerifierContract("verifier1", verifierProxyContract.Address())
	if err != nil {
		return TestEnv{}, err
	}
	for _, feedId := range feedIDs {
		blockNumber, err := testEnv.SetConfigAndInitializeVerifierContract(
			fmt.Sprintf("setAndInitialize%sVerifier", feedId),
			"verifier1",
			"verifierProxy1",
			feedId,
			*ocrConfig,
		)
		if err != nil {
			return TestEnv{}, err
		}

		if err = testEnv.AddBootstrapJob(fmt.Sprintf("createBoostrapFor%s", feedId), verifierContract.Address(), uint64(blockNumber), feedId); err != nil {
			return TestEnv{}, err
		}

		if err = testEnv.AddOCRJobs(fmt.Sprintf("createOcrJobsFor%s", feedId), verifierContract.Address(), uint64(blockNumber), feedId); err != nil {
			return TestEnv{}, err
		}
	}
	if err = testEnv.WaitForReportsInMercuryDb(feedIDs); err != nil {
		return TestEnv{}, err
	}
	return testEnv, nil
}

func StringToByte32(str string) [32]byte {
	var b [32]byte
	copy(b[:], str)
	return b
}

// [32]byte to string without trailing zeros (x00) if byte array not fully filled
func Byte32ToString(b [32]byte) string {
	n := bytes.IndexByte(b[:], 0)
	if n == -1 {
		return string(b[:])
	}
	return string(b[:n])
}<|MERGE_RESOLUTION|>--- conflicted
+++ resolved
@@ -767,11 +767,6 @@
 	return buf.String(), nil
 }
 
-<<<<<<< HEAD
-func (te *TestEnv) AddMercuryServer() error {
-	rpcNodesJsonConf, _ := buildRpcNodesJsonConf(te.ChainlinkNodes)
-	log.Info().Msgf("RPC nodes conf for mercury server: %s", rpcNodesJsonConf)
-=======
 func (te *TestEnv) InitEnv() error {
 	env := environment.New(&environment.Config{
 		TTL:              te.EnvTTL,
@@ -786,10 +781,7 @@
 	return err
 }
 
-func (te *TestEnv) AddMercuryServer(
-	dbSettings map[string]interface{},
-	msResources map[string]interface{},
-	users *[]User) error {
+func (te *TestEnv) AddMercuryServer(users *[]User) error {
 
 	var rpcNodesJsonConf []byte
 	if len(te.ChainlinkNodes) > 0 {
@@ -799,7 +791,6 @@
 		log.Info().Msg("Use rpc node json mock for mercury server as chainlink nodes not created")
 	}
 	log.Info().Msgf("RPC node json conf for mercury server: %s", rpcNodesJsonConf)
->>>>>>> 8799fe1b
 
 	// Generate keys for Mercury RPC server
 	rpcPubKey, rpcPrivKey, err := ed25519.GenerateKey(rand.Reader)
