--- conflicted
+++ resolved
@@ -2235,7 +2235,18 @@
 	return e.client.ProcessTransaction(tx)
 }
 
-<<<<<<< HEAD
+func (e *EthereumFunctionsLoadTestClient) SendRequestWithDONHostedSecrets(times uint32, source string, slotID uint8, slotVersion uint64, args []string, subscriptionId uint64, donID [32]byte) error {
+	opts, err := e.client.TransactionOpts(e.client.GetDefaultWallet())
+	if err != nil {
+		return err
+	}
+	tx, err := e.instance.SendRequestWithDONHostedSecrets(opts, times, source, slotID, slotVersion, args, subscriptionId, donID)
+	if err != nil {
+		return err
+	}
+	return e.client.ProcessTransaction(tx)
+}
+
 type EthereumMercuryVerifier struct {
 	address  common.Address
 	client   blockchain.EVMClient
@@ -2269,18 +2280,11 @@
 }
 
 func (e *EthereumMercuryVerifierProxy) Verify(signedReport []byte) error {
-=======
-func (e *EthereumFunctionsLoadTestClient) SendRequestWithDONHostedSecrets(times uint32, source string, slotID uint8, slotVersion uint64, args []string, subscriptionId uint64, donID [32]byte) error {
->>>>>>> 52b1b8cf
 	opts, err := e.client.TransactionOpts(e.client.GetDefaultWallet())
 	if err != nil {
 		return err
 	}
-<<<<<<< HEAD
 	tx, err := e.instance.Verify(opts, signedReport)
-=======
-	tx, err := e.instance.SendRequestWithDONHostedSecrets(opts, times, source, slotID, slotVersion, args, subscriptionId, donID)
->>>>>>> 52b1b8cf
 	if err != nil {
 		return err
 	}
