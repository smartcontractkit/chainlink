--- conflicted
+++ resolved
@@ -665,11 +665,8 @@
 		allMissedUpkeeps:            []int64{},
 		totalSuccessfulUpkeeps:      0,
 		metricsReporter:             metricsReporter,
-<<<<<<< HEAD
 		complete:                    false,
-=======
 		lastBlockNum:                0,
->>>>>>> 16543364
 	}
 }
 
