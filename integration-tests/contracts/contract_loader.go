package contracts

import (
	"errors"
<<<<<<< HEAD
	"github.com/smartcontractkit/chainlink/integration-tests/wrappers"
	"github.com/smartcontractkit/chainlink/v2/core/gethwrappers/generated/vrf_coordinator_v2_5"
	"github.com/smartcontractkit/chainlink/v2/core/gethwrappers/generated/vrf_v2plus_load_test_with_metrics"
	"github.com/smartcontractkit/libocr/gethwrappers/offchainaggregator"
=======
	"fmt"

	"github.com/smartcontractkit/seth"
>>>>>>> 7a861034

	"github.com/ethereum/go-ethereum/accounts/abi/bind"
	"github.com/ethereum/go-ethereum/common"
	"github.com/rs/zerolog"

	"github.com/smartcontractkit/chainlink/integration-tests/wrappers"
	"github.com/smartcontractkit/chainlink/v2/core/gethwrappers/generated/blockhash_store"
	"github.com/smartcontractkit/chainlink/v2/core/gethwrappers/generated/vrf_coordinator_v2_5"
	"github.com/smartcontractkit/chainlink/v2/core/gethwrappers/generated/vrf_v2plus_load_test_with_metrics"

	"github.com/smartcontractkit/chainlink-testing-framework/blockchain"
	"github.com/smartcontractkit/chainlink/v2/core/gethwrappers/functions/generated/functions_coordinator"
	"github.com/smartcontractkit/chainlink/v2/core/gethwrappers/functions/generated/functions_load_test_client"
	"github.com/smartcontractkit/chainlink/v2/core/gethwrappers/functions/generated/functions_router"
	"github.com/smartcontractkit/chainlink/v2/core/gethwrappers/generated/authorized_forwarder"
	"github.com/smartcontractkit/chainlink/v2/core/gethwrappers/generated/link_token_interface"
	"github.com/smartcontractkit/chainlink/v2/core/gethwrappers/generated/operator_wrapper"
	"github.com/smartcontractkit/chainlink/v2/core/gethwrappers/llo-feeds/generated/fee_manager"
	"github.com/smartcontractkit/chainlink/v2/core/gethwrappers/llo-feeds/generated/reward_manager"
	"github.com/smartcontractkit/chainlink/v2/core/gethwrappers/llo-feeds/generated/verifier"
	"github.com/smartcontractkit/chainlink/v2/core/gethwrappers/llo-feeds/generated/verifier_proxy"
	"github.com/smartcontractkit/chainlink/v2/core/gethwrappers/shared/generated/werc20_mock"
)

// ContractLoader is an interface for abstracting the contract loading methods across network implementations
type ContractLoader interface {
	LoadLINKToken(address string) (LinkToken, error)
	LoadOperatorContract(address common.Address) (Operator, error)
	LoadAuthorizedForwarder(address common.Address) (AuthorizedForwarder, error)

	/* functions 1_0_0 */
	LoadFunctionsCoordinator(addr string) (FunctionsCoordinator, error)
	LoadFunctionsRouter(addr string) (FunctionsRouter, error)
	LoadFunctionsLoadTestClient(addr string) (FunctionsLoadTestClient, error)

	// Mercury
	LoadMercuryVerifier(addr common.Address) (MercuryVerifier, error)
	LoadMercuryVerifierProxy(addr common.Address) (MercuryVerifierProxy, error)
	LoadMercuryFeeManager(addr common.Address) (MercuryFeeManager, error)
	LoadMercuryRewardManager(addr common.Address) (MercuryRewardManager, error)

	LoadWERC20Mock(addr common.Address) (WERC20Mock, error)
<<<<<<< HEAD

	// VRF
	LoadVRFCoordinatorV2(addr string) (VRFCoordinatorV2, error)
	LoadVRFv2LoadTestConsumer(addr string) (VRFv2LoadTestConsumer, error)
	LoadVRFCoordinatorV2_5(addr string) (VRFCoordinatorV2_5, error)
	LoadVRFv2PlusLoadTestConsumer(addr string) (VRFv2PlusLoadTestConsumer, error)

	// OCR
	LoadOcrContract(address common.Address) (OffchainAggregator, error)
=======
>>>>>>> 7a861034
}

// NewContractLoader returns an instance of a contract Loader based on the client type
func NewContractLoader(bcClient blockchain.EVMClient, logger zerolog.Logger) (ContractLoader, error) {
	switch clientImpl := bcClient.Get().(type) {
	case *blockchain.EthereumClient:
		return NewEthereumContractLoader(clientImpl, logger), nil
	case *blockchain.KlaytnClient:
		return &KlaytnContractLoader{NewEthereumContractLoader(clientImpl, logger)}, nil
	case *blockchain.MetisClient:
		return &MetisContractLoader{NewEthereumContractLoader(clientImpl, logger)}, nil
	case *blockchain.ArbitrumClient:
		return &ArbitrumContractLoader{NewEthereumContractLoader(clientImpl, logger)}, nil
	case *blockchain.PolygonClient:
		return &PolygonContractLoader{NewEthereumContractLoader(clientImpl, logger)}, nil
	case *blockchain.OptimismClient:
		return &OptimismContractLoader{NewEthereumContractLoader(clientImpl, logger)}, nil
	case *blockchain.PolygonZkEvmClient:
		return &PolygonZkEvmContractLoader{NewEthereumContractLoader(clientImpl, logger)}, nil
	case *blockchain.WeMixClient:
		return &WeMixContractLoader{NewEthereumContractLoader(clientImpl, logger)}, nil
	case *blockchain.LineaClient:
		return &LineaContractLoader{NewEthereumContractLoader(clientImpl, logger)}, nil
	case *blockchain.CeloClient:
		return &CeloContractLoader{NewEthereumContractLoader(clientImpl, logger)}, nil
	case *blockchain.ScrollClient:
		return &ScrollContractLoader{NewEthereumContractLoader(clientImpl, logger)}, nil
	case *blockchain.FantomClient:
		return &FantomContractLoader{NewEthereumContractLoader(clientImpl, logger)}, nil
	case *blockchain.BSCClient:
		return &BSCContractLoader{NewEthereumContractLoader(clientImpl, logger)}, nil
	case *blockchain.GnosisClient:
		return &GnosisContractLoader{NewEthereumContractLoader(clientImpl, logger)}, nil
	case *blockchain.ZKSyncClient:
		return &ZKSyncContractLoader{NewEthereumContractLoader(clientImpl, logger)}, nil
	}
	return nil, errors.New("unknown blockchain client implementation for contract Loader, register blockchain client in NewContractLoader")
}

// EthereumContractLoader provides the implementations for deploying ETH (EVM) based contracts
type EthereumContractLoader struct {
	client blockchain.EVMClient
	l      zerolog.Logger
}

// KlaytnContractLoader wraps ethereum contract deployments for Klaytn
type KlaytnContractLoader struct {
	*EthereumContractLoader
}

// MetisContractLoader wraps ethereum contract deployments for Metis
type MetisContractLoader struct {
	*EthereumContractLoader
}

// ArbitrumContractLoader wraps for Arbitrum
type ArbitrumContractLoader struct {
	*EthereumContractLoader
}

// PolygonContractLoader wraps for Polygon
type PolygonContractLoader struct {
	*EthereumContractLoader
}

// OptimismContractLoader wraps for Optimism
type OptimismContractLoader struct {
	*EthereumContractLoader
}
type PolygonZkEvmContractLoader struct {
	*EthereumContractLoader
}

// PolygonZKEVMContractLoader wraps for Polygon zkEVM
type PolygonZKEVMContractLoader struct {
	*EthereumContractLoader
}

// WeMixContractLoader wraps for WeMix
type WeMixContractLoader struct {
	*EthereumContractLoader
}

// LineaContractLoader wraps for Linea
type LineaContractLoader struct {
	*EthereumContractLoader
}

// CeloContractLoader wraps for Celo
type CeloContractLoader struct {
	*EthereumContractLoader
}

// ScrollContractLoader wraps for Scroll
type ScrollContractLoader struct {
	*EthereumContractLoader
}

// FantomContractLoader wraps for Fantom
type FantomContractLoader struct {
	*EthereumContractLoader
}

// BSCContractLoader wraps for BSC
type BSCContractLoader struct {
	*EthereumContractLoader
}

// GnosisContractLoader wraps for Gnosis
type GnosisContractLoader struct {
	*EthereumContractLoader
}

// ZKSyncContractLoader wraps for ZKSync
type ZKSyncContractLoader struct {
	*EthereumContractLoader
}

// NewEthereumContractLoader returns an instantiated instance of the ETH contract Loader
func NewEthereumContractLoader(ethClient blockchain.EVMClient, logger zerolog.Logger) *EthereumContractLoader {
	return &EthereumContractLoader{
		client: ethClient,
		l:      logger,
	}
}

// LoadLINKToken returns deployed on given address LINK Token contract instance
func (e *EthereumContractLoader) LoadLINKToken(addr string) (LinkToken, error) {
	instance, err := e.client.LoadContract("LINK Token", common.HexToAddress(addr), func(
		address common.Address,
		backend bind.ContractBackend,
	) (interface{}, error) {
		return link_token_interface.NewLinkToken(address, backend)
	})
	if err != nil {
		return nil, err
	}
	return &LegacyEthereumLinkToken{
		client:   e.client,
		instance: instance.(*link_token_interface.LinkToken),
		address:  common.HexToAddress(addr),
		l:        e.l,
	}, err
}

// LoadFunctionsCoordinator returns deployed on given address FunctionsCoordinator contract instance
func (e *EthereumContractLoader) LoadFunctionsCoordinator(addr string) (FunctionsCoordinator, error) {
	instance, err := e.client.LoadContract("Functions Coordinator", common.HexToAddress(addr), func(
		address common.Address,
		backend bind.ContractBackend,
	) (interface{}, error) {
		return functions_coordinator.NewFunctionsCoordinator(address, backend)
	})
	if err != nil {
		return nil, err
	}
	return &LegacyEthereumFunctionsCoordinator{
		client:   e.client,
		instance: instance.(*functions_coordinator.FunctionsCoordinator),
		address:  common.HexToAddress(addr),
	}, err
}

// LoadFunctionsRouter returns deployed on given address FunctionsRouter contract instance
func (e *EthereumContractLoader) LoadFunctionsRouter(addr string) (FunctionsRouter, error) {
	instance, err := e.client.LoadContract("Functions Router", common.HexToAddress(addr), func(
		address common.Address,
		backend bind.ContractBackend,
	) (interface{}, error) {
		return functions_router.NewFunctionsRouter(address, backend)
	})
	if err != nil {
		return nil, err
	}
	return &LegacyEthereumFunctionsRouter{
		client:   e.client,
		instance: instance.(*functions_router.FunctionsRouter),
		address:  common.HexToAddress(addr),
		l:        e.l,
	}, err
}

// LoadFunctionsLoadTestClient returns deployed on given address FunctionsLoadTestClient contract instance
func (e *EthereumContractLoader) LoadFunctionsLoadTestClient(addr string) (FunctionsLoadTestClient, error) {
	instance, err := e.client.LoadContract("FunctionsLoadTestClient", common.HexToAddress(addr), func(
		address common.Address,
		backend bind.ContractBackend,
	) (interface{}, error) {
		return functions_load_test_client.NewFunctionsLoadTestClient(address, backend)
	})
	if err != nil {
		return nil, err
	}
	return &LegacyEthereumFunctionsLoadTestClient{
		client:   e.client,
		instance: instance.(*functions_load_test_client.FunctionsLoadTestClient),
		address:  common.HexToAddress(addr),
	}, err
}

// LoadOperatorContract returns deployed on given address Operator contract instance
func (e *EthereumContractLoader) LoadOperatorContract(address common.Address) (Operator, error) {
	instance, err := e.client.LoadContract("Operator", address, func(
		address common.Address,
		backend bind.ContractBackend,
	) (interface{}, error) {
		return operator_wrapper.NewOperator(address, backend)
	})
	if err != nil {
		return nil, err
	}
	return &LegacyEthereumOperator{
		address:  address,
		client:   e.client,
		operator: instance.(*operator_wrapper.Operator),
		l:        e.l,
	}, err
}

// LoadAuthorizedForwarder returns deployed on given address AuthorizedForwarder contract instance
func (e *EthereumContractLoader) LoadAuthorizedForwarder(address common.Address) (AuthorizedForwarder, error) {
	instance, err := e.client.LoadContract("AuthorizedForwarder", address, func(
		address common.Address,
		backend bind.ContractBackend,
	) (interface{}, error) {
		return authorized_forwarder.NewAuthorizedForwarder(address, backend)
	})
	if err != nil {
		return nil, err
	}
	return &LegacyEthereumAuthorizedForwarder{
		address:             address,
		client:              e.client,
		authorizedForwarder: instance.(*authorized_forwarder.AuthorizedForwarder),
	}, err
}

// LoadMercuryVerifier returns Verifier contract deployed on given address
func (e *EthereumContractLoader) LoadMercuryVerifier(addr common.Address) (MercuryVerifier, error) {
	instance, err := e.client.LoadContract("Mercury Verifier", addr, func(
		address common.Address,
		backend bind.ContractBackend,
	) (interface{}, error) {
		return verifier.NewVerifier(address, backend)
	})
	if err != nil {
		return nil, err
	}
	return &EthereumMercuryVerifier{
		client:   e.client,
		instance: instance.(*verifier.Verifier),
		address:  addr,
	}, err
}

// LoadMercuryVerifierProxy returns VerifierProxy contract deployed on given address
func (e *EthereumContractLoader) LoadMercuryVerifierProxy(addr common.Address) (MercuryVerifierProxy, error) {
	instance, err := e.client.LoadContract("Mercury Verifier Proxy", addr, func(
		address common.Address,
		backend bind.ContractBackend,
	) (interface{}, error) {
		return verifier_proxy.NewVerifierProxy(address, backend)
	})
	if err != nil {
		return nil, err
	}
	return &EthereumMercuryVerifierProxy{
		client:   e.client,
		instance: instance.(*verifier_proxy.VerifierProxy),
		address:  addr,
	}, err
}

func (e *EthereumContractLoader) LoadMercuryFeeManager(addr common.Address) (MercuryFeeManager, error) {
	instance, err := e.client.LoadContract("Mercury Fee Manager", addr, func(
		address common.Address,
		backend bind.ContractBackend,
	) (interface{}, error) {
		return fee_manager.NewFeeManager(address, backend)
	})
	if err != nil {
		return nil, err
	}
	return &EthereumMercuryFeeManager{
		client:   e.client,
		instance: instance.(*fee_manager.FeeManager),
		address:  addr,
	}, err
}

func (e *EthereumContractLoader) LoadMercuryRewardManager(addr common.Address) (MercuryRewardManager, error) {
	instance, err := e.client.LoadContract("Mercury Reward Manager", addr, func(
		address common.Address,
		backend bind.ContractBackend,
	) (interface{}, error) {
		return reward_manager.NewRewardManager(address, backend)
	})
	if err != nil {
		return nil, err
	}
	return &EthereumMercuryRewardManager{
		client:   e.client,
		instance: instance.(*reward_manager.RewardManager),
		address:  addr,
	}, err
}

func (e *EthereumContractLoader) LoadWERC20Mock(addr common.Address) (WERC20Mock, error) {
	instance, err := e.client.LoadContract("WERC20 Mock", addr, func(
		address common.Address,
		backend bind.ContractBackend,
	) (interface{}, error) {
		return werc20_mock.NewWERC20Mock(address, backend)
	})
	if err != nil {
		return nil, err
	}
	return &EthereumWERC20Mock{
		client:   e.client,
		instance: instance.(*werc20_mock.WERC20Mock),
		address:  addr,
	}, err
}

func LoadVRFCoordinatorV2_5(seth *seth.Client, addr string) (VRFCoordinatorV2_5, error) {
	address := common.HexToAddress(addr)
	abi, err := vrf_coordinator_v2_5.VRFCoordinatorV25MetaData.GetAbi()
	if err != nil {
		return &EthereumVRFCoordinatorV2_5{}, fmt.Errorf("failed to get VRFCoordinatorV2_5 ABI: %w", err)
	}
	seth.ContractStore.AddABI("VRFCoordinatorV2_5", *abi)
	seth.ContractStore.AddBIN("VRFCoordinatorV2_5", common.FromHex(vrf_coordinator_v2_5.VRFCoordinatorV25MetaData.Bin))

	contract, err := vrf_coordinator_v2_5.NewVRFCoordinatorV25(address, wrappers.MustNewWrappedContractBackend(nil, seth))
	if err != nil {
		return &EthereumVRFCoordinatorV2_5{}, fmt.Errorf("failed to instantiate VRFCoordinatorV2_5 instance: %w", err)
	}

	return &EthereumVRFCoordinatorV2_5{
		client:      seth,
		address:     address,
		coordinator: contract,
	}, nil
}

func LoadBlockHashStore(seth *seth.Client, addr string) (BlockHashStore, error) {
	address := common.HexToAddress(addr)
	abi, err := blockhash_store.BlockhashStoreMetaData.GetAbi()
	if err != nil {
		return &EthereumBlockhashStore{}, fmt.Errorf("failed to get BlockHashStore ABI: %w", err)
	}
	seth.ContractStore.AddABI("BlockHashStore", *abi)
	seth.ContractStore.AddBIN("BlockHashStore", common.FromHex(blockhash_store.BlockhashStoreMetaData.Bin))

	contract, err := blockhash_store.NewBlockhashStore(address, wrappers.MustNewWrappedContractBackend(nil, seth))
	if err != nil {
		return &EthereumBlockhashStore{}, fmt.Errorf("failed to instantiate BlockHashStore instance: %w", err)
	}

	return &EthereumBlockhashStore{
		client:         seth,
		address:        &address,
		blockHashStore: contract,
	}, nil
}

func LoadVRFv2PlusLoadTestConsumer(seth *seth.Client, addr string) (VRFv2PlusLoadTestConsumer, error) {
	address := common.HexToAddress(addr)
	abi, err := vrf_v2plus_load_test_with_metrics.VRFV2PlusLoadTestWithMetricsMetaData.GetAbi()
	if err != nil {
		return &EthereumVRFv2PlusLoadTestConsumer{}, fmt.Errorf("failed to get VRFV2PlusLoadTestWithMetrics ABI: %w", err)
	}
<<<<<<< HEAD
	return &EthereumVRFv2LoadTestConsumer{
		client:   e.client,
		consumer: instance.(*vrf_load_test_with_metrics.VRFV2LoadTestWithMetrics),
		address:  &address,
	}, err
}

// LoadOcrContract returns deployed on given address OCR contract
func (e *EthereumContractLoader) LoadOcrContract(address common.Address) (OffchainAggregator, error) {
	instance, err := e.client.LoadContract("OffChain Aggregator", address, func(
		address common.Address,
		backend bind.ContractBackend,
	) (interface{}, error) {
		return offchainaggregator.NewOffchainAggregator(address, backend)
	})
	if err != nil {
		return nil, err
	}
	return &LegacyEthereumOffchainAggregator{
		client:  e.client,
		ocr:     instance.(*offchainaggregator.OffchainAggregator),
		address: &address,
	}, err
=======
	seth.ContractStore.AddABI("VRFV2PlusLoadTestWithMetrics", *abi)
	seth.ContractStore.AddBIN("VRFV2PlusLoadTestWithMetrics", common.FromHex(vrf_v2plus_load_test_with_metrics.VRFV2PlusLoadTestWithMetricsMetaData.Bin))

	contract, err := vrf_v2plus_load_test_with_metrics.NewVRFV2PlusLoadTestWithMetrics(address, wrappers.MustNewWrappedContractBackend(nil, seth))
	if err != nil {
		return &EthereumVRFv2PlusLoadTestConsumer{}, fmt.Errorf("failed to instantiate VRFV2PlusLoadTestWithMetrics instance: %w", err)
	}

	return &EthereumVRFv2PlusLoadTestConsumer{
		client:   seth,
		address:  address,
		consumer: contract,
	}, nil
>>>>>>> 7a861034
}<|MERGE_RESOLUTION|>--- conflicted
+++ resolved
@@ -2,16 +2,10 @@
 
 import (
 	"errors"
-<<<<<<< HEAD
-	"github.com/smartcontractkit/chainlink/integration-tests/wrappers"
-	"github.com/smartcontractkit/chainlink/v2/core/gethwrappers/generated/vrf_coordinator_v2_5"
-	"github.com/smartcontractkit/chainlink/v2/core/gethwrappers/generated/vrf_v2plus_load_test_with_metrics"
+	"fmt"
+
+	"github.com/smartcontractkit/seth"
 	"github.com/smartcontractkit/libocr/gethwrappers/offchainaggregator"
-=======
-	"fmt"
-
-	"github.com/smartcontractkit/seth"
->>>>>>> 7a861034
 
 	"github.com/ethereum/go-ethereum/accounts/abi/bind"
 	"github.com/ethereum/go-ethereum/common"
@@ -54,18 +48,6 @@
 	LoadMercuryRewardManager(addr common.Address) (MercuryRewardManager, error)
 
 	LoadWERC20Mock(addr common.Address) (WERC20Mock, error)
-<<<<<<< HEAD
-
-	// VRF
-	LoadVRFCoordinatorV2(addr string) (VRFCoordinatorV2, error)
-	LoadVRFv2LoadTestConsumer(addr string) (VRFv2LoadTestConsumer, error)
-	LoadVRFCoordinatorV2_5(addr string) (VRFCoordinatorV2_5, error)
-	LoadVRFv2PlusLoadTestConsumer(addr string) (VRFv2PlusLoadTestConsumer, error)
-
-	// OCR
-	LoadOcrContract(address common.Address) (OffchainAggregator, error)
-=======
->>>>>>> 7a861034
 }
 
 // NewContractLoader returns an instance of a contract Loader based on the client type
@@ -99,8 +81,6 @@
 		return &BSCContractLoader{NewEthereumContractLoader(clientImpl, logger)}, nil
 	case *blockchain.GnosisClient:
 		return &GnosisContractLoader{NewEthereumContractLoader(clientImpl, logger)}, nil
-	case *blockchain.ZKSyncClient:
-		return &ZKSyncContractLoader{NewEthereumContractLoader(clientImpl, logger)}, nil
 	}
 	return nil, errors.New("unknown blockchain client implementation for contract Loader, register blockchain client in NewContractLoader")
 }
@@ -438,31 +418,6 @@
 	if err != nil {
 		return &EthereumVRFv2PlusLoadTestConsumer{}, fmt.Errorf("failed to get VRFV2PlusLoadTestWithMetrics ABI: %w", err)
 	}
-<<<<<<< HEAD
-	return &EthereumVRFv2LoadTestConsumer{
-		client:   e.client,
-		consumer: instance.(*vrf_load_test_with_metrics.VRFV2LoadTestWithMetrics),
-		address:  &address,
-	}, err
-}
-
-// LoadOcrContract returns deployed on given address OCR contract
-func (e *EthereumContractLoader) LoadOcrContract(address common.Address) (OffchainAggregator, error) {
-	instance, err := e.client.LoadContract("OffChain Aggregator", address, func(
-		address common.Address,
-		backend bind.ContractBackend,
-	) (interface{}, error) {
-		return offchainaggregator.NewOffchainAggregator(address, backend)
-	})
-	if err != nil {
-		return nil, err
-	}
-	return &LegacyEthereumOffchainAggregator{
-		client:  e.client,
-		ocr:     instance.(*offchainaggregator.OffchainAggregator),
-		address: &address,
-	}, err
-=======
 	seth.ContractStore.AddABI("VRFV2PlusLoadTestWithMetrics", *abi)
 	seth.ContractStore.AddBIN("VRFV2PlusLoadTestWithMetrics", common.FromHex(vrf_v2plus_load_test_with_metrics.VRFV2PlusLoadTestWithMetricsMetaData.Bin))
 
@@ -476,5 +431,22 @@
 		address:  address,
 		consumer: contract,
 	}, nil
->>>>>>> 7a861034
+}
+
+// LoadOcrContract returns deployed on given address OCR contract
+func (e *EthereumContractLoader) LoadOcrContract(address common.Address) (OffchainAggregator, error) {
+	instance, err := e.client.LoadContract("OffChain Aggregator", address, func(
+		address common.Address,
+		backend bind.ContractBackend,
+	) (interface{}, error) {
+		return offchainaggregator.NewOffchainAggregator(address, backend)
+	})
+	if err != nil {
+		return nil, err
+	}
+	return &LegacyEthereumOffchainAggregator{
+		client:  e.client,
+		ocr:     instance.(*offchainaggregator.OffchainAggregator),
+		address: &address,
+	}, err
 }