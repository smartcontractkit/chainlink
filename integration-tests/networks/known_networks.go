// Package networks holds all known network information for the tests
package networks

import (
	"fmt"
	"os"
	"strings"
	"time"

	"github.com/rs/zerolog/log"
	"github.com/smartcontractkit/chainlink-testing-framework/utils"

	"github.com/smartcontractkit/chainlink-testing-framework/blockchain"
	"github.com/smartcontractkit/chainlink-testing-framework/logging"
)

// Pre-configured test networks and their connections
// Some networks with public RPC endpoints are already filled out, but make use of environment variables to use info like
// private RPC endpoints and private keys.
var (
	// To create replica of simulated EVM network, with different chain ids
	AdditionalSimulatedChainIds = []int64{3337, 4337, 5337, 6337, 7337, 8337, 9337, 9338}
	AdditionalSimulatedPvtKeys  = []string{
		"5de4111afa1a4b94908f83103eb1f1706367c2e68ca870fc3fb9a804cdab365a",
		"7c852118294e51e653712a81e05800f419141751be58f605c371e15141b007a6",
		"47e179ec197488593b187f80a00eb0da91f1b9d0b13f8733639f19c30a34926a",
		"8b3a350cf5c34c9194ca85829a2df0ec3153be0318b5e2d3348e872092edffba",
		"92db14e403b83dfe3df233f83dfa3a0d7096f21ca9b0d6d6b8d88b2b4ec1564e",
		"4bbbf85ce3377467afe5d46f804f221813b2bb87f24d81f60f1fcdbf7cbf4356",
		"dbda1821b80551c9d65939329250298aa3472ba22feea921c0cf5d620ea67b97",
		"2a871d0798f97d79848a013d4936a73bf4cc922c825d33c1cf7073dff6d409c6",
	}
	// SelectedNetworks uses the SELECTED_NETWORKS env var to determine which network to run the test on.
	// For use in tests that utilize multiple chains. For tests on one chain, see SelectedNetwork
	// For CCIP use index 1 and 2 of SELECTED_NETWORKS to denote source and destination network respectively
	SelectedNetworks []blockchain.EVMNetwork = determineSelectedNetworks()
	// SelectedNetwork uses the first listed network in SELECTED_NETWORKS, for use in tests on only one chain
	SelectedNetwork blockchain.EVMNetwork = SelectedNetworks[0]

	// SimulatedEVM represents a simulated network
	SimulatedEVM blockchain.EVMNetwork = blockchain.SimulatedEVMNetwork
	// generalEVM is a customizable network through environment variables
	// This is getting little use, and causes some confusion. Can re-enable if people want it.
	// generalEVM blockchain.EVMNetwork = blockchain.LoadNetworkFromEnvironment()

	// SimulatedevmNonDev1 represents a simulated network which can be used to deploy a non-dev geth node
	SimulatedEVMNonDev1 = blockchain.EVMNetwork{
		Name:                 "source-chain",
		Simulated:            true,
		ClientImplementation: blockchain.EthereumClientImplementation,
		SupportsEIP1559:      true,
		ChainID:              1337,
		PrivateKeys: []string{
			"ac0974bec39a17e36ba4a6b4d238ff944bacb478cbed5efcae784d7bf4f2ff80",
		},
		URLs:                      []string{"ws://source-chain-ethereum-geth:8546"},
		HTTPURLs:                  []string{"http://source-chain-ethereum-geth:8544"},
		ChainlinkTransactionLimit: 500000,
		Timeout:                   blockchain.JSONStrDuration{Duration: 2 * time.Minute},
		MinimumConfirmations:      1,
		GasEstimationBuffer:       10000,
	}

	// SimulatedEVM_NON_DEV_2 represents a simulated network with chain id 2337 which can be used to deploy a non-dev geth node
	SimulatedEVMNonDev2 = blockchain.EVMNetwork{
		Name:                 "dest-chain",
		Simulated:            true,
		SupportsEIP1559:      true,
		ClientImplementation: blockchain.EthereumClientImplementation,
		ChainID:              2337,
		PrivateKeys: []string{
			"ac0974bec39a17e36ba4a6b4d238ff944bacb478cbed5efcae784d7bf4f2ff80",
		},
		URLs:                      []string{"ws://dest-chain-ethereum-geth:8546"},
		HTTPURLs:                  []string{"http://dest-chain-ethereum-geth:8544"},
		ChainlinkTransactionLimit: 500000,
		Timeout:                   blockchain.JSONStrDuration{Duration: 2 * time.Minute},
		MinimumConfirmations:      1,
		GasEstimationBuffer:       10000,
	}

	SimulatedEVMNonDev = blockchain.EVMNetwork{
		Name:                 "geth",
		Simulated:            true,
		SupportsEIP1559:      true,
		ClientImplementation: blockchain.EthereumClientImplementation,
		ChainID:              1337,
		PrivateKeys: []string{
			"ac0974bec39a17e36ba4a6b4d238ff944bacb478cbed5efcae784d7bf4f2ff80",
		},
		URLs:                      []string{"ws://geth-ethereum-geth:8546"},
		HTTPURLs:                  []string{"http://geth-ethereum-geth:8544"},
		ChainlinkTransactionLimit: 500000,
		Timeout:                   blockchain.JSONStrDuration{Duration: 2 * time.Minute},
		MinimumConfirmations:      1,
		GasEstimationBuffer:       10000,
	}

	EthereumMainnet blockchain.EVMNetwork = blockchain.EVMNetwork{
		Name:                      "Ethereum Mainnet",
		SupportsEIP1559:           true,
		ClientImplementation:      blockchain.EthereumClientImplementation,
		ChainID:                   1,
		Simulated:                 false,
		ChainlinkTransactionLimit: 5000,
		Timeout:                   blockchain.JSONStrDuration{Duration: 5 * time.Minute},
		MinimumConfirmations:      1,
		GasEstimationBuffer:       0,
	}

	// sepoliaTestnet https://sepolia.dev/
	SepoliaTestnet blockchain.EVMNetwork = blockchain.EVMNetwork{
		Name:                      "Sepolia Testnet",
		SupportsEIP1559:           true,
		ClientImplementation:      blockchain.EthereumClientImplementation,
		ChainID:                   11155111,
		Simulated:                 false,
		ChainlinkTransactionLimit: 5000,
		Timeout:                   blockchain.JSONStrDuration{Duration: time.Minute},
		MinimumConfirmations:      1,
		GasEstimationBuffer:       1000,
	}

	// goerliTestnet https://goerli.net/
	GoerliTestnet blockchain.EVMNetwork = blockchain.EVMNetwork{
		Name:                      "Goerli Testnet",
		SupportsEIP1559:           true,
		ClientImplementation:      blockchain.EthereumClientImplementation,
		ChainID:                   5,
		Simulated:                 false,
		ChainlinkTransactionLimit: 5000,
		Timeout:                   blockchain.JSONStrDuration{Duration: 5 * time.Minute},
		MinimumConfirmations:      1,
		GasEstimationBuffer:       1000,
	}

	KlaytnMainnet blockchain.EVMNetwork = blockchain.EVMNetwork{
		Name:                      "Klaytn Mainnet",
		SupportsEIP1559:           false,
		ClientImplementation:      blockchain.KlaytnClientImplementation,
		ChainID:                   8217,
		Simulated:                 false,
		ChainlinkTransactionLimit: 5000,
		Timeout:                   blockchain.JSONStrDuration{Duration: time.Minute},
		MinimumConfirmations:      1,
		GasEstimationBuffer:       0,
	}

	// klaytnBaobab https://klaytn.foundation/
	KlaytnBaobab blockchain.EVMNetwork = blockchain.EVMNetwork{
		Name:                      "Klaytn Baobab",
		SupportsEIP1559:           false,
		ClientImplementation:      blockchain.KlaytnClientImplementation,
		ChainID:                   1001,
		Simulated:                 false,
		ChainlinkTransactionLimit: 5000,
		Timeout:                   blockchain.JSONStrDuration{Duration: time.Minute},
		MinimumConfirmations:      1,
		GasEstimationBuffer:       0,
	}

	MetisAndromeda blockchain.EVMNetwork = blockchain.EVMNetwork{
		Name:                      "Metis Andromeda",
		SupportsEIP1559:           false,
		ClientImplementation:      blockchain.MetisClientImplementation,
		ChainID:                   1088,
		Simulated:                 false,
		ChainlinkTransactionLimit: 5000,
		Timeout:                   blockchain.JSONStrDuration{Duration: time.Minute},
		MinimumConfirmations:      1,
		GasEstimationBuffer:       0,
	}

	// metisStardust https://www.metis.io/
	MetisStardust blockchain.EVMNetwork = blockchain.EVMNetwork{
		Name:                      "Metis Stardust",
		SupportsEIP1559:           false,
		ClientImplementation:      blockchain.MetisClientImplementation,
		ChainID:                   588,
		Simulated:                 false,
		ChainlinkTransactionLimit: 5000,
		Timeout:                   blockchain.JSONStrDuration{Duration: time.Minute},
		MinimumConfirmations:      1,
		GasEstimationBuffer:       1000,
	}

	ArbitrumMainnet blockchain.EVMNetwork = blockchain.EVMNetwork{
		Name:                      "Arbitrum Mainnet",
		SupportsEIP1559:           true,
		ClientImplementation:      blockchain.ArbitrumClientImplementation,
		ChainID:                   42161,
		Simulated:                 false,
		ChainlinkTransactionLimit: 5000,
		Timeout:                   blockchain.JSONStrDuration{Duration: time.Minute},
		MinimumConfirmations:      0,
		GasEstimationBuffer:       0,
	}

	// arbitrumGoerli https://developer.offchainlabs.com/docs/public_chains
	ArbitrumGoerli blockchain.EVMNetwork = blockchain.EVMNetwork{
		Name:                      "Arbitrum Goerli",
		SupportsEIP1559:           true,
		ClientImplementation:      blockchain.ArbitrumClientImplementation,
		ChainID:                   421613,
		Simulated:                 false,
		ChainlinkTransactionLimit: 5000,
		Timeout:                   blockchain.JSONStrDuration{Duration: time.Minute},
		MinimumConfirmations:      0,
		GasEstimationBuffer:       0,
	}

	OptimismMainnet blockchain.EVMNetwork = blockchain.EVMNetwork{
		Name:                      "Optimism Mainnet",
<<<<<<< HEAD
		SupportsEIP1559:           true,
		ClientImplementation:      blockchain.OptimismClientImplementation, // Optimism Bedrock has not been released yet, use Metis for Legacy Tx Support
=======
		ClientImplementation:      blockchain.OptimismClientImplementation,
>>>>>>> 71f2741e
		ChainID:                   10,
		Simulated:                 false,
		ChainlinkTransactionLimit: 5000,
		Timeout:                   blockchain.JSONStrDuration{Duration: time.Minute},
		MinimumConfirmations:      1,
		GasEstimationBuffer:       0,
	}

	// optimismGoerli https://dev.optimism.io/kovan-to-goerli/
	OptimismGoerli blockchain.EVMNetwork = blockchain.EVMNetwork{
		Name:                      "Optimism Goerli",
		SupportsEIP1559:           true,
		ClientImplementation:      blockchain.OptimismClientImplementation,
		ChainID:                   420,
		Simulated:                 false,
		ChainlinkTransactionLimit: 5000,
		Timeout:                   blockchain.JSONStrDuration{Duration: time.Minute},
		MinimumConfirmations:      1,
		GasEstimationBuffer:       0,
	}

	RSKMainnet blockchain.EVMNetwork = blockchain.EVMNetwork{
		Name:                      "RSK Mainnet",
		SupportsEIP1559:           false,
		ClientImplementation:      blockchain.RSKClientImplementation,
		ChainID:                   30,
		Simulated:                 false,
		ChainlinkTransactionLimit: 5000,
		Timeout:                   blockchain.JSONStrDuration{Duration: time.Minute},
		MinimumConfirmations:      1,
		GasEstimationBuffer:       1000,
	}

	// rskTestnet https://www.rsk.co/
	RSKTestnet blockchain.EVMNetwork = blockchain.EVMNetwork{
		Name:                      "RSK Testnet",
		SupportsEIP1559:           false,
		ClientImplementation:      blockchain.RSKClientImplementation,
		ChainID:                   31,
		Simulated:                 false,
		ChainlinkTransactionLimit: 5000,
		Timeout:                   blockchain.JSONStrDuration{Duration: time.Minute},
		MinimumConfirmations:      1,
		GasEstimationBuffer:       1000,
	}

	PolygonMainnet blockchain.EVMNetwork = blockchain.EVMNetwork{
		Name:                      "Polygon Mainnet",
		SupportsEIP1559:           true,
		ClientImplementation:      blockchain.PolygonClientImplementation,
		ChainID:                   137,
		Simulated:                 false,
		ChainlinkTransactionLimit: 5000,
		Timeout:                   blockchain.JSONStrDuration{Duration: 2 * time.Minute},
		MinimumConfirmations:      1,
		GasEstimationBuffer:       0,
	}

	// PolygonMumbai https://mumbai.polygonscan.com/
	PolygonMumbai blockchain.EVMNetwork = blockchain.EVMNetwork{
		Name:                      "Polygon Mumbai",
		SupportsEIP1559:           true,
		ClientImplementation:      blockchain.PolygonClientImplementation,
		ChainID:                   80001,
		Simulated:                 false,
		ChainlinkTransactionLimit: 5000,
		Timeout:                   blockchain.JSONStrDuration{Duration: time.Minute},
		MinimumConfirmations:      1,
		GasEstimationBuffer:       1000,
	}

	AvalancheMainnet blockchain.EVMNetwork = blockchain.EVMNetwork{
		Name:                      "Avalanche Mainnet",
		SupportsEIP1559:           true,
		ClientImplementation:      blockchain.EthereumClientImplementation,
		ChainID:                   43114,
		Simulated:                 false,
		ChainlinkTransactionLimit: 5000,
		Timeout:                   blockchain.JSONStrDuration{Duration: time.Minute},
		MinimumConfirmations:      1,
		GasEstimationBuffer:       0,
	}

	AvalancheFuji = blockchain.EVMNetwork{
		Name:                      "Avalanche Fuji",
		SupportsEIP1559:           true,
		ClientImplementation:      blockchain.EthereumClientImplementation,
		ChainID:                   43113,
		Simulated:                 false,
		ChainlinkTransactionLimit: 5000,
		Timeout:                   blockchain.JSONStrDuration{Duration: time.Minute},
		MinimumConfirmations:      1,
		GasEstimationBuffer:       1000,
	}

	Quorum = blockchain.EVMNetwork{
		Name:                      "Quorum",
		SupportsEIP1559:           false,
		ClientImplementation:      blockchain.QuorumClientImplementation,
		ChainID:                   1337,
		Simulated:                 false,
		ChainlinkTransactionLimit: 5000,
		Timeout:                   blockchain.JSONStrDuration{Duration: time.Minute},
		MinimumConfirmations:      1,
		GasEstimationBuffer:       0,
	}

	BaseGoerli blockchain.EVMNetwork = blockchain.EVMNetwork{
		Name:                      "Base Goerli",
		SupportsEIP1559:           true,
		ClientImplementation:      blockchain.OptimismClientImplementation,
		ChainID:                   84531,
		Simulated:                 false,
		ChainlinkTransactionLimit: 5000,
		Timeout:                   blockchain.JSONStrDuration{Duration: time.Minute},
		MinimumConfirmations:      1,
		GasEstimationBuffer:       0,
	}

	CeloAlfajores = blockchain.EVMNetwork{
		Name:                      "Celo Alfajores",
		SupportsEIP1559:           false,
		ClientImplementation:      blockchain.CeloClientImplementation,
		ChainID:                   44787,
		Simulated:                 false,
		ChainlinkTransactionLimit: 5000,
		Timeout:                   blockchain.JSONStrDuration{Duration: time.Minute},
		MinimumConfirmations:      1,
		GasEstimationBuffer:       1000,
	}

	CeloMainnet = blockchain.EVMNetwork{
		Name:                      "Celo",
		ClientImplementation:      blockchain.CeloClientImplementation,
		ChainID:                   42220,
		Simulated:                 false,
		ChainlinkTransactionLimit: 5000,
		Timeout:                   blockchain.JSONStrDuration{Duration: time.Minute},
		MinimumConfirmations:      1,
		GasEstimationBuffer:       1000,
	}

	MappedNetworks = map[string]blockchain.EVMNetwork{
		"SIMULATED":        SimulatedEVM,
		"SIMULATED_1":      SimulatedEVMNonDev1,
		"SIMULATED_2":      SimulatedEVMNonDev2,
		"SIMULATED_NONDEV": SimulatedEVMNonDev,
		// "GENERAL":         generalEVM, // See above
		"ETHEREUM_MAINNET":  EthereumMainnet,
		"GOERLI":            GoerliTestnet,
		"SEPOLIA":           SepoliaTestnet,
		"KLAYTN_MAINNET":    KlaytnMainnet,
		"KLAYTN_BAOBAB":     KlaytnBaobab,
		"METIS_ANDROMEDA":   MetisAndromeda,
		"METIS_STARDUST":    MetisStardust,
		"ARBITRUM_MAINNET":  ArbitrumMainnet,
		"ARBITRUM_GOERLI":   ArbitrumGoerli,
		"OPTIMISM_MAINNET":  OptimismMainnet,
		"OPTIMISM_GOERLI":   OptimismGoerli,
		"BASE_GOERLI":       BaseGoerli,
		"CELO_ALFAJORES":    CeloAlfajores,
		"CELO_MAINNET":      CeloMainnet,
		"RSK":               RSKTestnet,
		"MUMBAI":            PolygonMumbai,
		"POLYGON_MAINNET":   PolygonMainnet,
		"AVALANCHE_FUJI":    AvalancheFuji,
		"AVALANCHE_MAINNET": AvalancheMainnet,
		"QUORUM":            Quorum,
	}
)

// determineSelectedNetworks uses `SELECTED_NETWORKS` to determine which networks to run the tests on.
// Use DetermineSelectedNetwork for tests that only use one network
func determineSelectedNetworks() []blockchain.EVMNetwork {
	logging.Init()
	selectedNetworks := make([]blockchain.EVMNetwork, 0)
	rawSelectedNetworks := strings.ToUpper(os.Getenv("SELECTED_NETWORKS"))
	setNetworkNames := strings.Split(rawSelectedNetworks, ",")

	for _, setNetworkName := range setNetworkNames {
		if chosenNetwork, valid := MappedNetworks[setNetworkName]; valid {
			log.Info().
				Interface("SELECTED_NETWORKS", setNetworkNames).
				Str("Network Name", chosenNetwork.Name).
				Msg("Read network choice from 'SELECTED_NETWORKS'")
			setURLs(setNetworkName, &chosenNetwork)
			setKeys(setNetworkName, &chosenNetwork)
			selectedNetworks = append(selectedNetworks, chosenNetwork)
		} else {
			validNetworks := make([]string, 0)
			for validNetwork := range MappedNetworks {
				validNetworks = append(validNetworks, validNetwork)
			}
			log.Fatal().
				Interface("SELECTED_NETWORKS", setNetworkNames).
				Str("Valid Networks", strings.Join(validNetworks, ", ")).
				Msg("SELECTED_NETWORKS value is invalid. Use a valid network(s).")
		}
	}
	return selectedNetworks
}

// setURLs sets a network URL(s) based on env vars
func setURLs(prefix string, network *blockchain.EVMNetwork) {
	prefix = strings.Trim(prefix, "_")
	prefix = strings.ToUpper(prefix)

	if strings.Contains(prefix, "SIMULATED") { // Use defaults for SIMULATED
		return
	}

	wsEnvVar := fmt.Sprintf("%s_URLS", prefix)
	httpEnvVar := fmt.Sprintf("%s_HTTP_URLS", prefix)
	wsEnvURLs, err := utils.GetEnv(wsEnvVar)
	if err != nil {
		log.Fatal().Err(err).Str("env var", wsEnvVar).Msg("Error getting env var")
	}
	httpEnvURLs, err := utils.GetEnv(httpEnvVar)
	if err != nil {
		log.Fatal().Err(err).Str("env var", httpEnvVar).Msg("Error getting env var")
	}
	if wsEnvURLs == "" {
		evmUrls, err := utils.GetEnv("EVM_URLS")
		if err != nil {
			log.Fatal().Err(err).Str("env var", "EVM_URLS").Msg("Error getting env var")
		}
		evmhttpUrls, err := utils.GetEnv("EVM_HTTP_URLS")
		if err != nil {
			log.Fatal().Err(err).Str("env var", "EVM_HTTP_URLS").Msg("Error getting env var")
		}
		wsURLs := strings.Split(evmUrls, ",")
		httpURLs := strings.Split(evmhttpUrls, ",")
		log.Warn().
			Interface("EVM_URLS", wsURLs).
			Interface("EVM_HTTP_URLS", httpURLs).
			Msgf("No '%s' env var defined, defaulting to 'EVM_URLS'", wsEnvVar)
		network.URLs = wsURLs
		network.HTTPURLs = httpURLs
		return
	}

	wsURLs := strings.Split(wsEnvURLs, ",")
	httpURLs := strings.Split(httpEnvURLs, ",")
	network.URLs = wsURLs
	network.HTTPURLs = httpURLs
	log.Info().Interface(wsEnvVar, wsURLs).Interface(httpEnvVar, httpURLs).Msg("Read network URLs")
}

// setKeys sets a network's private key(s) based on env vars
func setKeys(prefix string, network *blockchain.EVMNetwork) {
	prefix = strings.Trim(prefix, "_")
	prefix = strings.ToUpper(prefix)

	if strings.Contains(prefix, "SIMULATED") { // Use defaults for SIMULATED
		return
	}

	envVar := fmt.Sprintf("%s_KEYS", prefix)
	keysEnv, err := utils.GetEnv(envVar)
	if err != nil {
		log.Fatal().Err(err).Str("env var", envVar).Msg("Error getting env var")
	}
	if keysEnv == "" {
		keys := strings.Split(os.Getenv("EVM_KEYS"), ",")
		log.Warn().
			Interface("EVM_KEYS", keys).
			Msg(fmt.Sprintf("No '%s' env var defined, defaulting to 'EVM_KEYS'", envVar))
		network.PrivateKeys = keys
		return
	}
	keys := strings.Split(keysEnv, ",")
	network.PrivateKeys = keys
	log.Info().Interface(envVar, keys).Msg("Read network Keys")
}<|MERGE_RESOLUTION|>--- conflicted
+++ resolved
@@ -211,12 +211,8 @@
 
 	OptimismMainnet blockchain.EVMNetwork = blockchain.EVMNetwork{
 		Name:                      "Optimism Mainnet",
-<<<<<<< HEAD
-		SupportsEIP1559:           true,
-		ClientImplementation:      blockchain.OptimismClientImplementation, // Optimism Bedrock has not been released yet, use Metis for Legacy Tx Support
-=======
+		SupportsEIP1559:           true,
 		ClientImplementation:      blockchain.OptimismClientImplementation,
->>>>>>> 71f2741e
 		ChainID:                   10,
 		Simulated:                 false,
 		ChainlinkTransactionLimit: 5000,
