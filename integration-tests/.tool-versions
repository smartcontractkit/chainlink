--- conflicted
+++ resolved
@@ -1,9 +1,5 @@
 golang 1.21.7
 k3d 5.4.6
 kubectl 1.25.5
-<<<<<<< HEAD
-nodejs 18.16.0
-=======
 nodejs 20.13.1
->>>>>>> 7a861034
 golangci-lint 1.55.2