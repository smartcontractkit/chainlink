--- conflicted
+++ resolved
@@ -88,17 +88,10 @@
 	golang.org/x/crypto v0.5.0
 	golang.org/x/exp v0.0.0-20220608143224-64259d1afd70
 	golang.org/x/sync v0.1.0
-<<<<<<< HEAD
-	golang.org/x/term v0.3.0
-	golang.org/x/text v0.5.0
-	golang.org/x/tools v0.3.0
-	gonum.org/v1/gonum v0.12.0
-=======
 	golang.org/x/term v0.4.0
 	golang.org/x/text v0.6.0
 	golang.org/x/tools v0.5.0
-	gonum.org/v1/gonum v0.11.0
->>>>>>> 23f53aeb
+	gonum.org/v1/gonum v0.12.0
 	google.golang.org/protobuf v1.28.1
 	gopkg.in/guregu/null.v2 v2.1.2
 	gopkg.in/guregu/null.v4 v4.0.0
