--- conflicted
+++ resolved
@@ -87,18 +87,10 @@
 	go.uber.org/zap v1.24.0
 	golang.org/x/crypto v0.7.0
 	golang.org/x/exp v0.0.0-20230307190834-24139beb5833
-<<<<<<< HEAD
-	golang.org/x/net v0.8.0
-	golang.org/x/sync v0.1.0
-	golang.org/x/term v0.6.0
-	golang.org/x/text v0.8.0
-	golang.org/x/tools v0.7.0
-=======
 	golang.org/x/sync v0.2.0
 	golang.org/x/term v0.8.0
 	golang.org/x/text v0.9.0
 	golang.org/x/tools v0.9.0
->>>>>>> 4c35f3fa
 	gonum.org/v1/gonum v0.12.0
 	google.golang.org/protobuf v1.30.0
 	gopkg.in/guregu/null.v2 v2.1.2
@@ -213,11 +205,7 @@
 	github.com/holiman/uint256 v1.2.0 // indirect
 	github.com/huandu/xstrings v1.4.0 // indirect
 	github.com/huin/goupnp v1.0.3 // indirect
-<<<<<<< HEAD
-	github.com/imdario/mergo v0.3.13 // indirect
-=======
 	github.com/imdario/mergo v0.3.15 // indirect
->>>>>>> 4c35f3fa
 	github.com/inconshreveable/mousetrap v1.0.1 // indirect
 	github.com/ipfs/go-cid v0.0.7 // indirect
 	github.com/ipfs/go-datastore v0.4.5 // indirect
@@ -359,16 +347,10 @@
 	go.uber.org/atomic v1.10.0 // indirect
 	go.uber.org/ratelimit v0.2.0 // indirect
 	golang.org/x/arch v0.0.0-20210923205945-b76863e36670 // indirect
-<<<<<<< HEAD
-	golang.org/x/sys v0.7.0 // indirect
-	golang.org/x/time v0.3.0 // indirect
-	google.golang.org/genproto v0.0.0-20230306155012-7f2fa6fef1f4 // indirect
-=======
 	golang.org/x/net v0.10.0 // indirect
 	golang.org/x/sys v0.8.0 // indirect
 	golang.org/x/time v0.1.0 // indirect
-	google.golang.org/genproto v0.0.0-20230223222841-637eb2293923 // indirect
->>>>>>> 4c35f3fa
+  google.golang.org/genproto v0.0.0-20230306155012-7f2fa6fef1f4 // indirect
 	google.golang.org/grpc v1.53.0 // indirect
 	gopkg.in/ini.v1 v1.67.0 // indirect
 	gopkg.in/natefinch/npipe.v2 v2.0.0-20160621034901-c1b8fa8bdcce // indirect
