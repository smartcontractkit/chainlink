module github.com/smartcontractkit/chainlink

go 1.18

require (
	github.com/Depado/ginprom v1.7.4
	github.com/Masterminds/semver/v3 v3.1.1
	github.com/btcsuite/btcd v0.22.0-beta
	github.com/cosmos/cosmos-sdk v0.44.5
	github.com/danielkov/gin-helmet v0.0.0-20171108135313-1387e224435e
	github.com/docker/docker v20.10.14+incompatible
	github.com/docker/go-connections v0.4.0
	github.com/duo-labs/webauthn v0.0.0-20210727191636-9f1b88ef44cc
	github.com/ethereum/go-ethereum v1.10.18
	github.com/fatih/color v1.13.0
	github.com/fxamacker/cbor/v2 v2.4.0
	github.com/gagliardetto/solana-go v1.4.1-0.20220428092759-5250b4abbb27
	github.com/getsentry/sentry-go v0.12.0
	github.com/gin-contrib/cors v1.3.1
	github.com/gin-contrib/expvar v0.0.0-20181230111036-f23b556cc79f
	github.com/gin-contrib/size v0.0.0-20190528085907-355431950c57
	github.com/gin-gonic/contrib v0.0.0-20190526021735-7fb7810ed2a0
	github.com/gin-gonic/gin v1.7.7
	github.com/google/pprof v0.0.0-20210720184732-4bb14d4b1be1
	github.com/google/uuid v1.3.0
	github.com/gorilla/securecookie v1.1.1
	github.com/gorilla/sessions v1.2.1
	github.com/gorilla/websocket v1.5.0
	github.com/graph-gophers/dataloader v5.0.0+incompatible
	github.com/graph-gophers/graphql-go v1.3.0
	github.com/hdevalence/ed25519consensus v0.0.0-20210430192048-0962ce16b305
	github.com/jackc/pgconn v1.11.0
	github.com/jackc/pgx/v4 v4.15.0
	github.com/jpillora/backoff v1.0.0
	github.com/kylelemons/godebug v1.1.0
	github.com/lib/pq v1.10.6
	github.com/libp2p/go-libp2p-core v0.8.5
	github.com/libp2p/go-libp2p-peerstore v0.2.7
	github.com/manyminds/api2go v0.0.0-20171030193247-e7b693844a6f
	github.com/mitchellh/go-homedir v1.1.0
	github.com/mitchellh/mapstructure v1.4.3
	github.com/mr-tron/base58 v1.2.0
	github.com/multiformats/go-multiaddr v0.3.3
	github.com/olekukonko/tablewriter v0.0.5
	github.com/onsi/gomega v1.19.0
	github.com/pelletier/go-toml v1.9.4
	github.com/pkg/errors v0.9.1
	github.com/pressly/goose/v3 v3.5.3
	github.com/prometheus/client_golang v1.12.2
	github.com/prometheus/client_model v0.2.0
	github.com/robfig/cron/v3 v3.0.1
	github.com/satori/go.uuid v1.2.0
	github.com/scylladb/go-reflectx v1.0.1
	github.com/shirou/gopsutil/v3 v3.22.2
	github.com/shopspring/decimal v1.3.1
	github.com/smartcontractkit/chainlink-relay v0.0.0-20220516224734-c4759cac049a
	github.com/smartcontractkit/chainlink-solana v0.2.20-0.20220519124030-06ae6d2fe754
	github.com/smartcontractkit/chainlink-terra v0.1.4-0.20220517130712-37c2baa48d68
	github.com/smartcontractkit/libocr v0.0.0-20220512162406-9e4afd8896f3
	github.com/smartcontractkit/sqlx v1.3.5-0.20210805004948-4be295aacbeb
	github.com/smartcontractkit/terra.go v1.0.3-0.20220108002221-62b39252ee16
	github.com/smartcontractkit/wsrpc v0.3.10-0.20220317191700-8c8ecdcaed4a
	github.com/spf13/cobra v1.4.0
	github.com/spf13/viper v1.10.1
	github.com/stretchr/testify v1.7.2
	github.com/tendermint/tendermint v0.34.15
	github.com/terra-money/core v0.5.14
	github.com/theodesp/go-heaps v0.0.0-20190520121037-88e35354fe0a
	github.com/tidwall/gjson v1.9.3
	github.com/ulule/limiter v0.0.0-20190417201358-7873d115fc4e
	github.com/unrolled/secure v0.0.0-20190624173513-716474489ad3
	github.com/urfave/cli v1.22.9
	go.dedis.ch/fixbuf v1.0.3
	go.dedis.ch/kyber/v3 v3.0.13
	go.uber.org/atomic v1.9.0
	go.uber.org/multierr v1.8.0
	go.uber.org/zap v1.21.0
	golang.org/x/crypto v0.0.0-20220411220226-7b82a4e95df4
	golang.org/x/exp v0.0.0-20220426173459-3bcf042a4bf5
	golang.org/x/sync v0.0.0-20210220032951-036812b2e83c
	golang.org/x/term v0.0.0-20210927222741-03fcf44c2211
	golang.org/x/text v0.3.7
	golang.org/x/tools v0.1.10
	gonum.org/v1/gonum v0.11.0
	google.golang.org/protobuf v1.28.0
	gopkg.in/guregu/null.v4 v4.0.0
)

require (
	github.com/BurntSushi/toml v1.1.0 // indirect
	github.com/go-errors/errors v1.4.1 // indirect
	github.com/moby/term v0.0.0-20210619224110-3f7ff695adc6 // indirect
	golang.org/x/xerrors v0.0.0-20220411194840-2f41105eb62f // indirect
)

require (
	contrib.go.opencensus.io/exporter/stackdriver v0.13.4 // indirect
	filippo.io/edwards25519 v1.0.0-rc.1 // indirect
	github.com/99designs/keyring v1.1.6 // indirect
	github.com/ChainSafe/go-schnorrkel v0.0.0-20200405005733-88cbf1b4c40d // indirect
	github.com/CosmWasm/wasmvm v0.16.3 // indirect
	github.com/DataDog/zstd v1.4.5 // indirect
	github.com/Microsoft/go-winio v0.5.1 // indirect
	github.com/VictoriaMetrics/fastcache v1.6.0 // indirect
	github.com/andres-erbsen/clock v0.0.0-20160526145045-9e14626cd129 // indirect
	github.com/armon/go-metrics v0.3.10 // indirect
	github.com/aybabtme/rgbterm v0.0.0-20170906152045-cc83f3b3ce59 // indirect
	github.com/benbjohnson/clock v1.1.0 // indirect
	github.com/beorn7/perks v1.0.1 // indirect
	github.com/bgentry/speakeasy v0.1.0 // indirect
	github.com/blendle/zapdriver v1.3.1 // indirect
	github.com/boj/redistore v0.0.0-20180917114910-cd5dcc76aeff // indirect
	github.com/btcsuite/btcd/btcec/v2 v2.2.0 // indirect
	github.com/cenkalti/backoff v2.2.1+incompatible // indirect
	github.com/cespare/xxhash v1.1.0 // indirect
	github.com/cespare/xxhash/v2 v2.1.2 // indirect
	github.com/cloudflare/cfssl v0.0.0-20190726000631-633726f6bcb7 // indirect
	github.com/codegangsta/negroni v1.0.0 // indirect
	github.com/confio/ics23/go v0.6.6 // indirect
	github.com/containerd/containerd v1.6.3 // indirect
	github.com/cosmos/btcutil v1.0.4 // indirect
	github.com/cosmos/go-bip39 v1.0.0 // indirect
	github.com/cosmos/iavl v0.17.3 // indirect
	github.com/cosmos/ibc-go v1.1.5 // indirect
	github.com/cosmos/ledger-cosmos-go v0.11.1 // indirect
	github.com/cosmos/ledger-go v0.9.2 // indirect
	github.com/cpuguy83/go-md2man/v2 v2.0.1 // indirect
	github.com/danieljoos/wincred v1.1.0 // indirect
	github.com/davecgh/go-spew v1.1.1 // indirect
	github.com/davidlazar/go-crypto v0.0.0-20200604182044-b73af7476f6c // indirect
	github.com/deckarep/golang-set v1.8.0 // indirect
	github.com/decred/dcrd/dcrec/secp256k1/v4 v4.0.1 // indirect
	github.com/dfuse-io/logging v0.0.0-20210109005628-b97a57253f70 // indirect
	github.com/dgraph-io/badger/v2 v2.2007.2 // indirect
	github.com/dgraph-io/ristretto v0.0.3 // indirect
	github.com/dgrijalva/jwt-go v3.2.0+incompatible // indirect
	github.com/dgryski/go-farm v0.0.0-20200201041132-a6ae2369ad13 // indirect
	github.com/docker/distribution v2.8.1+incompatible // indirect
	github.com/docker/go-units v0.4.0 // indirect
	github.com/dustin/go-humanize v1.0.0 // indirect
	github.com/dvsekhvalnov/jose2go v0.0.0-20200901110807-248326c1351b // indirect
	github.com/edsrzf/mmap-go v1.0.0 // indirect
	github.com/felixge/httpsnoop v1.0.1 // indirect
	github.com/fjl/memsize v0.0.0-20190710130421-bcb5799ab5e5 // indirect
	github.com/flynn/noise v0.0.0-20180327030543-2492fe189ae6 // indirect
	github.com/form3tech-oss/jwt-go v3.2.3+incompatible // indirect
	github.com/fsnotify/fsnotify v1.5.1 // indirect
	github.com/gagliardetto/binary v0.6.1 // indirect
	github.com/gagliardetto/treeout v0.1.4 // indirect
	github.com/gedex/inflector v0.0.0-20170307190818-16278e9db813 // indirect
	github.com/gin-contrib/sse v0.1.0 // indirect
	github.com/go-kit/kit v0.12.0 // indirect
	github.com/go-kit/log v0.2.0 // indirect
	github.com/go-logfmt/logfmt v0.5.1 // indirect
	github.com/go-ole/go-ole v1.2.6 // indirect
	github.com/go-playground/locales v0.14.0 // indirect
	github.com/go-playground/universal-translator v0.18.0 // indirect
	github.com/go-playground/validator/v10 v10.10.1 // indirect
	github.com/go-stack/stack v1.8.1 // indirect
	github.com/godbus/dbus v0.0.0-20190726142602-4481cbc300e2 // indirect
	github.com/gogo/gateway v1.1.0 // indirect
	github.com/gogo/protobuf v1.3.3
	github.com/golang-jwt/jwt/v4 v4.3.0 // indirect
	github.com/golang/groupcache v0.0.0-20210331224755-41bb18bfe9da // indirect
	github.com/golang/protobuf v1.5.2 // indirect
	github.com/golang/snappy v0.0.4 // indirect
	github.com/gomodule/redigo v2.0.0+incompatible // indirect
	github.com/google/btree v1.0.1 // indirect
	github.com/google/certificate-transparency-go v1.0.21 // indirect
	github.com/google/gopacket v1.1.19 // indirect
	github.com/gorilla/context v1.1.1 // indirect
	github.com/gorilla/handlers v1.5.1 // indirect
	github.com/gorilla/mux v1.8.0 // indirect
	github.com/grpc-ecosystem/go-grpc-middleware v1.3.0 // indirect
	github.com/grpc-ecosystem/grpc-gateway v1.16.0 // indirect
	github.com/gsterjov/go-libsecret v0.0.0-20161001094733-a6f4afe4910c // indirect
	github.com/gtank/merlin v0.1.1 // indirect
	github.com/gtank/ristretto255 v0.1.2 // indirect
	github.com/hashicorp/errwrap v1.1.0 // indirect
	github.com/hashicorp/go-bexpr v0.1.10 // indirect
	github.com/hashicorp/go-immutable-radix v1.3.1 // indirect
	github.com/hashicorp/go-multierror v1.1.1 // indirect
	github.com/hashicorp/golang-lru v0.5.5-0.20210104140557-80c98217689d // indirect
	github.com/hashicorp/hcl v1.0.0 // indirect
	github.com/holiman/bloomfilter/v2 v2.0.3 // indirect
	github.com/holiman/uint256 v1.2.0 // indirect
	github.com/huin/goupnp v1.0.3 // indirect
	github.com/inconshreveable/mousetrap v1.0.0 // indirect
	github.com/ipfs/go-cid v0.0.7 // indirect
	github.com/ipfs/go-datastore v0.4.5 // indirect
	github.com/ipfs/go-ipfs-util v0.0.2 // indirect
	github.com/ipfs/go-ipns v0.0.2 // indirect
	github.com/ipfs/go-log v1.0.4 // indirect
	github.com/ipfs/go-log/v2 v2.1.1 // indirect
	github.com/jackc/chunkreader/v2 v2.0.1 // indirect
	github.com/jackc/pgio v1.0.0 // indirect
	github.com/jackc/pgpassfile v1.0.0 // indirect
	github.com/jackc/pgproto3/v2 v2.2.0 // indirect
	github.com/jackc/pgservicefile v0.0.0-20200714003250-2b9c44734f2b // indirect
	github.com/jackc/pgtype v1.10.0 // indirect
	github.com/jackpal/go-nat-pmp v1.0.2 // indirect
	github.com/jbenet/go-temp-err-catcher v0.1.0 // indirect
	github.com/jbenet/goprocess v0.1.4 // indirect
	github.com/jmhodges/levigo v1.0.0 // indirect
	github.com/jmoiron/sqlx v1.3.5 // indirect
	github.com/json-iterator/go v1.1.12 // indirect
	github.com/keybase/go-keychain v0.0.0-20190712205309-48d3d31d256d // indirect
	github.com/klauspost/compress v1.13.6 // indirect
	github.com/koron/go-ssdp v0.0.2 // indirect
	github.com/leanovate/gopter v0.2.10-0.20210127095200-9abe2343507a // indirect
	github.com/leodido/go-urn v1.2.1 // indirect
	github.com/libp2p/go-addr-util v0.0.2 // indirect
	github.com/libp2p/go-buffer-pool v0.0.2 // indirect
	github.com/libp2p/go-cidranger v1.1.0 // indirect
	github.com/libp2p/go-conn-security-multistream v0.2.0 // indirect
	github.com/libp2p/go-eventbus v0.2.1 // indirect
	github.com/libp2p/go-flow-metrics v0.0.3 // indirect
	github.com/libp2p/go-libp2p v0.13.0 // indirect
	github.com/libp2p/go-libp2p-asn-util v0.0.0-20201026210036-4f868c957324 // indirect
	github.com/libp2p/go-libp2p-autonat v0.4.0 // indirect
	github.com/libp2p/go-libp2p-blankhost v0.2.0 // indirect
	github.com/libp2p/go-libp2p-circuit v0.4.0 // indirect
	github.com/libp2p/go-libp2p-discovery v0.5.0 // indirect
	github.com/libp2p/go-libp2p-kad-dht v0.11.1 // indirect
	github.com/libp2p/go-libp2p-kbucket v0.4.7 // indirect
	github.com/libp2p/go-libp2p-loggables v0.1.0 // indirect
	github.com/libp2p/go-libp2p-mplex v0.4.1 // indirect
	github.com/libp2p/go-libp2p-nat v0.0.6 // indirect
	github.com/libp2p/go-libp2p-noise v0.1.2 // indirect
	github.com/libp2p/go-libp2p-pnet v0.2.0 // indirect
	github.com/libp2p/go-libp2p-record v0.1.3 // indirect
	github.com/libp2p/go-libp2p-swarm v0.4.0 // indirect
	github.com/libp2p/go-libp2p-tls v0.1.3 // indirect
	github.com/libp2p/go-libp2p-transport-upgrader v0.4.0 // indirect
	github.com/libp2p/go-libp2p-yamux v0.5.1 // indirect
	github.com/libp2p/go-mplex v0.3.0 // indirect
	github.com/libp2p/go-msgio v0.0.6 // indirect
	github.com/libp2p/go-nat v0.0.5 // indirect
	github.com/libp2p/go-netroute v0.1.4 // indirect
	github.com/libp2p/go-openssl v0.0.7 // indirect
	github.com/libp2p/go-reuseport v0.0.2 // indirect
	github.com/libp2p/go-reuseport-transport v0.0.4 // indirect
	github.com/libp2p/go-sockaddr v0.1.0 // indirect
	github.com/libp2p/go-stream-muxer-multistream v0.3.0 // indirect
	github.com/libp2p/go-tcp-transport v0.2.1 // indirect
	github.com/libp2p/go-ws-transport v0.4.0 // indirect
	github.com/libp2p/go-yamux/v2 v2.0.0 // indirect
	github.com/logrusorgru/aurora v2.0.3+incompatible // indirect
	github.com/magiconair/properties v1.8.5 // indirect
	github.com/mattn/go-colorable v0.1.12 // indirect
	github.com/mattn/go-isatty v0.0.14 // indirect
	github.com/mattn/go-runewidth v0.0.13 // indirect
	github.com/matttproud/golang_protobuf_extensions v1.0.2-0.20181231171920-c182affec369 // indirect
	github.com/mimoo/StrobeGo v0.0.0-20181016162300-f8f6d4d2b643 // indirect
	github.com/minio/blake2b-simd v0.0.0-20160723061019-3f5f724cb5b1 // indirect
	github.com/minio/sha256-simd v0.1.1 // indirect
	github.com/mitchellh/go-testing-interface v1.14.1 // indirect
	github.com/mitchellh/pointerstructure v1.2.0 // indirect
	github.com/modern-go/concurrent v0.0.0-20180306012644-bacd9c7ef1dd // indirect
	github.com/modern-go/reflect2 v1.0.2 // indirect
	github.com/morikuni/aec v1.0.0 // indirect
	github.com/mostynb/zstdpool-freelist v0.0.0-20201229113212-927304c0c3b1 // indirect
	github.com/mtibben/percent v0.2.1 // indirect
	github.com/multiformats/go-base32 v0.0.3 // indirect
	github.com/multiformats/go-base36 v0.1.0 // indirect
	github.com/multiformats/go-multiaddr-dns v0.2.0 // indirect
	github.com/multiformats/go-multiaddr-fmt v0.1.0 // indirect
	github.com/multiformats/go-multiaddr-net v0.2.0 // indirect
	github.com/multiformats/go-multibase v0.0.3 // indirect
	github.com/multiformats/go-multihash v0.0.14 // indirect
	github.com/multiformats/go-multistream v0.2.0 // indirect
	github.com/multiformats/go-varint v0.0.6 // indirect
	github.com/onsi/ginkgo/v2 v2.1.4 // indirect
	github.com/opencontainers/go-digest v1.0.0 // indirect
	github.com/opencontainers/image-spec v1.0.3-0.20211202183452-c5a74bcca799 // indirect
	github.com/opentracing/opentracing-go v1.2.0 // indirect
	github.com/petermattis/goid v0.0.0-20180202154549-b0b1615b78e5 // indirect
	github.com/pmezard/go-difflib v1.0.0 // indirect
	github.com/power-devops/perfstat v0.0.0-20210106213030-5aafc221ea8c // indirect
	github.com/prometheus/common v0.34.0 // indirect
	github.com/prometheus/procfs v0.7.3 // indirect
	github.com/prometheus/tsdb v0.10.0 // indirect
	github.com/rakyll/statik v0.1.7 // indirect
	github.com/rcrowley/go-metrics v0.0.0-20200313005456-10cdbea86bc0 // indirect
	github.com/regen-network/cosmos-proto v0.3.1 // indirect
	github.com/rivo/uniseg v0.2.0 // indirect
	github.com/rjeczalik/notify v0.9.2 // indirect
	github.com/rs/cors v1.8.0 // indirect
	github.com/russross/blackfriday/v2 v2.1.0 // indirect
	github.com/sasha-s/go-deadlock v0.2.1-0.20190427202633-1595213edefa // indirect
	github.com/shirou/gopsutil v3.21.11+incompatible // indirect
	github.com/sirupsen/logrus v1.8.1 // indirect
	github.com/spacemonkeygo/spacelog v0.0.0-20180420211403-2296661a0572 // indirect
	github.com/spaolacci/murmur3 v1.1.0 // indirect
	github.com/spf13/afero v1.6.0 // indirect
	github.com/spf13/cast v1.4.1 // indirect
	github.com/spf13/jwalterweatherman v1.1.0 // indirect
	github.com/spf13/pflag v1.0.5 // indirect
	github.com/stretchr/objx v0.3.0 // indirect
	github.com/subosito/gotenv v1.2.0 // indirect
	github.com/syndtr/goleveldb v1.0.1-0.20210819022825-2ae1ddf74ef7 // indirect
	github.com/tecbot/gorocksdb v0.0.0-20191217155057-f0fad39f321c // indirect
	github.com/tendermint/btcd v0.1.1 // indirect
	github.com/tendermint/crypto v0.0.0-20191022145703-50d29ede1e15 // indirect
	github.com/tendermint/go-amino v0.16.0 // indirect
	github.com/tendermint/tm-db v0.6.6 // indirect
	github.com/teris-io/shortid v0.0.0-20201117134242-e59966efd125 // indirect
	github.com/tidwall/match v1.1.1 // indirect
	github.com/tidwall/pretty v1.2.0 // indirect
	github.com/tklauser/go-sysconf v0.3.9 // indirect
	github.com/tklauser/numcpus v0.3.0 // indirect
	github.com/ugorji/go/codec v1.2.7 // indirect
	github.com/whyrusleeping/go-keyspace v0.0.0-20160322163242-5b898ac5add1 // indirect
	github.com/whyrusleeping/multiaddr-filter v0.0.0-20160516205228-e903e4adabd7 // indirect
	github.com/x448/float16 v0.8.4 // indirect
	github.com/yusufpapurcu/wmi v1.2.2 // indirect
	github.com/zondax/hid v0.9.0 // indirect
	go.dedis.ch/protobuf v1.0.11 // indirect
	go.etcd.io/bbolt v1.3.6 // indirect
	go.opencensus.io v0.23.0 // indirect
	go.uber.org/ratelimit v0.2.0 // indirect
	golang.org/x/net v0.0.0-20220412020605-290c469a71a5 // indirect
	golang.org/x/sys v0.0.0-20220412211240-33da011f77ad // indirect
	golang.org/x/time v0.0.0-20220210224613-90d013bbcef8 // indirect
	google.golang.org/genproto v0.0.0-20220421151946-72621c1f0bd3 // indirect
	google.golang.org/grpc v1.45.0 // indirect
	gopkg.in/guregu/null.v2 v2.1.2 // indirect
	gopkg.in/ini.v1 v1.66.2 // indirect
	gopkg.in/natefinch/lumberjack.v2 v2.0.0
	gopkg.in/natefinch/npipe.v2 v2.0.0-20160621034901-c1b8fa8bdcce // indirect
	gopkg.in/urfave/cli.v1 v1.20.0 // indirect
	gopkg.in/yaml.v2 v2.4.0 // indirect
<<<<<<< HEAD
	gopkg.in/yaml.v3 v3.0.0 // indirect
=======
	gopkg.in/yaml.v3 v3.0.1 // indirect
>>>>>>> 0493f934
)

// To fix CVE: c16fb56d-9de6-4065-9fca-d2b4cfb13020
// See https://github.com/dgrijalva/jwt-go/issues/463
// If that happens to get released in a 3.X.X version, we can add a constraint to our go.mod
// for it. If its in 4.X.X, then we need all our transitive deps to upgrade to it.
replace github.com/dgrijalva/jwt-go => github.com/form3tech-oss/jwt-go v3.2.1+incompatible

// replicating the replace directive on cosmos SDK
replace github.com/gogo/protobuf => github.com/regen-network/protobuf v1.3.3-alpha.regen.1

// needed to address mismatch between cosmosSDK and hdevalence/ed25519consensus
replace filippo.io/edwards25519 => filippo.io/edwards25519 v1.0.0-beta.3

// fixes deprecation warnings and keychain undefined bugs on macOS
// See https://github.com/99designs/keyring/issues/94
replace github.com/keybase/go-keychain => github.com/99designs/go-keychain v0.0.0-20191008050251-8e49817e8af4<|MERGE_RESOLUTION|>--- conflicted
+++ resolved
@@ -330,11 +330,7 @@
 	gopkg.in/natefinch/npipe.v2 v2.0.0-20160621034901-c1b8fa8bdcce // indirect
 	gopkg.in/urfave/cli.v1 v1.20.0 // indirect
 	gopkg.in/yaml.v2 v2.4.0 // indirect
-<<<<<<< HEAD
-	gopkg.in/yaml.v3 v3.0.0 // indirect
-=======
 	gopkg.in/yaml.v3 v3.0.1 // indirect
->>>>>>> 0493f934
 )
 
 // To fix CVE: c16fb56d-9de6-4065-9fca-d2b4cfb13020
