declare module 'core/store/models' {
  import * as assets from 'core/store/assets'
  import * as common from 'github.com/ethereum/go-ethereum/common'
  import * as gorm from 'github.com/jinzhu/gorm'
  import * as clnull from 'github.com/smartcontractkit/chainlink/core/null'
  import * as nullable from 'gopkg.in/guregu/null.v3'
  import * as big from 'math/big'
  import * as url from 'net/url'
  import * as time from 'time'

  //#region job_spec.go

  export interface JobSpecError {
    id: string
    description: string
    occurrences: number
    createdAt: time.Time
    updatedAt: time.Time
  }

  /**
   * JobSpecRequest represents a schema for the incoming job spec request as used by the API.
   */
  export interface JobSpecRequest {
    initiators: InitiatorRequest[]
    task: TaskSpecRequest[]
    startAt: nullable.Time
    endAt: nullable.Time
    minPayment: Pointer<assets.Link>
  }

  /**
   * InitiatorRequest represents a schema for incoming initiator requests as used by the API.
   */
  export interface InitiatorRequest {
    type: string
    params?: InitiatorParams
  }

  /**
   * TaskSpecRequest represents a schema for incoming TaskSpec requests as used by the API.
   */
  export interface TaskSpecRequest<T extends JSONValue = JSONValue> {
    type: TaskType
    confirmations: clnull.Uint32
    params: T
  }

  /**
   * JobSpec is the definition for all the work to be carried out by the node
   * for a given contract. It contains the Initiators, Tasks (which are the
   * individual steps to be carried out), StartAt, EndAt, and CreatedAt fields.
   */
  export interface JobSpec {
    id?: string // FIXME -- why is this nullable?
    createdAt: time.Time
    initiators: Initiator[]
    minPayment: Pointer<assets.Link>
    tasks: TaskSpec[]
    startAt: nullable.Time
    endAt: nullable.Time
    name: string
    earnings: number | null
    errors: JobSpecError[]
    updatedAt: time.time
  }

  // Types of Initiators (see Initiator struct just below.)
  export enum InitiatorType {
    /**
     * InitiatorRunLog for tasks in a job to watch an ethereum address
     * and expect a JSON payload from a log event.
     */
    RUN_LOG = 'runlog',
    /**
     * InitiatorCron for tasks in a job to be ran on a schedule.
     */
    CRON = 'cron',
    /**
     * InitiatorEthLog for tasks in a job to use the Ethereum blockchain.
     */
    ETH_LOG = 'ethlog',
    /**
     * InitiatorRunAt for tasks in a job to be ran once.
     */
    RUN_AT = 'runat',
    /**
     * InitiatorWeb for tasks in a job making a web request.
     */
    WEB = 'web',
    /**
     * InitiatorServiceAgreementExecutionLog for tasks in a job to watch a
     * Solidity Coordinator contract and expect a payload from a log event.
     */
    SERVICE_AGREEMENT_EXECUTION_LOG = 'execagreement',
  }

  /**
   * Initiator could be thought of as a trigger, defines how a Job can be
   * started, or rather, how a JobRun can be created from a Job.
   * Initiators will have their own unique ID, but will be associated
   * to a parent JobID.
   */
  export interface Initiator {
    id?: number
    jobSpecId?: string
    type: InitiatorType
    // FIXME - missing json struct tag
    CreatedAt?: time.Time
    params?: InitiatorParams
  }

  /**
   * InitiatorParams is a collection of the possible parameters that different
   * Initiators may require.
   */
  interface InitiatorParams {
    schedule?: Cron
    time?: AnyTime
    ran?: boolean
    address?: common.Address
    requesters?: AddressCollection
  }

  /**
   * TaskSpec is the definition of work to be carried out. The
   * Type will be an adapter, and the Params will contain any
   * additional information that adapter would need to operate.
   */
  export interface TaskSpec extends gorm.Model {
    type: TaskType
    confirmations: number | null
    params: { [key: string]: JSONValue | undefined }
  }

  /**
   * TaskType defines what Adapter a TaskSpec will use.
   */
  type TaskType = string

  //#endregion job_spec.go

  //#region run.go

  /**
   * JobRun tracks the status of a job by holding its TaskRuns and the
   * Result of each Run.
   */
  export interface JobRun {
    id: string
    jobId: string
    result: RunResult
    status: RunStatus
    taskRuns: TaskRun[]
    createdAt: time.Time
    finishedAt: nullable.Time
    updatedAt: time.Time
    initiator: Initiator
    createdHeight: Pointer<Big>
    observedHeight: Pointer<Big>
    overrides: RunResult
    payment: Pointer<assets.Link>
  }

  /**
   * TaskRun stores the Task and represents the status of the
   * Task to be ran.
   */
  export interface TaskRun {
    id: string
    result:
      | { data: { result: string }; error: null }
      | { data: {}; error: string }
    status: RunStatus
    task: TaskSpec
    minimumConfirmations?: number | null
    confirmations?: number | null
  }

  /**
   * RunResult keeps track of the outcome of a TaskRun or JobRun. It stores the
   * Data and ErrorMessage, and contains a field to track the status.
   */
  export interface RunResult<T extends JSONValue = JSONValue> {
    jobRunId: string
    taskRunId: string
    data: JSONValue
    status: RunStatus
    error: nullable.String
  }

  /**
   * BridgeRunResult handles the parsing of RunResults from external adapters.
   */
  export interface BridgeRunResult extends RunResult {
    pending: boolean
    accessToken: string
  }

  //#endregion run.go

  //#region common.go
  /**
   * WebURL contains the URL of the endpoint.
   */
  type WebURL = url.URL

  /**
   * AnyTime holds a common field for time, and serializes it as
   * a json number.
   */
  type AnyTime = number

  /**
   * Cron holds the string that will represent the spec of the cron-job.
   * It uses 6 fields to represent the seconds (1), minutes (2), hours (3),
   * day of the month (4), month (5), and day of the week (6).
   */
  type Cron = string

  /**
   * WithdrawalRequest request to withdraw LINK.
   */
  export interface WithdrawalRequest {
    address: common.Address
    contractAddress: common.Address
    amount: Pointer<assets.Link>
  }

  /**
   * SendEtherRequest represents a request to transfer ETH.
   */
  export interface SendEtherRequest {
    address: common.Address
    from: common.Address
    amount: Pointer<assets.Eth>
  }

  /**
   * Big stores large integers and can deserialize a variety of inputs.
   */
  type Big = big.Int

  /**
   * AddressCollection is an array of common.Address
   * serializable to and from a database.
   */
  type AddressCollection = common.Address[]
  //#endregion common.go

  //#region bridge_type.go
  /**
   * BridgeTypeRequest is the incoming record used to create a BridgeType
   */
  export interface BridgeTypeRequest {
    name: TaskType
    url: WebURL
    confirmations: number
    minimumContractPayment: Pointer<assets.Link>
  }

  /**
   * BridgeTypeAuthentication is the record returned in response to a request to create a BridgeType
   */
  export interface BridgeTypeAuthentication {
    name: TaskType
    url: WebURL
    confirmations: number
    incomingToken: string
    outgoingToken: string
    minimumContractPayment: Pointer<assets.Link>
  }

  /**
   * BridgeType is used for external adapters and has fields for
   * the name of the adapter and its URL.
   */
  export interface BridgeType {
    name: TaskType
    url: WebURL
    confirmations: number
    outgoingToken: string
    minimumContractPayment: Pointer<assets.Link>
  }
  //#endregion bridge_type.go
  //#region eth.go
  /**
   * Log represents a contract log event. These events are generated by the LOG opcode and
   * stored/indexed by the node.
   */
  export interface Log {
    /**
     * Consensus fields:
     * address of the contract that generated the event
     */
    address: common.Address
    /**
     * List of topics provided by the contract
     */
    topics: common.Hash[]
    /**
     * Supplied by the contract, usually ABI-encoded
     */
    data: string

    /**
     * Derived fields. These fields are filled in by the node
     * but not secured by consensus.
     * block in which the transaction was included
     */
    blockNumber: number // FIXME -- uint64 is unsafe in this context
    /**
     * Hash of the transaction
     */
    transactionHash: common.Hash
    /**
     * Index of the transaction in the block
     */
    transactionIndex: number
    /**
     * Hash of the block in which the transaction was included
     */
    blockHash: common.Hash
    /**
     * Index of the log in the receipt
     */
    logIndex: number

    /**
     * The Removed field is true if this log was reverted due to a chain reorganisation.
     * You must pay attention to this field if you receive logs through a filter query.
     */
    removed: boolean
  }

  /**
   * Tx contains fields necessary for an Ethereum transaction with
   * an additional field for the TxAttempt.
   *
   * FIXME -- all the fields below need to be in camelCase
   */
  export interface Tx {
    ID: number // FIXME -- uint64 is unsafe in this context + should be camelCased

    /**
     * SurrogateID is used to look up a transaction using a secondary ID, used to
     * associate jobs with transactions so that we don't double spend in certain
     * failure scenarios
     */
    SurrogateID: nullable.String // FIXME -- camelCase

    From: common.Address
    To: common.Address
    Data: string
    Nonce: number // FIXME -- possibly unsafe uint64
    Value: Pointer<Big>
    GasLimit: number // FIXME -- possibly unsafe uint64

    /**
     * TxAttempt fields manually included; can't embed another primary_key
     */
    Hash: common.Hash
    GasPrice: Pointer<Big>
    Confirmed: boolean
    SentAt: number // FIXME -- possibly unsafe uint64
    SignedRawTx: string
  }

  /**
   * TxAttempt is used for keeping track of transactions that
   * have been written to the Ethereum blockchain. This makes
   * it so that if the network is busy, a transaction can be
   * resubmitted with a higher GasPrice.
   *
   * FIXME -- fields need to be camelcase
   */
  export interface TxAttempt {
    ID: number // FIXME -- possibly unsafe uint64
    TxID: number // FIXME -- possibly unsafe uint64

    CreatedAt: time.Time

    Hash: common.Hash
    GasPrice: Pointer<Big>
    Confirmed: boolean
    SentAt: number // FIXME -- possibly unsafe uint64
    SignedRawTx: string
  }
  //#endregion eth.go
  //#region external_initiator.go
  /**
   * ExternalInitiator represents a user that can initiate runs remotely
   */
  export interface ExternalInitiator extends gorm.Model {
    AccessKey: string
    Salt: string
    HashedSecret: string
  }
  //#endregion external_initiator.go
  //#region user.go
  /**
   * SessionRequest encapsulates the fields needed to generate a new SessionID,
   * including the hashed password.
   */
  export interface SessionRequest {
    email: string
    password: string
  }
  //#endregion user.go
  //#region bulk.go
  /**
   * BulkDeleteRunRequest describes the query for deletion of runs
   */
  export interface BulkDeleteRunRequest {
    /**
     * FIXME -- loss of precision and camelcase,
     * maybe this shouldnt exist at all actually
     */
    ID?: number
    status: RunStatusCollection
    updatedBefore: time.Time
  }

  /**
   * RunStatusCollection is an array of RunStatus.
   */
  export type RunStatusCollection = RunStatus[]

  //#endregion  bulk.go
  //#region ocrkey/key_bundle.go

  /**
   * OcrKey represents the bundle of keys needed for OCR
   */

  export interface OcrKey {
    configPublicKey: string
    createdAt: time.Time
    offChainPublicKey: string
    onChainSigningAddress: common.Address
    updatedAt: time.Time
  }
  //#endregion ocrkey/key_bundle.go
  //#region p2pKey/p2p_key.go

  /**
   * P2P represents the bundle of keys needed for P2P
   */

  export interface P2PKey {
    peerId: string
    publicKey: string
    createdAt: time.Time
    updatedAt: time.Time
    deletedAt: time.Time
  }
  //#endregion p2pKey/p2p_key.go

  /**
   * JobSpecV2Request represents a schema for the incoming job spec v2 request as used by the API.
   */
  export interface JobSpecV2Request {
    toml: string
  }

  export type PipelineTaskOutput = string | null
  export type PipelineTaskError = string | null

  interface BaseJobSpecV2 {
    name: string | null
    errors: JobSpecError[]
    maxTaskDuration: string
    pipelineSpec: {
      dotDagSource: string
    }
    schemaVersion: number
    externalJobID: string
  }

  export type DirectRequestJobV2Spec = BaseJobSpecV2 & {
    type: 'directrequest'
    directRequestSpec: {
      initiator: 'runlog'
      contractAddress: common.Address
<<<<<<< HEAD
=======
      minIncomingConfirmations: number | null
      onChainJobSpecID: string
>>>>>>> 32f6ccef
      createdAt: time.Time
    }
    fluxMonitorSpec: null
    offChainReportingOracleSpec: null
    keeperSpec: null
    cronSpec: null
    webhookSpec: null
    vrfSpec: null
  }

  export type FluxMonitorJobV2Spec = BaseJobSpecV2 & {
    type: 'fluxmonitor'
    fluxMonitorSpec: {
      contractAddress: common.Address
      precision: number
      threshold: number
      absoluteThreshold: number
      idleTimerDisabled: false
      idleTimerPeriod: string
      pollTimerDisabled: false
      pollTimerPeriod: string
      minPayment: number | null
      createdAt: time.Time
    }
    cronSpec: null
    webhookSpec: null
    directRequestSpec: null
    offChainReportingOracleSpec: null
    keeperSpec: null
    vrfSpec: null
  }

  export type OffChainReportingOracleJobV2Spec = BaseJobSpecV2 & {
    type: 'offchainreporting'
    offChainReportingOracleSpec: {
      contractAddress: common.Address
      p2pPeerID: string
      p2pBootstrapPeers: string[]
      isBootstrapPeer: boolean
      keyBundleID: string
      monitoringEndpoint: string
      transmitterAddress: common.Address
      observationTimeout: string
      blockchainTimeout: string
      contractConfigTrackerSubscribeInterval: string
      contractConfigTrackerPollInterval: string
      contractConfigConfirmations: number
      createdAt: time.Time
      updatedAt: time.Time
    }
    cronSpec: null
    webhookSpec: null
    vrfSpec: null
    directRequestSpec: null
    fluxMonitorSpec: null
    keeperSpec: null
  }

  export type KeeperV2Spec = BaseJobSpecV2 & {
    type: 'keeper'
    keeperSpec: {
      contractAddress: common.Address
      fromAddress: common.Address
      createdAt: time.Time
      updatedAt: time.Time
    }
    cronSpec: null
    webhookSpec: null
    vrfSpec: null
    directRequestSpec: null
    fluxMonitorSpec: null
    offChainReportingOracleSpec: null
  }

  export type CronV2Spec = BaseJobSpecV2 & {
    type: 'cron'
    keeperSpec: null
    cronSpec: {
      schedule: string
      createdAt: time.Time
      updatedAt: time.Time
    }
    webhookSpec: null
    directRequestSpec: null
    vrfSpec: null
    fluxMonitorSpec: null
    offChainReportingOracleSpec: null
  }

  export type WebhookV2Spec = BaseJobSpecV2 & {
    type: 'webhook'
    keeperSpec: null
    webhookSpec: {
      createdAt: time.Time
      updatedAt: time.Time
    }
    cronSpec: null
    vrfSpec: null
    directRequestSpec: null
    fluxMonitorSpec: null
    offChainReportingOracleSpec: null
  }

  export type VRFV2Spec = BaseJobSpecV2 & {
    type: 'vrf'
    keeperSpec: null
    vrfSpec: {
      confirmations: number
      publicKey: string
      coordinatorAddress: common.Address,
      createdAt: time.Time
      updatedAt: time.Time
    }
    cronSpec: null
    directRequestSpec: null
    fluxMonitorSpec: null
    webhookSpec: null
    offChainReportingOracleSpec: null
  }

  export type JobSpecV2 =
    | DirectRequestJobV2Spec
    | FluxMonitorJobV2Spec
    | OffChainReportingOracleJobV2Spec
    | KeeperV2Spec
    | CronV2Spec
    | WebhookV2Spec
    | VRFV2Spec

  export interface OcrJobRun {
    outputs: PipelineTaskOutput[]
    errors: PipelineTaskError[]
    taskRuns: PipelineTaskRun[]
    createdAt: time.Time
    finishedAt: nullable.Time
    pipelineSpec: {
      ID: number
      CreatedAt: time.Time
      dotDagSource: string
    }
  }

  export type LogConfigLevel = 'debug' | 'info' | 'warn' | 'error'

  export interface LogConfig {
    level: LogConfigLevel
    sqlEnabled: boolean
  }

  export interface LogConfigRequest {
    level: LogConfigLevel
    sqlEnabled: boolean
  }
}

export interface PipelineTaskRun {
  createdAt: time.Time
  error: PipelineTaskError
  finishedAt: nullable.Time
  output: PipelineTaskOutput
  dotId: string
  type: string
}<|MERGE_RESOLUTION|>--- conflicted
+++ resolved
@@ -482,11 +482,7 @@
     directRequestSpec: {
       initiator: 'runlog'
       contractAddress: common.Address
-<<<<<<< HEAD
-=======
       minIncomingConfirmations: number | null
-      onChainJobSpecID: string
->>>>>>> 32f6ccef
       createdAt: time.Time
     }
     fluxMonitorSpec: null
