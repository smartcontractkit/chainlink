declare module 'core/store/models' {
  import * as assets from 'core/store/assets'
  import * as common from 'github.com/ethereum/go-ethereum/common'
  import * as gorm from 'github.com/jinzhu/gorm'
  import * as clnull from 'github.com/smartcontractkit/chainlink/core/null'
  import * as nullable from 'gopkg.in/guregu/null.v3'
  import * as big from 'math/big'
  import * as url from 'net/url'
  import * as time from 'time'

  //#region job_spec.go

  export interface Resource<T> {
    id: string
    type: string
    attributes: T
  }

  export interface JobSpecError {
    id: string
    description: string
    occurrences: number
    createdAt: time.Time
    updatedAt: time.Time
  }

  /**
   * TaskSpec is the definition of work to be carried out. The
   * Type will be an adapter, and the Params will contain any
   * additional information that adapter would need to operate.
   */
  export interface TaskSpec extends gorm.Model {
    type: TaskType
    confirmations: number | null
    params: { [key: string]: JSONValue | undefined }
  }

  /**
   * TaskType defines what Adapter a TaskSpec will use.
   */
  type TaskType = string

  /**
   * WebURL contains the URL of the endpoint.
   */
  type WebURL = url.URL

  /**
   * AnyTime holds a common field for time, and serializes it as
   * a json number.
   */
  type AnyTime = number

  /**
   * Cron holds the string that will represent the spec of the cron-job.
   * It uses 6 fields to represent the seconds (1), minutes (2), hours (3),
   * day of the month (4), month (5), and day of the week (6).
   */
  type Cron = string

  /**
   * Big stores large integers and can deserialize a variety of inputs.
   */
  type Big = big.Int

  /**
   * AddressCollection is an array of common.Address
   * serializable to and from a database.
   */
  type AddressCollection = common.Address[]
  //#endregion common.go

  //#region bridge_type.go
  /**
   * BridgeTypeRequest is the incoming record used to create a BridgeType
   */
  export interface BridgeTypeRequest {
    name: TaskType
    url: WebURL
    confirmations: number
    minimumContractPayment: Pointer<assets.Link>
  }

  /**
   * BridgeTypeAuthentication is the record returned in response to a request to create a BridgeType
   */
  export interface BridgeTypeAuthentication {
    name: TaskType
    url: WebURL
    confirmations: number
    incomingToken: string
    outgoingToken: string
    minimumContractPayment: Pointer<assets.Link>
  }

  /**
   * BridgeType is used for external adapters and has fields for
   * the name of the adapter and its URL.
   */
  export interface BridgeType {
    name: TaskType
    url: WebURL
    confirmations: number
    outgoingToken: string
    minimumContractPayment: Pointer<assets.Link>
  }
  //#endregion bridge_type.go

  /**
   * Tx contains fields necessary for an Ethereum transaction with
   * an additional field for the TxAttempt.
   *
   * FIXME -- all the fields below need to be in camelCase
   */
  export interface Tx {
    ID: number // FIXME -- uint64 is unsafe in this context + should be camelCased

    /**
     * SurrogateID is used to look up a transaction using a secondary ID, used to
     * associate jobs with transactions so that we don't double spend in certain
     * failure scenarios
     */
    SurrogateID: nullable.String // FIXME -- camelCase

    From: common.Address
    To: common.Address
    Data: string
    Nonce: number // FIXME -- possibly unsafe uint64
    Value: Pointer<Big>
    GasLimit: number // FIXME -- possibly unsafe uint64

    /**
     * TxAttempt fields manually included; can't embed another primary_key
     */
    Hash: common.Hash
    GasPrice: Pointer<Big>
    Confirmed: boolean
    SentAt: number // FIXME -- possibly unsafe uint64
    SignedRawTx: string
  }

  /**
   * TxAttempt is used for keeping track of transactions that
   * have been written to the Ethereum blockchain. This makes
   * it so that if the network is busy, a transaction can be
   * resubmitted with a higher GasPrice.
   *
   * FIXME -- fields need to be camelcase
   */
  export interface TxAttempt {
    ID: number // FIXME -- possibly unsafe uint64
    TxID: number // FIXME -- possibly unsafe uint64

    CreatedAt: time.Time

    Hash: common.Hash
    GasPrice: Pointer<Big>
    Confirmed: boolean
    SentAt: number // FIXME -- possibly unsafe uint64
    SignedRawTx: string
  }
  //#endregion eth.go
  //#region external_initiator.go
  /**
   * ExternalInitiator represents a user that can initiate runs remotely
   */
  export interface ExternalInitiator extends gorm.Model {
    AccessKey: string
    Salt: string
    HashedSecret: string
  }
  //#endregion external_initiator.go
  //#region user.go
  /**
   * SessionRequest encapsulates the fields needed to generate a new SessionID,
   * including the hashed password.
   */
  export interface SessionRequest {
    email: string
    password: string
  }
  //#endregion user.go
  //#region bulk.go
  /**
   * BulkDeleteRunRequest describes the query for deletion of runs
   */
  export interface BulkDeleteRunRequest {
    /**
     * FIXME -- loss of precision and camelcase,
     * maybe this shouldnt exist at all actually
     */
    ID?: number
    status: RunStatusCollection
    updatedBefore: time.Time
  }

  /**
   * RunStatusCollection is an array of RunStatus.
   */
  export type RunStatusCollection = RunStatus[]

  //#endregion  bulk.go
  //#region ocrkey/key_bundle.go

  /**
   * OcrKey represents the bundle of keys needed for OCR
   */

  export interface OcrKey {
    configPublicKey: string
    createdAt: time.Time
    offChainPublicKey: string
    onChainSigningAddress: common.Address
    updatedAt: time.Time
  }
  //#endregion ocrkey/key_bundle.go
  //#region p2pKey/p2p_key.go

  /**
   * P2P represents the bundle of keys needed for P2P
   */

  export interface P2PKey {
    peerId: string
    publicKey: string
    createdAt: time.Time
    updatedAt: time.Time
    deletedAt: time.Time
  }
  //#endregion p2pKey/p2p_key.go

  /**
   * CreateJobRequest represents a schema for the create job request as used by
   * the API.
   */
  export interface CreateJobRequest {
    toml: string
  }

  export type PipelineTaskOutput = string | null
  export type PipelineTaskError = string | null

  interface BaseJob {
    name: string | null
    errors: JobSpecError[]
    maxTaskDuration: string
    pipelineSpec: {
      dotDagSource: string
    }
    schemaVersion: number
    externalJobID: string
  }

  export type DirectRequestJob = BaseJob & {
    type: 'directrequest'
    directRequestSpec: {
      initiator: 'runlog'
      contractAddress: common.Address
      minIncomingConfirmations: number | null
      createdAt: time.Time
    }
    fluxMonitorSpec: null
    offChainReportingOracleSpec: null
    keeperSpec: null
    cronSpec: null
    webhookSpec: null
    vrfSpec: null
  }

  export type FluxMonitorJob = BaseJob & {
    type: 'fluxmonitor'
    fluxMonitorSpec: {
      contractAddress: common.Address
      precision: number
      threshold: number
      absoluteThreshold: number
      idleTimerDisabled: false
      idleTimerPeriod: string
      pollTimerDisabled: false
      pollTimerPeriod: string
<<<<<<< HEAD
      drumbeatEnabled:     boolean | null
      drumbeatSchedule:    string | null
      drumbeatRandomDelay: string | null
=======
      drumbeatEnabled:     boolean
      drumbeatSchedule?:    string
      drumbeatRandomDelay?: string
>>>>>>> 4f9b096b
      minPayment: number | null
      createdAt: time.Time
    }
    cronSpec: null
    webhookSpec: null
    directRequestSpec: null
    offChainReportingOracleSpec: null
    keeperSpec: null
    vrfSpec: null
  }

  export type OffChainReportingJob = BaseJob & {
    type: 'offchainreporting'
    offChainReportingOracleSpec: {
      contractAddress: common.Address
      p2pPeerID: string
      p2pBootstrapPeers: string[]
      isBootstrapPeer: boolean
      keyBundleID: string
      monitoringEndpoint: string
      transmitterAddress: common.Address
      observationTimeout: string
      blockchainTimeout: string
      contractConfigTrackerSubscribeInterval: string
      contractConfigTrackerPollInterval: string
      contractConfigConfirmations: number
      createdAt: time.Time
      updatedAt: time.Time
    }
    cronSpec: null
    webhookSpec: null
    vrfSpec: null
    directRequestSpec: null
    fluxMonitorSpec: null
    keeperSpec: null
  }

  export type KeeperJob = BaseJob & {
    type: 'keeper'
    keeperSpec: {
      contractAddress: common.Address
      fromAddress: common.Address
      createdAt: time.Time
      updatedAt: time.Time
    }
    cronSpec: null
    webhookSpec: null
    vrfSpec: null
    directRequestSpec: null
    fluxMonitorSpec: null
    offChainReportingOracleSpec: null
  }

  export type CronJob = BaseJob & {
    type: 'cron'
    keeperSpec: null
    cronSpec: {
      schedule: string
      createdAt: time.Time
      updatedAt: time.Time
    }
    webhookSpec: null
    directRequestSpec: null
    vrfSpec: null
    fluxMonitorSpec: null
    offChainReportingOracleSpec: null
  }

  export type WebhookJob = BaseJob & {
    type: 'webhook'
    keeperSpec: null
    webhookSpec: {
      createdAt: time.Time
      updatedAt: time.Time
    }
    cronSpec: null
    vrfSpec: null
    directRequestSpec: null
    fluxMonitorSpec: null
    offChainReportingOracleSpec: null
  }

  export type VRFJob = BaseJob & {
    type: 'vrf'
    keeperSpec: null
    vrfSpec: {
      confirmations: number
      publicKey: string
      coordinatorAddress: common.Address,
      createdAt: time.Time
      updatedAt: time.Time
    }
    cronSpec: null
    directRequestSpec: null
    fluxMonitorSpec: null
    webhookSpec: null
    offChainReportingOracleSpec: null
  }

  export type Job =
    | DirectRequestJob
    | FluxMonitorJob
    | OffChainReportingJob
    | KeeperJob
    | CronJob
    | WebhookJob
    | VRFJob

  export interface JobRunV2 {
    outputs: PipelineTaskOutput[]
    errors: PipelineTaskError[]
    taskRuns: PipelineTaskRun[]
    createdAt: time.Time
    finishedAt: nullable.Time
    pipelineSpec: {
      ID: number
      CreatedAt: time.Time
      dotDagSource: string
    }
  }

  // We really need to change the API for this. It not only returns levels but
  // true/false for IsSQLEnabled
  export type LogConfigLevel = 'debug' | 'info' | 'warn' | 'error' | "true" | "false"
  export type LogServiceName = 'Global' | 'IsSqlEnabled' | 'header_tracker' | 'fluxmonitor'

  export interface LogConfig {
    // Stupidly this also returns boolean strings
    logLevel: LogConfigLevel[] ;
    serviceName: string[];
  }

  export interface LogConfigRequest {
    level: LogConfigLevel
    sqlEnabled: boolean
  }

  export interface CSAKey {
    publicKey: string
    createdAt: time.Time
    updatedAt: time.Tome
  }

  export interface FeedsManager {
    name: string
    uri: string
    jobTypes: string[]
    publicKey: string
    isBootstrapPeer: boolean
    isConnectionActive: boolean
    bootstrapPeerMultiaddr?: string
    createdAt: time.Time
  }

  export interface CreateFeedsManagerRequest {
    name: string
    uri: string
    jobTypes: string[]
    publicKey: string
    isBootstrapPeer: boolean
    bootstrapPeerMultiaddr?: string
  }

  export interface UpdateFeedsManagerRequest {
    name: string
    uri: string
    jobTypes: string[]
    publicKey: string
    isBootstrapPeer: boolean
    bootstrapPeerMultiaddr?: string
  }

  export interface JobProposal {
    spec: string
    status: string
    external_job_id: string | null
    createdAt: time.Time
  }

  export interface UpdateJobProposalSpecRequest {
    spec: string
  }

  export interface FeatureFlag {
    enabled: boolean
  }
}

export interface PipelineTaskRun {
  createdAt: time.Time
  error: PipelineTaskError
  finishedAt: nullable.Time
  output: PipelineTaskOutput
  dotId: string
  type: string
}
<|MERGE_RESOLUTION|>--- conflicted
+++ resolved
@@ -278,15 +278,9 @@
       idleTimerPeriod: string
       pollTimerDisabled: false
       pollTimerPeriod: string
-<<<<<<< HEAD
-      drumbeatEnabled:     boolean | null
-      drumbeatSchedule:    string | null
-      drumbeatRandomDelay: string | null
-=======
       drumbeatEnabled:     boolean
       drumbeatSchedule?:    string
       drumbeatRandomDelay?: string
->>>>>>> 4f9b096b
       minPayment: number | null
       createdAt: time.Time
     }
