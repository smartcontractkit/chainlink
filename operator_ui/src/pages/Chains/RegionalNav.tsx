import React, { useState } from 'react'
import { connect } from 'react-redux'
import * as models from 'core/store/models'
import { localizedTimestamp, TimeAgo } from 'components/TimeAgo'
<<<<<<< HEAD
import { Redirect, useLocation } from 'react-router-dom'
import Button from 'components/Button'
import Close from 'components/Icons/Close'
import Dialog from '@material-ui/core/Dialog'
=======
import Button from 'components/Button'
>>>>>>> 444baa68
import Card from '@material-ui/core/Card'
import Grid from '@material-ui/core/Grid'
import List from '@material-ui/core/List'
import ListItem from '@material-ui/core/ListItem'
import {
  createStyles,
  Theme,
  WithStyles,
  withStyles,
} from '@material-ui/core/styles'
import Typography from '@material-ui/core/Typography'
import classNames from 'classnames'
import Link from 'components/Link'
import ErrorMessage from 'components/Notifications/DefaultError'
import { deleteChain } from 'actionCreators'

const styles = (theme: Theme) =>
  createStyles({
    container: {
      backgroundColor: theme.palette.common.white,
      padding: theme.spacing.unit * 5,
      paddingBottom: 0,
    },
    mainRow: {
      marginBottom: theme.spacing.unit * 2,
    },
    actions: {
      textAlign: 'right',
    },
    regionalNavButton: {
      marginLeft: theme.spacing.unit,
      marginRight: theme.spacing.unit,
    },
    horizontalNav: {
      paddingBottom: 0,
    },
    horizontalNavItem: {
      display: 'inline',
      paddingLeft: 0,
      paddingRight: 0,
    },
    horizontalNavLink: {
      padding: `${theme.spacing.unit * 4}px ${theme.spacing.unit * 4}px`,
      textDecoration: 'none',
      display: 'inline-block',
      borderBottom: 'solid 1px',
      borderBottomColor: theme.palette.common.white,
      '&:hover': {
        borderBottomColor: theme.palette.primary.main,
      },
    },
    activeNavLink: {
      color: theme.palette.primary.main,
      borderBottomColor: theme.palette.primary.main,
    },
    chainId: {
      overflow: 'hidden',
      textOverflow: 'ellipsis',
    },
    badgePadding: {
      paddingLeft: theme.spacing.unit * 2,
      paddingRight: theme.spacing.unit * 2,
      marginLeft: theme.spacing.unit * -2,
      marginRight: theme.spacing.unit * -2,
      lineHeight: '1rem',
    },
    dialogPaper: {
      minHeight: '240px',
      maxHeight: '240px',
      minWidth: '670px',
      maxWidth: '670px',
      overflow: 'hidden',
      borderRadius: theme.spacing.unit * 3,
    },
    warningText: {
      fontWeight: 500,
      marginLeft: theme.spacing.unit * 3,
      marginTop: theme.spacing.unit * 3,
      marginBottom: theme.spacing.unit,
    },
    closeButton: {
      marginRight: theme.spacing.unit * 3,
      marginTop: theme.spacing.unit * 3,
    },
    infoText: {
      fontSize: theme.spacing.unit * 2,
      fontWeight: 450,
      marginLeft: theme.spacing.unit * 6,
    },
    modalTextarea: {
      marginLeft: theme.spacing.unit * 2,
    },
    modalContent: {
      width: 'inherit',
    },
    deleteButton: {
      marginTop: theme.spacing.unit * 4,
    },
    runJobButton: {
      marginBottom: theme.spacing.unit * 3,
    },
    runJobModalContent: {
      overflow: 'hidden',
    },
  })

export type ChainSpecV2 = models.Resource<models.Chain>

interface Props extends WithStyles<typeof styles> {
  chainId: string
  chain?: ChainSpecV2
  deleteChain: Function
}

const DeleteSuccessNotification = ({ id }: any) => (
  <React.Fragment>Successfully deleted chain {id}</React.Fragment>
)

const RegionalNavComponent = ({
  classes,
  chainId,
  chain,
  deleteChain,
}: Props) => {
  const [modalOpen, setModalOpen] = useState(false)
  const [deleted, setDeleted] = useState(false)
  const location = useLocation()
  const navOverridesActive = location.pathname.endsWith('/config-overrides')
  const navNodesActive = !navOverridesActive

  const handleDelete = (id: string) => {
    deleteChain(id, () => DeleteSuccessNotification({ id }), ErrorMessage)
    setDeleted(true)
  }

  return (
    <>
      <Dialog
        open={modalOpen}
        classes={{ paper: classes.dialogPaper }}
        onClose={() => setModalOpen(false)}
      >
        <Grid container spacing={0}>
          <Grid item className={classes.modalContent}>
            <Grid container alignItems="baseline" justify="space-between">
              <Grid item>
                <Typography
                  variant="h5"
                  color="secondary"
                  className={classes.warningText}
                >
                  Warning: This Action Cannot Be Undone
                </Typography>
              </Grid>
              <Grid item>
                <Close
                  className={classes.closeButton}
                  onClick={() => setModalOpen(false)}
                />
              </Grid>
            </Grid>
            <Grid container direction="column">
              <Grid item>
                <Grid item>
                  <Typography
                    className={classes.infoText}
                    variant="h5"
                    color="secondary"
                  >
                    - All associated RPC Nodes will be deleted
                  </Typography>
                  <Typography
                    className={classes.infoText}
                    variant="h5"
                    color="secondary"
                  >
                    - Access to this page will be lost
                  </Typography>
                </Grid>
              </Grid>
              <Grid container spacing={0} alignItems="center" justify="center">
                <Grid item className={classes.deleteButton}>
                  <Button
                    variant="danger"
                    onClick={() => handleDelete(chainId)}
                  >
                    Delete {chainId}
                    {deleted && <Redirect to="/" />}
                  </Button>
                </Grid>
              </Grid>
            </Grid>
          </Grid>
        </Grid>
      </Dialog>

      <Card className={classes.container}>
        <Grid container spacing={0}>
          <Grid item xs={12}>
            <Grid
              container
              spacing={0}
              alignItems="center"
              className={classes.mainRow}
            >
              <Grid item xs={6}>
                {chain && (
                  <Typography
                    variant="h5"
                    color="secondary"
                    className={classes.chainId}
                  >
                    Chain {chain.id || chainId}
                  </Typography>
                )}
              </Grid>
              <Grid item xs={6} className={classes.actions}>
<<<<<<< HEAD
                <Button
                  className={classes.regionalNavButton}
                  onClick={() => setModalOpen(true)}
                >
                  Delete
                </Button>
=======
                <Link href={`/chains/${chainId}/nodes/new`}>
                  <Button className={classes.regionalNavButton}>
                    Add Node
                  </Button>
                </Link>
>>>>>>> 444baa68
              </Grid>
            </Grid>
          </Grid>
          <Grid item xs={12}>
            {chain?.attributes.createdAt && (
              <Typography variant="subtitle2" color="textSecondary">
                Created{' '}
                <TimeAgo tooltip={false}>{chain.attributes.createdAt}</TimeAgo>{' '}
                ({localizedTimestamp(chain.attributes.createdAt)})
              </Typography>
            )}
          </Grid>
          <Grid item xs={12}>
            <List className={classes.horizontalNav}>
              <ListItem className={classes.horizontalNavItem}>
                <Link
                  href={`/chains/${chainId}`}
                  className={classNames(
                    classes.horizontalNavLink,
                    navNodesActive && classes.activeNavLink,
                  )}
                >
                  Nodes
                </Link>
              </ListItem>
              <ListItem className={classes.horizontalNavItem}>
                <Link
                  href={`/chains/${chainId}/config-overrides`}
                  className={classNames(
                    classes.horizontalNavLink,
                    navOverridesActive && classes.activeNavLink,
                  )}
                >
                  Config Overrides
                </Link>
              </ListItem>
            </List>
          </Grid>
        </Grid>
      </Card>
    </>
  )
}

export const ConnectedRegionalNav = connect(null, {
  deleteChain,
})(RegionalNavComponent)

export default withStyles(styles)(ConnectedRegionalNav)<|MERGE_RESOLUTION|>--- conflicted
+++ resolved
@@ -2,14 +2,10 @@
 import { connect } from 'react-redux'
 import * as models from 'core/store/models'
 import { localizedTimestamp, TimeAgo } from 'components/TimeAgo'
-<<<<<<< HEAD
 import { Redirect, useLocation } from 'react-router-dom'
 import Button from 'components/Button'
 import Close from 'components/Icons/Close'
 import Dialog from '@material-ui/core/Dialog'
-=======
-import Button from 'components/Button'
->>>>>>> 444baa68
 import Card from '@material-ui/core/Card'
 import Grid from '@material-ui/core/Grid'
 import List from '@material-ui/core/List'
@@ -227,20 +223,17 @@
                 )}
               </Grid>
               <Grid item xs={6} className={classes.actions}>
-<<<<<<< HEAD
                 <Button
                   className={classes.regionalNavButton}
                   onClick={() => setModalOpen(true)}
                 >
                   Delete
                 </Button>
-=======
                 <Link href={`/chains/${chainId}/nodes/new`}>
                   <Button className={classes.regionalNavButton}>
                     Add Node
                   </Button>
                 </Link>
->>>>>>> 444baa68
               </Grid>
             </Grid>
           </Grid>
