/* eslint-enable no-useless-escape */

import {
  InitiatorType,
  JobSpecV2,
  OffChainReportingOracleJobV2Spec,
} from 'core/store/models'
import {
  generateJSONDefinition,
  generateTOMLDefinition,
} from './generateJobSpecDefinition'

describe('generateJSONDefinition', () => {
  it('generates valid definition', () => {
    const jobSpecAttributesInput = {
      initiators: [
        {
          type: 'web' as InitiatorType.WEB,
        },
      ],
      id: '7f4e4ca5f9ce4131a080a214947736c5',
      name: 'Bitstamp ticker',
      createdAt: '2020-11-17T10:25:44.040459Z',
      tasks: [
        {
          ID: 6,
          type: 'httpget',
          confirmations: 0,
          params: {
            get: 'https://bitstamp.net/api/ticker/',
          },
          CreatedAt: '2020-11-17T10:25:44.043094Z',
          UpdatedAt: '2020-11-17T10:25:44.043094Z',
          DeletedAt: null,
        },
        {
          ID: 7,
          type: 'jsonparse',
          confirmations: null,
          params: {
            path: ['last'],
          },
          CreatedAt: '2020-11-17T10:25:44.043948Z',
          UpdatedAt: '2020-11-17T10:25:44.043948Z',
          DeletedAt: null,
        },
        {
          ID: 8,
          type: 'multiply',
          confirmations: null,
          params: {
            times: 100,
          },
          CreatedAt: '2020-11-17T10:25:44.04456Z',
          UpdatedAt: '2020-11-17T10:25:44.04456Z',
          DeletedAt: null,
        },
        {
          ID: 9,
          type: 'ethuint256',
          confirmations: null,
          params: {},
          CreatedAt: '2020-11-17T10:25:44.045404Z',
          UpdatedAt: '2020-11-17T10:25:44.045404Z',
          DeletedAt: null,
        },
        {
          ID: 10,
          type: 'ethtx',
          confirmations: null,
          params: {},
          CreatedAt: '2020-11-17T10:25:44.046211Z',
          UpdatedAt: '2020-11-17T10:25:44.046211Z',
          DeletedAt: null,
        },
      ],
      minPayment: '1000000',
      updatedAt: '2020-02-09T15:13:03Z',
      startAt: '2020-02-09T15:13:03Z',
      endAt: null,
      errors: [],
      earnings: null,
    }

    const expectedOutput = `{
    "name": "Bitstamp ticker",
    "initiators": [
        {
            "type": "web"
        }
    ],
    "tasks": [
        {
            "type": "httpget",
            "confirmations": 0,
            "params": {
                "get": "https://bitstamp.net/api/ticker/"
            }
        },
        {
            "type": "jsonparse",
            "params": {
                "path": [
                    "last"
                ]
            }
        },
        {
            "type": "multiply",
            "params": {
                "times": 100
            }
        },
        {
            "type": "ethuint256"
        },
        {
            "type": "ethtx"
        }
    ],
    "startAt": "2020-02-09T15:13:03Z"
}`

    const output = generateJSONDefinition(jobSpecAttributesInput)
    expect(output).toEqual(expectedOutput)
  })

  it('removes the name if it is auto-generated (has a job ID in it)', () => {
    const jobSpecAttributesInput = {
      initiators: [
        {
          type: 'web' as InitiatorType.WEB,
        },
      ],
      id: '7f4e4ca5f9ce4131a080a214947736c5',
      name: 'Job7f4e4ca5f9ce4131a080a214947736c5',
      createdAt: '2020-11-17T10:25:44.040459Z',
      tasks: [
        {
          ID: 6,
          type: 'httpget',
          confirmations: 0,
          params: {
            get: 'https://bitstamp.net/api/ticker/',
          },
          CreatedAt: '2020-11-17T10:25:44.043094Z',
          UpdatedAt: '2020-11-17T10:25:44.043094Z',
          DeletedAt: null,
        },
      ],
      minPayment: '1000000',
      updatedAt: '2020-02-09T15:13:03Z',
      startAt: '2020-02-09T15:13:03Z',
      endAt: null,
      errors: [],
      earnings: null,
    }

    const expectedOutput = `{
    "initiators": [
        {
            "type": "web"
        }
    ],
    "tasks": [
        {
            "type": "httpget",
            "confirmations": 0,
            "params": {
                "get": "https://bitstamp.net/api/ticker/"
            }
        }
    ],
    "startAt": "2020-02-09T15:13:03Z"
}`

    const output = generateJSONDefinition(jobSpecAttributesInput)
    expect(output).toEqual(expectedOutput)
  })
})

describe('generateTOMLDefinition', () => {
  it('generates a valid OCR definition', () => {
    const jobSpecAttributesInput: OffChainReportingOracleJobV2Spec = {
      name: 'Job spec v2',
      type: 'offchainreporting',
      fluxMonitorSpec: null,
      externalJobID: '0eec7e1d-d0d2-476c-a1a8-72dfb6633f46',
      directRequestSpec: null,
      keeperSpec: null,
      cronSpec: null,
      webhookSpec: null,
      schemaVersion: 1,
      vrfSpec: null,
      offChainReportingOracleSpec: {
        contractAddress: '0x1469877c88F19E273EFC7Ef3C9D944574583B8a0',
        p2pPeerID: '12D3KooWL4zx7Tu92wNuK14LT2BV4mXxNoNK3zuxE7iKNgiazJFm',
        p2pBootstrapPeers: [
          '/ip4/139.59.41.32/tcp/12000/p2p/12D3KooWGKhStcrvCr5RBYKaSRNX4ojrxHcmpJuFmHWenT6aAQAY',
        ],
        isBootstrapPeer: false,
        keyBundleID:
          '4ee612467c3caea7bdab57ab62937adfc4d195516c30139a737f85098b35d9af',
        monitoringEndpoint: 'chain.link:4321',
        transmitterAddress: '0x01010CaB43e77116c95745D219af1069fE050d7A',
        observationTimeout: '10s',
        blockchainTimeout: '20s',
        contractConfigTrackerSubscribeInterval: '2m0s',
        contractConfigTrackerPollInterval: '1m0s',
        contractConfigConfirmations: 3,
        createdAt: '2020-11-17T13:50:13.182669Z',
        updatedAt: '2020-11-17T13:50:13.182669Z',
      },
      maxTaskDuration: '10s',
      pipelineSpec: {
        dotDagSource:
          '    fetch    [type=http method=POST url="http://localhost:8001" requestData="{\\"hi\\": \\"hello\\"}"];\n    parse    [type=jsonparse path="data,result"];\n    multiply [type=multiply times=100];\n    fetch -> parse -> multiply;\n',
      },
      errors: [],
    }

    const expectedOutput = `type = "offchainreporting"
schemaVersion = 1
contractAddress = "0x1469877c88F19E273EFC7Ef3C9D944574583B8a0"
p2pPeerID = "12D3KooWL4zx7Tu92wNuK14LT2BV4mXxNoNK3zuxE7iKNgiazJFm"
p2pBootstrapPeers = [
  "/ip4/139.59.41.32/tcp/12000/p2p/12D3KooWGKhStcrvCr5RBYKaSRNX4ojrxHcmpJuFmHWenT6aAQAY"
]
isBootstrapPeer = false
keyBundleID = "4ee612467c3caea7bdab57ab62937adfc4d195516c30139a737f85098b35d9af"
monitoringEndpoint = "chain.link:4321"
transmitterAddress = "0x01010CaB43e77116c95745D219af1069fE050d7A"
observationTimeout = "10s"
blockchainTimeout = "20s"
contractConfigTrackerSubscribeInterval = "2m0s"
contractConfigTrackerPollInterval = "1m0s"
contractConfigConfirmations = 3
observationSource = """
    fetch    [type=http method=POST url="http://localhost:8001" requestData="{\\\\"hi\\\\": \\\\"hello\\\\"}"];
    parse    [type=jsonparse path="data,result"];
    multiply [type=multiply times=100];
    fetch -> parse -> multiply;
"""
maxTaskDuration = "10s"
externalJobID = "0eec7e1d-d0d2-476c-a1a8-72dfb6633f46"
`

    const output = generateTOMLDefinition(jobSpecAttributesInput)
    expect(output).toEqual(expectedOutput)
  })

  it('generates a valid Flux Monitor definition', () => {
    const jobSpecAttributesInput = {
      name: 'FM Job Spec',
      schemaVersion: 1,
      type: 'fluxmonitor',
      externalJobID: '0eec7e1d-d0d2-476c-a1a8-72dfb6633f46',
      fluxMonitorSpec: {
        absoluteThreshold: 1,
        contractAddress: '0x3cCad4715152693fE3BC4460591e3D3Fbd071b42',
        createdAt: '2021-02-19T16:00:01.115227+08:00',
        idleTimerDisabled: false,
        idleTimerPeriod: '1s',
        pollTimerDisabled: false,
        pollTimerPeriod: '1m0s',
        precision: 2,
        threshold: 0.5,
        updatedAt: '2021-02-19T16:00:01.115227+08:00',
        minPayment: null,
      },
      vrfSpec: null,
      keeperSpec: null,
      cronSpec: null,
      webhookSpec: null,
      directRequestSpec: null,
      offChainReportingOracleSpec: null,
      maxTaskDuration: '10s',
      pipelineSpec: {
        dotDagSource:
          '    fetch    [type=http method=POST url="http://localhost:8001" requestData="{\\"hi\\": \\"hello\\"}"];\n    parse    [type=jsonparse path="data,result"];\n    multiply [type=multiply times=100];\n    fetch -> parse -> multiply;\n',
      },
      errors: [],
    } as JobSpecV2

    const expectedOutput = `type = "fluxmonitor"
schemaVersion = 1
name = "FM Job Spec"
contractAddress = "0x3cCad4715152693fE3BC4460591e3D3Fbd071b42"
precision = 2
threshold = 0.5
absoluteThreshold = 1
idleTimerPeriod = "1s"
idleTimerDisabled = false
pollTimerPeriod = "1m0s"
pollTimerDisabled = false
maxTaskDuration = "10s"
observationSource = """
    fetch    [type=http method=POST url="http://localhost:8001" requestData="{\\\\"hi\\\\": \\\\"hello\\\\"}"];
    parse    [type=jsonparse path="data,result"];
    multiply [type=multiply times=100];
    fetch -> parse -> multiply;
"""
externalJobID = "0eec7e1d-d0d2-476c-a1a8-72dfb6633f46"
`

    const output = generateTOMLDefinition(jobSpecAttributesInput)
    expect(output).toEqual(expectedOutput)
  })

  it('generates a valid Direct Request definition', () => {
    const jobSpecAttributesInput = {
      name: 'DR Job Spec',
      schemaVersion: 1,
      type: 'directrequest',
      externalJobID: '0eec7e1d-d0d2-476c-a1a8-72dfb6633f46',
      fluxMonitorSpec: null,
      keeperSpec: null,
      cronSpec: null,
      vrfSpec: null,
      webhookSpec: null,
      directRequestSpec: {
        initiator: 'runlog',
        contractAddress: '0x3cCad4715152693fE3BC4460591e3D3Fbd071b42',
<<<<<<< HEAD
=======
        minIncomingConfirmations: 3,
        onChainJobSpecID: '0eec7e1dd0d2476ca1a872dfb6633f46',
>>>>>>> 32f6ccef
        createdAt: '2021-02-19T16:00:01.115227+08:00',
      },
      offChainReportingOracleSpec: null,
      maxTaskDuration: '10s',
      pipelineSpec: {
        dotDagSource:
          '    fetch    [type=http method=POST url="http://localhost:8001" requestData="{\\"hi\\": \\"hello\\"}"];\n    parse    [type=jsonparse path="data,result"];\n    multiply [type=multiply times=100];\n    fetch -> parse -> multiply;\n',
      },
      errors: [],
    } as JobSpecV2

    const expectedOutput = `type = "directrequest"
schemaVersion = 1
name = "DR Job Spec"
<<<<<<< HEAD
=======
onChainJobSpecID = "0eec7e1dd0d2476ca1a872dfb6633f46"
minIncomingConfirmations = 3
>>>>>>> 32f6ccef
contractAddress = "0x3cCad4715152693fE3BC4460591e3D3Fbd071b42"
maxTaskDuration = "10s"
observationSource = """
    fetch    [type=http method=POST url="http://localhost:8001" requestData="{\\\\"hi\\\\": \\\\"hello\\\\"}"];
    parse    [type=jsonparse path="data,result"];
    multiply [type=multiply times=100];
    fetch -> parse -> multiply;
"""
externalJobID = "0eec7e1d-d0d2-476c-a1a8-72dfb6633f46"
`

    const output = generateTOMLDefinition(jobSpecAttributesInput)
    expect(output).toEqual(expectedOutput)
  })

  it('generates a valid Keeper definition', () => {
    const jobSpecAttributesInput = {
      name: 'Keeper Job Spec',
      schemaVersion: 1,
      type: 'keeper',
      externalJobID: '0eec7e1d-d0d2-476c-a1a8-72dfb6633f46',
      fluxMonitorSpec: null,
      keeperSpec: {
        contractAddress: '0x9E40733cC9df84636505f4e6Db28DCa0dC5D1bba',
        createdAt: '2021-04-05T15:21:30.392021+08:00',
        fromAddress: '0xa8037A20989AFcBC51798de9762b351D63ff462e',
        updatedAt: '2021-04-05T15:21:30.392021+08:00',
      },
      cronSpec: null,
      vrfSpec: null,
      webhookSpec: null,
      directRequestSpec: null,
      offChainReportingOracleSpec: null,
      maxTaskDuration: '10s',
      pipelineSpec: {
        id: '1',
        dotDagSource: '',
      },
      errors: [],
    } as JobSpecV2

    const expectedOutput = `type = "keeper"
schemaVersion = 1
name = "Keeper Job Spec"
contractAddress = "0x9E40733cC9df84636505f4e6Db28DCa0dC5D1bba"
fromAddress = "0xa8037A20989AFcBC51798de9762b351D63ff462e"
externalJobID = "0eec7e1d-d0d2-476c-a1a8-72dfb6633f46"
`

    const output = generateTOMLDefinition(jobSpecAttributesInput)
    expect(output).toEqual(expectedOutput)
  })

  it('generates a valid Cron definition', () => {
    const jobSpecAttributesInput = {
      name: 'Cron Job Spec',
      schemaVersion: 1,
      type: 'cron',
      fluxMonitorSpec: null,
      externalJobID: '0eec7e1d-d0d2-476c-a1a8-72dfb6633f46',
      keeperSpec: null,
      vrfSpec: null,
      cronSpec: {
        schedule: '*/2 * * * *',
        createdAt: '2021-04-05T15:21:30.392021+08:00',
        updatedAt: '2021-04-05T15:21:30.392021+08:00',
      },
      webhookSpec: null,
      directRequestSpec: null,
      offChainReportingOracleSpec: null,
      maxTaskDuration: '10s',
      pipelineSpec: {
        dotDagSource:
          '    ds    [type=http method=GET url="http://localhost:8001"];\n    ds_parse    [type=jsonparse path="data,result"];\n    ds_multiply [type=multiply times=100];\n    ds -> ds_parse -> ds_multiply;\n',
      },
      errors: [],
    } as JobSpecV2

    const expectedOutput = `type = "cron"
schemaVersion = 1
name = "Cron Job Spec"
schedule = "*/2 * * * *"
observationSource = """
    ds    [type=http method=GET url="http://localhost:8001"];
    ds_parse    [type=jsonparse path="data,result"];
    ds_multiply [type=multiply times=100];
    ds -> ds_parse -> ds_multiply;
"""
externalJobID = "0eec7e1d-d0d2-476c-a1a8-72dfb6633f46"
`

    const output = generateTOMLDefinition(jobSpecAttributesInput)
    expect(output).toEqual(expectedOutput)
  })

  it('generates a valid Webhook definition', () => {
    const jobSpecAttributesInput = {
      name: 'Webhook Job Spec',
      schemaVersion: 1,
      type: 'webhook',
      externalJobID: '0eec7e1d-d0d2-476c-a1a8-72dfb6633f46',
      fluxMonitorSpec: null,
      keeperSpec: null,
      vrfSpec: null,
      cronSpec: null,
      webhookSpec: {
        createdAt: '2021-04-05T15:21:30.392021+08:00',
        updatedAt: '2021-04-05T15:21:30.392021+08:00',
      },
      directRequestSpec: null,
      offChainReportingOracleSpec: null,
      maxTaskDuration: '10s',
      pipelineSpec: {
        dotDagSource:
          '    ds    [type=http method=GET url="http://localhost:8001"];\n    ds_parse    [type=jsonparse path="data,result"];\n    ds_multiply [type=multiply times=100];\n    ds -> ds_parse -> ds_multiply;\n',
      },
      errors: [],
    } as JobSpecV2

    const expectedOutput = `type = "webhook"
schemaVersion = 1
name = "Webhook Job Spec"
externalJobID = "0eec7e1d-d0d2-476c-a1a8-72dfb6633f46"
observationSource = """
    ds    [type=http method=GET url="http://localhost:8001"];
    ds_parse    [type=jsonparse path="data,result"];
    ds_multiply [type=multiply times=100];
    ds -> ds_parse -> ds_multiply;
"""
`
    const output = generateTOMLDefinition(jobSpecAttributesInput)
    expect(output).toEqual(expectedOutput)
  })

  it('generates a valid vrf definition', () => {
    const jobSpecAttributesInput = {
      name: 'VRF Job Spec',
      schemaVersion: 1,
      type: 'vrf',
      externalJobID: '0eec7e1d-d0d2-476c-a1a8-72dfb6633f46',
      fluxMonitorSpec: null,
      keeperSpec: null,
      cronSpec: null,
      webhookSpec: null,
      vrfSpec: {
        confirmations: 6,
        coordinatorAddress: '0xABA5eDc1a551E55b1A570c0e1f1055e5BE11eca7',
        publicKey:
          '0x92594ee04c179eb7d439ff1baacd98b81a7d7a6ed55c86ca428fa025bd9c914301',
        createdAt: '2021-04-05T15:21:30.392021+08:00',
        updatedAt: '2021-04-05T15:21:30.392021+08:00',
      },
      directRequestSpec: null,
      pipelineSpec: {
        id: '1',
        dotDagSource: '',
      },
      offChainReportingOracleSpec: null,
      maxTaskDuration: '10s',
      errors: [],
    } as JobSpecV2

    const expectedOutput = `type = "vrf"
schemaVersion = 1
name = "VRF Job Spec"
externalJobID = "0eec7e1d-d0d2-476c-a1a8-72dfb6633f46"
coordinatorAddress = "0xABA5eDc1a551E55b1A570c0e1f1055e5BE11eca7"
confirmations = 6
publicKey = "0x92594ee04c179eb7d439ff1baacd98b81a7d7a6ed55c86ca428fa025bd9c914301"
`
    const output = generateTOMLDefinition(jobSpecAttributesInput)
    expect(output).toEqual(expectedOutput)
  })
})<|MERGE_RESOLUTION|>--- conflicted
+++ resolved
@@ -321,11 +321,7 @@
       directRequestSpec: {
         initiator: 'runlog',
         contractAddress: '0x3cCad4715152693fE3BC4460591e3D3Fbd071b42',
-<<<<<<< HEAD
-=======
         minIncomingConfirmations: 3,
-        onChainJobSpecID: '0eec7e1dd0d2476ca1a872dfb6633f46',
->>>>>>> 32f6ccef
         createdAt: '2021-02-19T16:00:01.115227+08:00',
       },
       offChainReportingOracleSpec: null,
@@ -340,11 +336,7 @@
     const expectedOutput = `type = "directrequest"
 schemaVersion = 1
 name = "DR Job Spec"
-<<<<<<< HEAD
-=======
-onChainJobSpecID = "0eec7e1dd0d2476ca1a872dfb6633f46"
 minIncomingConfirmations = 3
->>>>>>> 32f6ccef
 contractAddress = "0x3cCad4715152693fE3BC4460591e3D3Fbd071b42"
 maxTaskDuration = "10s"
 observationSource = """
