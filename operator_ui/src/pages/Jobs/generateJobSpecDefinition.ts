import { ApiResponse } from 'utils/json-api-client'
import {
  DirectRequestJobV2Spec,
  FluxMonitorJobV2Spec,
  JobSpec,
  JobSpecV2,
  OffChainReportingOracleJobV2Spec,
  KeeperV2Spec,
  CronV2Spec,
  WebhookV2Spec,
  VRFV2Spec,
} from 'core/store/models'
import { stringifyJobSpec, JobSpecFormats } from './utils'

type DIRECT_REQUEST_DEFINITION_VALID_KEYS =
  | 'name'
  | 'initiators'
  | 'tasks'
  | 'startAt'
  | 'endAt'

const asUnknownObject = (object: object) => object as { [key: string]: unknown }

const scrub = ({
  payload,
  keysToRemove,
}: {
  payload: unknown
  keysToRemove: string[]
}): JSONValue => {
  if (typeof payload === 'string' || payload === null) {
    return payload
  }

  if (Array.isArray(payload)) {
    return payload.map((p) => scrub({ payload: p, keysToRemove }))
  }

  if (typeof payload === 'object' && payload !== null) {
    const typedPayload = asUnknownObject(payload)
    const keepers = Object.keys(typedPayload).filter(
      (k) => !keysToRemove.includes(k),
    )
    return keepers.reduce((accumulator, key) => {
      const value = typedPayload[key]
      if (
        value === null ||
        (typeof value === 'object' &&
          value !== null &&
          Object.keys(value).length === 0)
      ) {
        return accumulator
      }
      return { ...accumulator, [key]: value }
    }, {})
  }

  return null
}

type ScrubbedJobSpec = { [key in DIRECT_REQUEST_DEFINITION_VALID_KEYS]: any }

export const generateJSONDefinition = (
  job: ApiResponse<JobSpec>['data']['attributes'],
): string => {
  const scrubbedJobSpec: ScrubbedJobSpec = ([
    'name',
    'initiators',
    'tasks',
    'startAt',
    'endAt',
  ] as DIRECT_REQUEST_DEFINITION_VALID_KEYS[]).reduce((accumulator, key) => {
    const value = scrub({
      payload: job[key],
      keysToRemove: ['ID', 'CreatedAt', 'DeletedAt', 'UpdatedAt'],
    })

    if (value === null) {
      return accumulator
    }
    return {
      ...accumulator,
      [key]: value,
    }
  }, {} as ScrubbedJobSpec)

  /**
   * We want to remove the name field if it was auto-generated
   * to avoid running into FK constraint errors when duplicating
   * a job spec.
   */
  if (scrubbedJobSpec.name.includes(job.id)) {
    delete scrubbedJobSpec.name
  }

  return stringifyJobSpec({
    value: scrubbedJobSpec,
    format: JobSpecFormats.JSON,
  })
}

export const generateTOMLDefinition = (
  jobSpecAttributes: ApiResponse<JobSpecV2>['data']['attributes'],
): string => {
  if (jobSpecAttributes.type === 'directrequest') {
    return generateDirectRequestDefinition(jobSpecAttributes)
  }

  if (jobSpecAttributes.type === 'fluxmonitor') {
    return generateFluxMonitorDefinition(jobSpecAttributes)
  }

  if (jobSpecAttributes.type === 'offchainreporting') {
    return generateOCRDefinition(jobSpecAttributes)
  }

  if (jobSpecAttributes.type === 'keeper') {
    return generateKeeperDefinition(jobSpecAttributes)
  }

  if (jobSpecAttributes.type === 'cron') {
    return generateCronDefinition(jobSpecAttributes)
  }

  if (jobSpecAttributes.type === 'webhook') {
    return generateWebhookDefinition(jobSpecAttributes)
  }

  if (jobSpecAttributes.type === 'vrf') {
    return generateVRFDefinition(jobSpecAttributes)
  }

  return ''
}

function generateOCRDefinition(
  attrs: ApiResponse<OffChainReportingOracleJobV2Spec>['data']['attributes'],
) {
  const ocrSpecWithoutDates = {
    ...attrs.offChainReportingOracleSpec,
    createdAt: undefined,
    updatedAt: undefined,
  }

  return stringifyJobSpec({
    value: {
      type: attrs.type,
      schemaVersion: attrs.schemaVersion,
      ...ocrSpecWithoutDates,
      observationSource: attrs.pipelineSpec.dotDagSource,
      maxTaskDuration: attrs.maxTaskDuration,
      externalJobID: attrs.externalJobID,
    },
    format: JobSpecFormats.TOML,
  })
}

function generateFluxMonitorDefinition(
  attrs: ApiResponse<FluxMonitorJobV2Spec>['data']['attributes'],
) {
  const {
    fluxMonitorSpec,
    name,
    pipelineSpec,
    schemaVersion,
    type,
    maxTaskDuration,
    externalJobID,
  } = attrs
  const {
    contractAddress,
    precision,
    threshold,
    absoluteThreshold,
    idleTimerPeriod,
    idleTimerDisabled,
    pollTimerPeriod,
    pollTimerDisabled,
    minPayment,
  } = fluxMonitorSpec

  return stringifyJobSpec({
    value: {
      type,
      schemaVersion,
      name,
      contractAddress,
      precision,
      threshold,
      absoluteThreshold,
      idleTimerPeriod,
      idleTimerDisabled,
      pollTimerPeriod,
      pollTimerDisabled,
      maxTaskDuration,
      minPayment,
      observationSource: pipelineSpec.dotDagSource,
      externalJobID,
    },
    format: JobSpecFormats.TOML,
  })
}

function generateDirectRequestDefinition(
  attrs: ApiResponse<DirectRequestJobV2Spec>['data']['attributes'],
) {
  const {
    directRequestSpec,
    name,
    pipelineSpec,
    schemaVersion,
    type,
    maxTaskDuration,
    externalJobID,
  } = attrs
<<<<<<< HEAD
  const { contractAddress } = directRequestSpec
=======
  const {
    contractAddress,
    onChainJobSpecID,
    minIncomingConfirmations,
  } = directRequestSpec
>>>>>>> 32f6ccef

  return stringifyJobSpec({
    value: {
      type,
      schemaVersion,
      name,
<<<<<<< HEAD
=======
      onChainJobSpecID,
      minIncomingConfirmations,
>>>>>>> 32f6ccef
      contractAddress,
      maxTaskDuration,
      observationSource: pipelineSpec.dotDagSource,
      externalJobID,
    },
    format: JobSpecFormats.TOML,
  })
}

function generateKeeperDefinition(
  attrs: ApiResponse<KeeperV2Spec>['data']['attributes'],
) {
  const { keeperSpec, name, schemaVersion, type, externalJobID } = attrs
  const { contractAddress, fromAddress } = keeperSpec

  return stringifyJobSpec({
    value: {
      type,
      schemaVersion,
      name,
      contractAddress,
      fromAddress,
      externalJobID,
    },
    format: JobSpecFormats.TOML,
  })
}

function generateCronDefinition(
  attrs: ApiResponse<CronV2Spec>['data']['attributes'],
) {
  const {
    cronSpec,
    pipelineSpec,
    name,
    schemaVersion,
    type,
    externalJobID,
  } = attrs
  const { schedule } = cronSpec

  return stringifyJobSpec({
    value: {
      type,
      schemaVersion,
      name,
      schedule,
      observationSource: pipelineSpec.dotDagSource,
      externalJobID,
    },
    format: JobSpecFormats.TOML,
  })
}

function generateWebhookDefinition(
  attrs: ApiResponse<WebhookV2Spec>['data']['attributes'],
) {
  const { pipelineSpec, name, schemaVersion, type, externalJobID } = attrs

  return stringifyJobSpec({
    value: {
      type,
      schemaVersion,
      name,
      externalJobID,
      observationSource: pipelineSpec.dotDagSource,
    },
    format: JobSpecFormats.TOML,
  })
}

function generateVRFDefinition(
  attrs: ApiResponse<VRFV2Spec>['data']['attributes'],
) {
  const { vrfSpec, name, schemaVersion, type, externalJobID } = attrs
  const { coordinatorAddress, confirmations, publicKey } = vrfSpec

  return stringifyJobSpec({
    value: {
      type,
      schemaVersion,
      name,
      externalJobID,
      coordinatorAddress,
      confirmations,
      publicKey,
    },
    format: JobSpecFormats.TOML,
  })
}<|MERGE_RESOLUTION|>--- conflicted
+++ resolved
@@ -213,26 +213,14 @@
     maxTaskDuration,
     externalJobID,
   } = attrs
-<<<<<<< HEAD
-  const { contractAddress } = directRequestSpec
-=======
-  const {
-    contractAddress,
-    onChainJobSpecID,
-    minIncomingConfirmations,
-  } = directRequestSpec
->>>>>>> 32f6ccef
-
-  return stringifyJobSpec({
-    value: {
-      type,
-      schemaVersion,
-      name,
-<<<<<<< HEAD
-=======
-      onChainJobSpecID,
+  const { contractAddress, minIncomingConfirmations } = directRequestSpec
+
+  return stringifyJobSpec({
+    value: {
+      type,
+      schemaVersion,
+      name,
       minIncomingConfirmations,
->>>>>>> 32f6ccef
       contractAddress,
       maxTaskDuration,
       observationSource: pipelineSpec.dotDagSource,
