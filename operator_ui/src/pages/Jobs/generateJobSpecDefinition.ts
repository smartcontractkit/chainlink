import { ApiResponse } from 'utils/json-api-client'
import {
  DirectRequestJob,
  FluxMonitorJob,
  Job,
  OffChainReportingJob,
  KeeperJob,
  CronJob,
  WebhookJob,
  VRFJob,
} from 'core/store/models'
import { stringifyJobSpec } from './utils'

export const generateTOMLDefinition = (
  jobSpecAttributes: ApiResponse<Job>['data']['attributes'],
): string => {
  switch (jobSpecAttributes.type) {
    case 'directrequest':
      return generateDirectRequestDefinition(jobSpecAttributes)
    case 'fluxmonitor':
      return generateFluxMonitorDefinition(jobSpecAttributes)
    case 'offchainreporting':
      return generateOCRDefinition(jobSpecAttributes)
    case 'keeper':
      return generateKeeperDefinition(jobSpecAttributes)
    case 'cron':
      return generateCronDefinition(jobSpecAttributes)
    case 'webhook':
      return generateWebhookDefinition(jobSpecAttributes)
    case 'vrf':
      return generateVRFDefinition(jobSpecAttributes)
    default:
      return ''
  }
}

function generateOCRDefinition(
  attrs: ApiResponse<OffChainReportingJob>['data']['attributes'],
) {
  const ocrSpecWithoutDates = {
    ...attrs.offChainReportingOracleSpec,
    createdAt: undefined,
    updatedAt: undefined,
  }

  return stringifyJobSpec({
    value: {
      type: attrs.type,
      schemaVersion: attrs.schemaVersion,
      ...ocrSpecWithoutDates,
      observationSource: attrs.pipelineSpec.dotDagSource,
      maxTaskDuration: attrs.maxTaskDuration,
      externalJobID: attrs.externalJobID,
    },
  })
}

function generateFluxMonitorDefinition(
  attrs: ApiResponse<FluxMonitorJob>['data']['attributes'],
) {
  const {
    fluxMonitorSpec,
    name,
    pipelineSpec,
    schemaVersion,
    type,
    maxTaskDuration,
    externalJobID,
  } = attrs
  const {
    contractAddress,
    precision,
    threshold,
    absoluteThreshold,
    idleTimerPeriod,
    idleTimerDisabled,
    pollTimerPeriod,
    pollTimerDisabled,
    drumbeatEnabled,
    drumbeatSchedule,
    drumbeatRandomDelay,
    minPayment,
  } = fluxMonitorSpec

  return stringifyJobSpec({
    value: {
      type,
      schemaVersion,
      name,
      contractAddress,
      precision,
      threshold: threshold || null,
      absoluteThreshold: absoluteThreshold || null,
      idleTimerPeriod,
      idleTimerDisabled,
      pollTimerPeriod,
      pollTimerDisabled,
      drumbeatEnabled,
<<<<<<< HEAD
      drumbeatSchedule,
      drumbeatRandomDelay,
=======
      drumbeatSchedule: drumbeatSchedule || null,
      drumbeatRandomDelay: drumbeatRandomDelay || null,
>>>>>>> 4f9b096b
      maxTaskDuration,
      minPayment,
      observationSource: pipelineSpec.dotDagSource,
      externalJobID,
    },
  })
}

function generateDirectRequestDefinition(
  attrs: ApiResponse<DirectRequestJob>['data']['attributes'],
) {
  const {
    directRequestSpec,
    name,
    pipelineSpec,
    schemaVersion,
    type,
    maxTaskDuration,
    externalJobID,
  } = attrs
  const { contractAddress, minIncomingConfirmations } = directRequestSpec

  return stringifyJobSpec({
    value: {
      type,
      schemaVersion,
      name,
      minIncomingConfirmations,
      contractAddress,
      maxTaskDuration,
      observationSource: pipelineSpec.dotDagSource,
      externalJobID,
    },
  })
}

function generateKeeperDefinition(
  attrs: ApiResponse<KeeperJob>['data']['attributes'],
) {
  const { keeperSpec, name, schemaVersion, type, externalJobID } = attrs
  const { contractAddress, fromAddress } = keeperSpec

  return stringifyJobSpec({
    value: {
      type,
      schemaVersion,
      name,
      contractAddress,
      fromAddress,
      externalJobID,
    },
  })
}

function generateCronDefinition(
  attrs: ApiResponse<CronJob>['data']['attributes'],
) {
  const {
    cronSpec,
    pipelineSpec,
    name,
    schemaVersion,
    type,
    externalJobID,
  } = attrs
  const { schedule } = cronSpec

  return stringifyJobSpec({
    value: {
      type,
      schemaVersion,
      name,
      schedule,
      observationSource: pipelineSpec.dotDagSource,
      externalJobID,
    },
  })
}

function generateWebhookDefinition(
  attrs: ApiResponse<WebhookJob>['data']['attributes'],
) {
  const { pipelineSpec, name, schemaVersion, type, externalJobID } = attrs

  return stringifyJobSpec({
    value: {
      type,
      schemaVersion,
      name,
      externalJobID,
      observationSource: pipelineSpec.dotDagSource,
    },
  })
}

function generateVRFDefinition(
  attrs: ApiResponse<VRFJob>['data']['attributes'],
) {
  const {
    vrfSpec,
    name,
    schemaVersion,
    type,
    externalJobID,
    pipelineSpec,
  } = attrs
  const { coordinatorAddress, confirmations, publicKey } = vrfSpec

  return stringifyJobSpec({
    value: {
      type,
      schemaVersion,
      name,
      externalJobID,
      coordinatorAddress,
      confirmations,
      publicKey,
      observationSource: pipelineSpec.dotDagSource,
    },
  })
}<|MERGE_RESOLUTION|>--- conflicted
+++ resolved
@@ -96,13 +96,8 @@
       pollTimerPeriod,
       pollTimerDisabled,
       drumbeatEnabled,
-<<<<<<< HEAD
-      drumbeatSchedule,
-      drumbeatRandomDelay,
-=======
       drumbeatSchedule: drumbeatSchedule || null,
       drumbeatRandomDelay: drumbeatRandomDelay || null,
->>>>>>> 4f9b096b
       maxTaskDuration,
       minPayment,
       observationSource: pipelineSpec.dotDagSource,
