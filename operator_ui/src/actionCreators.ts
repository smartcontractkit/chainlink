--- conflicted
+++ resolved
@@ -126,9 +126,7 @@
                   )
 
                   if (navigator.credentials === undefined) {
-                    alert(
-                      'Could not access credential subsystem in the browser. Must be using HTTPS or localhost.',
-                    )
+                    alert('Could not access credential subsystem in the browser. Must be using HTTPS or localhost.')
                     dispatch(signInFailAction())
                     return
                   }
@@ -300,13 +298,9 @@
 
 export const submitSignOut = () => sendSignOut
 
-<<<<<<< HEAD
 export const beginRegistration = () => sendBeginRegistration()
 
-export const deleteJobSpec = (
-=======
 export const deleteChain = (
->>>>>>> 0c94027a
   id: string,
   successCallback: React.ReactNode,
   errorCallback: React.ReactNode,
