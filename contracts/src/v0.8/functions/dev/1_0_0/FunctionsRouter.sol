--- conflicted
+++ resolved
@@ -39,7 +39,12 @@
     bytes returnData
   );
 
-  event RequestNotProcessed(bytes32 indexed requestId, address coordinator, address transmitter, uint8 resultCode);
+  event RequestNotProcessed(
+    bytes32 indexed requestId,
+    address coordinator,
+    address transmitter,
+    FulfillResult resultCode
+  );
 
   error OnlyCallableFromCoordinator();
   error SenderMustAcceptTermsOfService(address sender);
@@ -59,17 +64,6 @@
   // ================================================================
   // |                    Configuration state                       |
   // ================================================================
-<<<<<<< HEAD
-  struct Config {
-    // Flat fee (in Juels of LINK) that will be paid to the Router owner for operation of the network
-    uint96 adminFee;
-    // The function selector that is used when calling back to the Client contract
-    bytes4 handleOracleFulfillmentSelector;
-    // List of max callback gas limits used by flag with MAX_CALLBACK_GAS_LIMIT_FLAGS_INDEX
-    uint32[] maxCallbackGasLimits;
-  }
-=======
->>>>>>> a5f343e2
   Config private s_config;
   event ConfigChanged(uint96 adminFee, bytes4 handleOracleFulfillmentSelector, uint32[] maxCallbackGasLimits);
 
@@ -103,13 +97,13 @@
   /**
    * @inheritdoc IFunctionsRouter
    */
-<<<<<<< HEAD
-  function getConfig() external view override returns (uint96, bytes4, uint32[] memory) {
-    return (s_config.adminFee, s_config.handleOracleFulfillmentSelector, s_config.maxCallbackGasLimits);
-=======
-  function getConfig() external view override returns (Config memory) {
-    return s_config;
->>>>>>> a5f343e2
+  function getConfig() external view override returns (uint16, uint96, bytes4, uint32[] memory) {
+    return (
+      s_config.maxConsumersPerSubscription,
+      s_config.adminFee,
+      s_config.handleOracleFulfillmentSelector,
+      s_config.maxCallbackGasLimits
+    );
   }
 
   // ================================================================
@@ -122,13 +116,13 @@
    */
   function _updateConfig(bytes memory config) internal override {
     (
-      uint16 maxConsumers,
+      uint16 maxConsumersPerSubscription,
       uint96 adminFee,
       bytes4 handleOracleFulfillmentSelector,
       uint32[] memory maxCallbackGasLimits
     ) = abi.decode(config, (uint16, uint96, bytes4, uint32[]));
     s_config = Config({
-      maxConsumers: maxConsumers,
+      maxConsumersPerSubscription: maxConsumersPerSubscription,
       adminFee: adminFee,
       handleOracleFulfillmentSelector: handleOracleFulfillmentSelector,
       maxCallbackGasLimits: maxCallbackGasLimits
@@ -182,7 +176,6 @@
     isValidCallbackGasLimit(subscriptionId, callbackGasLimit);
 
     // Forward request to DON
-<<<<<<< HEAD
     IFunctionsRequest.Commitment memory commitment = coordinator.sendRequest(
       IFunctionsCoordinator.Request({
         requestingContract: msg.sender,
@@ -190,22 +183,10 @@
         data: data,
         subscriptionId: subscriptionId,
         dataVersion: dataVersion,
-        flags: _getFlags(subscriptionId),
-        callbackGasLimit: callbackGasLimit
+        flags: getFlags(subscriptionId),
+        callbackGasLimit: callbackGasLimit,
+        adminFee: s_config.adminFee
       })
-=======
-    IFunctionsRequest.Commitment memory commitment = IFunctionsCoordinator(coordinatorAddress).sendRequest(
-      IFunctionsCoordinator.Request(
-        msg.sender,
-        s_subscriptions[subscriptionId].owner,
-        data,
-        subscriptionId,
-        dataVersion,
-        _getFlags(subscriptionId),
-        callbackGasLimit,
-        s_config.adminFee
-      )
->>>>>>> a5f343e2
     );
 
     // Store a commitment about the request
@@ -262,29 +243,22 @@
     }
 
     if (s_requestCommitments[commitment.requestId] == bytes32(0)) {
-<<<<<<< HEAD
-      return (FulfillResult.INVALID_REQUEST_ID, callbackGasCostJuels);
-    }
-
-    if (keccak256(abi.encode(commitment)) != s_requestCommitments[commitment.requestId]) {
-      return (FulfillResult.INVALID_COMMITMENT, callbackGasCostJuels);
-=======
-      resultCode = uint8(FulfillResult.INVALID_REQUEST_ID);
+      resultCode = FulfillResult.INVALID_REQUEST_ID;
       emit RequestNotProcessed(commitment.requestId, commitment.coordinator, transmitter, resultCode);
       return (resultCode, callbackGasCostJuels);
     }
 
     if (keccak256(abi.encode(commitment)) != s_requestCommitments[commitment.requestId]) {
-      resultCode = uint8(FulfillResult.INVALID_COMMITMENT);
+      resultCode = FulfillResult.INVALID_COMMITMENT;
       emit RequestNotProcessed(commitment.requestId, commitment.coordinator, transmitter, resultCode);
       return (resultCode, callbackGasCostJuels);
->>>>>>> a5f343e2
     }
 
     // Check that the transmitter has supplied enough gas for the callback to succeed
     if (gasleft() < commitment.callbackGasLimit + commitment.gasOverheadAfterCallback) {
-<<<<<<< HEAD
-      return (FulfillResult.INSUFFICIENT_GAS, callbackGasCostJuels);
+      resultCode = FulfillResult.INSUFFICIENT_GAS_PROVIDED;
+      emit RequestNotProcessed(commitment.requestId, commitment.coordinator, transmitter, resultCode);
+      return (resultCode, callbackGasCostJuels);
     }
 
     {
@@ -293,39 +267,16 @@
 
       // Check that the subscription can still afford
       if (totalCostJuels > s_subscriptions[commitment.subscriptionId].balance) {
-        return (FulfillResult.INSUFFICIENT_SUBSCRIPTION_BALANCE, callbackGasCostJuels);
-      }
-=======
-      resultCode = uint8(FulfillResult.INSUFFICIENT_GAS_PROVIDED);
-      emit RequestNotProcessed(commitment.requestId, commitment.coordinator, transmitter, resultCode);
-      return (resultCode, callbackGasCostJuels);
-    }
-
-    // Check that the subscription can still afford
-    if (
-      commitment.adminFee + costWithoutFulfillment + (juelsPerGas * SafeCast.toUint96(commitment.callbackGasLimit)) >
-      s_subscriptions[commitment.subscriptionId].balance
-    ) {
-      resultCode = uint8(FulfillResult.SUBSCRIPTION_BALANCE_INVARIANT_VIOLATION);
-      delete s_requestCommitments[commitment.requestId];
-      emit RequestNotProcessed(commitment.requestId, commitment.coordinator, transmitter, resultCode);
-      return (resultCode, callbackGasCostJuels);
-    }
-
-    // Check that the cost has not exceeded the quoted cost
-    if (
-      commitment.adminFee + costWithoutFulfillment + (juelsPerGas * SafeCast.toUint96(commitment.callbackGasLimit)) >
-      commitment.estimatedTotalCostJuels
-    ) {
-      resultCode = uint8(FulfillResult.COST_EXCEEDS_COMMITMENT);
-      emit RequestNotProcessed(commitment.requestId, commitment.coordinator, transmitter, resultCode);
-      return (resultCode, callbackGasCostJuels);
-    }
->>>>>>> a5f343e2
+        resultCode = FulfillResult.SUBSCRIPTION_BALANCE_INVARIANT_VIOLATION;
+        emit RequestNotProcessed(commitment.requestId, commitment.coordinator, transmitter, resultCode);
+        return (resultCode, callbackGasCostJuels);
+      }
 
       // Check that the cost has not exceeded the quoted cost
       if (totalCostJuels > commitment.estimatedTotalCostJuels) {
-        return (FulfillResult.COST_EXCEEDS_COMMITMENT, callbackGasCostJuels);
+        resultCode = FulfillResult.COST_EXCEEDS_COMMITMENT;
+        emit RequestNotProcessed(commitment.requestId, commitment.coordinator, transmitter, resultCode);
+        return (resultCode, callbackGasCostJuels);
       }
     }
 
@@ -350,8 +301,7 @@
       costWithoutCallback
     );
 
-<<<<<<< HEAD
-    emit RequestEnd({
+    emit RequestProcessed({
       requestId: commitment.requestId,
       subscriptionId: commitment.subscriptionId,
       totalCostJuels: receipt.totalCostJuels,
@@ -360,18 +310,6 @@
       response: result.success ? response : err,
       returnData: result.returnData
     });
-=======
-    // resultCode must be 0 or 1 here
-    emit RequestProcessed(
-      commitment.requestId,
-      commitment.subscriptionId,
-      receipt.totalCostJuels,
-      transmitter,
-      resultCode,
-      result.success ? response : err,
-      result.returnData
-    );
->>>>>>> a5f343e2
 
     return (resultCode, receipt.callbackGasCostJuels);
   }
@@ -449,7 +387,7 @@
    * @inheritdoc IFunctionsRouter
    */
   function isValidCallbackGasLimit(uint64 subscriptionId, uint32 callbackGasLimit) public view {
-    uint8 index = uint8(_getFlags(subscriptionId)[MAX_CALLBACK_GAS_LIMIT_FLAGS_INDEX]);
+    uint8 index = uint8(getFlags(subscriptionId)[MAX_CALLBACK_GAS_LIMIT_FLAGS_INDEX]);
     if (index >= s_config.maxCallbackGasLimits.length) {
       revert InvalidGasFlagValue(index);
     }
@@ -459,7 +397,7 @@
   }
 
   function _getMaxConsumers() internal view override returns (uint16) {
-    return s_config.maxConsumers;
+    return s_config.maxConsumersPerSubscription;
   }
 
   // ================================================================
