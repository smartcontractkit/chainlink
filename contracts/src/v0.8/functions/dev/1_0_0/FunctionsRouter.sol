--- conflicted
+++ resolved
@@ -126,7 +126,8 @@
     bytes memory data,
     uint16 dataVersion,
     uint32 callbackGasLimit
-  ) private whenNotPaused returns (bytes32 requestId) {
+  ) private returns (bytes32 requestId) {
+    _whenNotPaused();
     _isValidSubscription(subscriptionId);
     _isValidConsumer(msg.sender, subscriptionId);
     _isValidCallbackGasLimit(subscriptionId, callbackGasLimit);
@@ -209,12 +210,7 @@
     uint16 dataVersion,
     uint32 callbackGasLimit,
     bytes32 donId
-<<<<<<< HEAD
-  ) external override whenNotPaused returns (bytes32) {
-=======
   ) external override returns (bytes32) {
-    _nonReentrant();
->>>>>>> c5f83e6a
     return _sendRequest(donId, false, subscriptionId, data, dataVersion, callbackGasLimit);
   }
 
@@ -228,13 +224,7 @@
     uint96 juelsPerGas,
     uint96 costWithoutFulfillment,
     address transmitter
-<<<<<<< HEAD
   ) external override returns (uint8 resultCode, uint96 callbackGasCostJuels) {
-=======
-  ) external override whenNotPaused returns (uint8 resultCode, uint96 callbackGasCostJuels) {
-    _nonReentrant();
-
->>>>>>> c5f83e6a
     Commitment memory commitment = s_requestCommitments[requestId];
 
     if (msg.sender != commitment.coordinator) {
