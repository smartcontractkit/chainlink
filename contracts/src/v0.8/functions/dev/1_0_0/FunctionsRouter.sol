--- conflicted
+++ resolved
@@ -368,13 +368,7 @@
       returndatacopy(add(returnData, 0x20), 0, toCopy)
     }
 
-<<<<<<< HEAD
-    result = CallbackResult(success, gasUsed);
-=======
-    s_reentrancyLock = false;
-
     result = CallbackResult(success, gasUsed, returnData);
->>>>>>> 521a9885
   }
 
   /**
