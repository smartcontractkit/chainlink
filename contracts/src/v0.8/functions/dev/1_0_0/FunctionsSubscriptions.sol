--- conflicted
+++ resolved
@@ -89,14 +89,6 @@
   }
 
   // ================================================================
-<<<<<<< HEAD
-  // |                       Other state                          |
-  // ================================================================
-  LinkTokenInterface private LINK;
-
-  // ================================================================
-=======
->>>>>>> c5f83e6a
   // |                       Initialization                         |
   // ================================================================
   constructor(address link) {
@@ -296,11 +288,7 @@
    * @inheritdoc IFunctionsSubscriptions
    */
   function oracleWithdraw(address recipient, uint96 amount) external override {
-<<<<<<< HEAD
-=======
-    _whenNotPaused();
-    _nonReentrant();
->>>>>>> c5f83e6a
+    _whenNotPaused();
     if (amount == 0) {
       revert InvalidCalldata();
     }
@@ -318,13 +306,8 @@
   // |                   Deposit helper method                      |
   // ================================================================
   function onTokenTransfer(address /* sender */, uint256 amount, bytes calldata data) external override {
-<<<<<<< HEAD
-    if (msg.sender != address(LINK)) {
-=======
-    _whenNotPaused();
-    _nonReentrant();
+    _whenNotPaused();
     if (msg.sender != address(s_linkToken)) {
->>>>>>> c5f83e6a
       revert OnlyCallableFromLink();
     }
     if (data.length != 32) {
@@ -349,11 +332,7 @@
    * @inheritdoc IFunctionsSubscriptions
    */
   function createSubscription() external override returns (uint64 subscriptionId) {
-<<<<<<< HEAD
-=======
-    _whenNotPaused();
-    _nonReentrant();
->>>>>>> c5f83e6a
+    _whenNotPaused();
     _onlySenderThatAcceptedToS();
     subscriptionId = ++s_currentSubscriptionId;
     s_subscriptions[subscriptionId] = Subscription({
@@ -388,11 +367,7 @@
    * @inheritdoc IFunctionsSubscriptions
    */
   function acceptSubscriptionOwnerTransfer(uint64 subscriptionId) external override {
-<<<<<<< HEAD
-=======
-    _whenNotPaused();
-    _nonReentrant();
->>>>>>> c5f83e6a
+    _whenNotPaused();
     _onlySenderThatAcceptedToS();
     address previousOwner = s_subscriptions[subscriptionId].owner;
     address nextOwner = s_subscriptions[subscriptionId].requestedOwner;
@@ -532,13 +507,8 @@
    * @inheritdoc IFunctionsSubscriptions
    */
   function timeoutRequests(bytes32[] calldata requestIdsToTimeout) external override {
-<<<<<<< HEAD
+    _whenNotPaused();
     for (uint256 i = 0; i < requestIdsToTimeout.length; i++) {
-=======
-    _whenNotPaused();
-    _nonReentrant();
-    for (uint256 i = 0; i < requestIdsToTimeout.length; ++i) {
->>>>>>> c5f83e6a
       bytes32 requestId = requestIdsToTimeout[i];
       Commitment memory request = s_requestCommitments[requestId];
       uint64 subscriptionId = request.subscriptionId;
