// SPDX-License-Identifier: MIT
pragma solidity ^0.8.19;

import {IFunctionsSubscriptions} from "./interfaces/IFunctionsSubscriptions.sol";
import {IERC677Receiver} from "../../../shared/interfaces/IERC677Receiver.sol";
import {LinkTokenInterface} from "../../../shared/interfaces/LinkTokenInterface.sol";
import {IFunctionsBilling} from "./interfaces/IFunctionsBilling.sol";
import {FunctionsResponse} from "./libraries/FunctionsResponse.sol";
import {IFunctionsRouter} from "./interfaces/IFunctionsRouter.sol";
import {SafeCast} from "../../../vendor/openzeppelin-solidity/v4.8.0/contracts/utils/SafeCast.sol";

/**
 * @title Functions Subscriptions contract
 * @notice Contract that coordinates payment from users to the nodes of the Decentralized Oracle Network (DON).
 * @dev THIS CONTRACT HAS NOT GONE THROUGH ANY SECURITY REVIEW. DO NOT USE IN PROD.
 */
<<<<<<< HEAD
abstract contract FunctionsSubscriptions is IFunctionsSubscriptions, IERC677Receiver {
  // Reentrancy guard
  bool internal s_reentrancyLock;
  error Reentrant();

=======
abstract contract FunctionsSubscriptions is IFunctionsSubscriptions, ERC677ReceiverInterface {
  using FunctionsResponse for FunctionsResponse.Commitment;
>>>>>>> 114e0394
  // ================================================================
  // |                      Subscription state                      |
  // ================================================================

  // We make the sub count public so that its possible to
  // get all the current subscriptions via getSubscription.
  uint64 private s_currentSubscriptionId;

  // s_totalBalance tracks the total LINK sent to/from
  // this contract through onTokenTransfer, cancelSubscription and oracleWithdraw.
  // A discrepancy with this contract's LINK balance indicates that someone
  // sent tokens using transfer and so we may need to use recoverFunds.
  uint96 private s_totalBalance;

  // link token address
  LinkTokenInterface private s_linkToken;

  mapping(uint64 subscriptionId => IFunctionsSubscriptions.Subscription) internal s_subscriptions;
  mapping(address consumer => mapping(uint64 subscriptionId => IFunctionsSubscriptions.Consumer)) internal s_consumers;

  event SubscriptionCreated(uint64 indexed subscriptionId, address owner);
  event SubscriptionFunded(uint64 indexed subscriptionId, uint256 oldBalance, uint256 newBalance);
  event SubscriptionConsumerAdded(uint64 indexed subscriptionId, address consumer);
  event SubscriptionConsumerRemoved(uint64 indexed subscriptionId, address consumer);
  event SubscriptionCanceled(uint64 indexed subscriptionId, address fundsRecipient, uint256 fundsAmount);
  event SubscriptionOwnerTransferRequested(uint64 indexed subscriptionId, address from, address to);
  event SubscriptionOwnerTransferred(uint64 indexed subscriptionId, address from, address to);

  error TooManyConsumers();
  error InsufficientBalance();
  error InvalidConsumer();
  error ConsumerRequestsInFlight();
  error InvalidSubscription();
  error OnlyCallableFromLink();
  error InvalidCalldata();
  error MustBeSubscriptionOwner();
  error PendingRequestExists();
  error MustBeProposedOwner();
  error BalanceInvariantViolated(uint256 internalBalance, uint256 externalBalance); // Should never happen
  event FundsRecovered(address to, uint256 amount);

  // @dev NOP balances are held as a single amount. The breakdown is held by the Coordinator.
  mapping(address coordinator => uint96 balanceJuelsLink) private s_withdrawableTokens;

  // ================================================================
  // |                       Request state                          |
  // ================================================================

  mapping(bytes32 requestId => bytes32 commitmentHash) internal s_requestCommitments;

  struct Receipt {
    uint96 callbackGasCostJuels;
    uint96 totalCostJuels;
  }

  event RequestTimedOut(bytes32 indexed requestId);

  // ================================================================
  // |                       Initialization                         |
  // ================================================================
  constructor(address link) {
    s_linkToken = LinkTokenInterface(link);
  }

  // ================================================================
  // |                      Getter methods                          |
  // ================================================================
  /**
   * @inheritdoc IFunctionsSubscriptions
   */
  function getTotalBalance() external view override returns (uint96) {
    return s_totalBalance;
  }

  /**
   * @inheritdoc IFunctionsSubscriptions
   */
  function getSubscriptionCount() external view override returns (uint64) {
    return s_currentSubscriptionId;
  }

  /**
   * @inheritdoc IFunctionsSubscriptions
   */
  function getSubscription(uint64 subscriptionId) external view override returns (Subscription memory) {
    _isValidSubscription(subscriptionId);

    return s_subscriptions[subscriptionId];
  }

  /**
   * @inheritdoc IFunctionsSubscriptions
   */
  function getConsumer(
    address client,
    uint64 subscriptionId
  ) external view override returns (bool allowed, uint64 initiatedRequests, uint64 completedRequests) {
    allowed = s_consumers[client][subscriptionId].allowed;
    initiatedRequests = s_consumers[client][subscriptionId].initiatedRequests;
    completedRequests = s_consumers[client][subscriptionId].completedRequests;
  }

  // ================================================================
  // |                      Internal checks                         |
  // ================================================================

  function _isValidSubscription(uint64 subscriptionId) internal view {
    if (s_subscriptions[subscriptionId].owner == address(0)) {
      revert InvalidSubscription();
    }
  }

  function _isValidConsumer(address client, uint64 subscriptionId) internal view {
    if (!s_consumers[client][subscriptionId].allowed) {
      revert InvalidConsumer();
    }
  }

  // ================================================================
  // |                 Internal Payment methods                     |
  // ================================================================
  /**
   * @notice Sets a request as in-flight
   * @dev Only callable within the Router
   */
  function _markRequestInFlight(address client, uint64 subscriptionId, uint96 estimatedTotalCostJuels) internal {
    // Earmark subscription funds
    s_subscriptions[subscriptionId].blockedBalance += estimatedTotalCostJuels;

    // Increment sent requests
    s_consumers[client][subscriptionId].initiatedRequests += 1;
  }

  /**
   * @notice Moves funds from one subscription account to another.
   * @dev Only callable by the Coordinator contract that is saved in the request commitment
   */
  function _pay(
    uint64 subscriptionId,
    uint96 estimatedTotalCostJuels,
    address client,
    uint96 adminFee,
    uint96 juelsPerGas,
    uint96 gasUsed,
    uint96 costWithoutCallbackJuels
  ) internal returns (Receipt memory receipt) {
    uint96 callbackGasCostJuels = juelsPerGas * gasUsed;
    uint96 totalCostJuels = costWithoutCallbackJuels + adminFee + callbackGasCostJuels;

    receipt = Receipt(callbackGasCostJuels, totalCostJuels);

    // Charge the subscription
    s_subscriptions[subscriptionId].balance -= totalCostJuels;

    // Pay the DON's fees and gas reimbursement
    s_withdrawableTokens[msg.sender] += costWithoutCallbackJuels + callbackGasCostJuels;

    // Pay out the administration fee
    s_withdrawableTokens[address(this)] += adminFee;

    // Unblock earmarked funds
    s_subscriptions[subscriptionId].blockedBalance -= estimatedTotalCostJuels;
    // Increment finished requests
    s_consumers[client][subscriptionId].completedRequests += 1;
  }

  // ================================================================
  // |                      Owner methods                           |
  // ================================================================
  /**
   * @inheritdoc IFunctionsSubscriptions
   */
  function ownerCancelSubscription(uint64 subscriptionId) external override {
    _onlyRouterOwner();
    _isValidSubscription(subscriptionId);
    _cancelSubscriptionHelper(subscriptionId, s_subscriptions[subscriptionId].owner);
  }

  /**
   * @inheritdoc IFunctionsSubscriptions
   */
  function recoverFunds(address to) external override {
    _onlyRouterOwner();
    uint256 externalBalance = s_linkToken.balanceOf(address(this));
    uint256 internalBalance = uint256(s_totalBalance);
    if (internalBalance > externalBalance) {
      revert BalanceInvariantViolated(internalBalance, externalBalance);
    }
    if (internalBalance < externalBalance) {
      uint256 amount = externalBalance - internalBalance;
      s_linkToken.transfer(to, amount);
      emit FundsRecovered(to, amount);
    }
    // If the balances are equal, nothing to be done.
  }

  /**
   * @notice Owner withdraw LINK earned through admin fees
   * @notice If amount is 0 the full balance will be withdrawn
   * @param recipient where to send the funds
   * @param amount amount to withdraw
   */
  function ownerWithdraw(address recipient, uint96 amount) external {
    _onlyRouterOwner();
    if (amount == 0) {
      amount = s_withdrawableTokens[address(this)];
    }
    if (s_withdrawableTokens[address(this)] < amount) {
      revert InsufficientBalance();
    }
    s_withdrawableTokens[address(this)] -= amount;
    s_totalBalance -= amount;
    if (!s_linkToken.transfer(recipient, amount)) {
      uint256 externalBalance = s_linkToken.balanceOf(address(this));
      uint256 internalBalance = uint256(s_totalBalance);
      revert BalanceInvariantViolated(internalBalance, externalBalance);
    }
  }

  // ================================================================
  // |                     Coordinator methods                      |
  // ================================================================
  /**
   * @inheritdoc IFunctionsSubscriptions
   */
  function oracleWithdraw(address recipient, uint96 amount) external override {
    _whenNotPaused();
    if (amount == 0) {
      revert InvalidCalldata();
    }
    if (s_withdrawableTokens[msg.sender] < amount) {
      revert InsufficientBalance();
    }
    s_withdrawableTokens[msg.sender] -= amount;
    s_totalBalance -= amount;
    if (!s_linkToken.transfer(recipient, amount)) {
      revert InsufficientBalance();
    }
  }

  // ================================================================
  // |                   Deposit helper method                      |
  // ================================================================
  function onTokenTransfer(address /* sender */, uint256 amount, bytes calldata data) external override {
    _whenNotPaused();
    if (msg.sender != address(s_linkToken)) {
      revert OnlyCallableFromLink();
    }
    if (data.length != 32) {
      revert InvalidCalldata();
    }
    uint64 subscriptionId = abi.decode(data, (uint64));
    if (s_subscriptions[subscriptionId].owner == address(0)) {
      revert InvalidSubscription();
    }
    // We do not check that the msg.sender is the subscription owner,
    // anyone can fund a subscription.
    uint256 oldBalance = s_subscriptions[subscriptionId].balance;
    s_subscriptions[subscriptionId].balance += uint96(amount);
    s_totalBalance += uint96(amount);
    emit SubscriptionFunded(subscriptionId, oldBalance, oldBalance + amount);
  }

  // ================================================================
  // |                    Subscription methods                      |
  // ================================================================
  /**
   * @inheritdoc IFunctionsSubscriptions
   */
  function createSubscription() external override returns (uint64 subscriptionId) {
    _whenNotPaused();
    _onlySenderThatAcceptedToS();
    subscriptionId = ++s_currentSubscriptionId;
    s_subscriptions[subscriptionId] = Subscription({
      balance: 0,
      blockedBalance: 0,
      owner: msg.sender,
      requestedOwner: address(0),
      consumers: new address[](0),
      flags: bytes32(0)
    });

    emit SubscriptionCreated(subscriptionId, msg.sender);
  }

  /**
   * @inheritdoc IFunctionsSubscriptions
   */
  function proposeSubscriptionOwnerTransfer(uint64 subscriptionId, address newOwner) external override {
    _whenNotPaused();
    _onlySubscriptionOwner(subscriptionId);
    _onlySenderThatAcceptedToS();

    // Proposing to address(0) would never be claimable, so don't need to check.

    if (s_subscriptions[subscriptionId].requestedOwner != newOwner) {
      s_subscriptions[subscriptionId].requestedOwner = newOwner;
      emit SubscriptionOwnerTransferRequested(subscriptionId, msg.sender, newOwner);
    }
  }

  /**
   * @inheritdoc IFunctionsSubscriptions
   */
  function acceptSubscriptionOwnerTransfer(uint64 subscriptionId) external override {
    _whenNotPaused();
    _onlySenderThatAcceptedToS();
    address previousOwner = s_subscriptions[subscriptionId].owner;
    address nextOwner = s_subscriptions[subscriptionId].requestedOwner;
    if (nextOwner != msg.sender) {
      revert MustBeProposedOwner();
    }
    s_subscriptions[subscriptionId].owner = msg.sender;
    s_subscriptions[subscriptionId].requestedOwner = address(0);
    emit SubscriptionOwnerTransferred(subscriptionId, previousOwner, msg.sender);
  }

  /**
   * @inheritdoc IFunctionsSubscriptions
   */
  function removeConsumer(uint64 subscriptionId, address consumer) external override {
    _whenNotPaused();
    _onlySubscriptionOwner(subscriptionId);
    _onlySenderThatAcceptedToS();
    Consumer memory consumerData = s_consumers[consumer][subscriptionId];
    if (!consumerData.allowed) {
      revert InvalidConsumer();
    }
    if (consumerData.initiatedRequests != consumerData.completedRequests) {
      revert ConsumerRequestsInFlight();
    }
    // Note bounded by config.maxConsumers
    address[] memory consumers = s_subscriptions[subscriptionId].consumers;
    uint256 lastConsumerIndex = consumers.length - 1;
    for (uint256 i = 0; i < consumers.length; ++i) {
      if (consumers[i] == consumer) {
        address last = consumers[lastConsumerIndex];
        // Storage write to preserve last element
        s_subscriptions[subscriptionId].consumers[i] = last;
        // Storage remove last element
        s_subscriptions[subscriptionId].consumers.pop();
        break;
      }
    }
    delete s_consumers[consumer][subscriptionId];
    emit SubscriptionConsumerRemoved(subscriptionId, consumer);
  }

  /**
   * @inheritdoc IFunctionsSubscriptions
   */
  function addConsumer(uint64 subscriptionId, address consumer) external override {
    _whenNotPaused();
    _onlySubscriptionOwner(subscriptionId);
    _onlySenderThatAcceptedToS();
    // Already maxed, cannot add any more consumers.
    if (s_subscriptions[subscriptionId].consumers.length == _getMaxConsumers()) {
      revert TooManyConsumers();
    }
    if (s_consumers[consumer][subscriptionId].allowed) {
      // Idempotence - do nothing if already added.
      // Ensures uniqueness in s_subscriptions[subscriptionId].consumers.
      return;
    }
    s_consumers[consumer][subscriptionId].allowed = true;
    s_subscriptions[subscriptionId].consumers.push(consumer);

    emit SubscriptionConsumerAdded(subscriptionId, consumer);
  }

  /**
   * @inheritdoc IFunctionsSubscriptions
   */
  function cancelSubscription(uint64 subscriptionId, address to) external override {
    _whenNotPaused();
    _onlySubscriptionOwner(subscriptionId);
    _onlySenderThatAcceptedToS();
    if (_pendingRequestExists(subscriptionId)) {
      revert PendingRequestExists();
    }
    _cancelSubscriptionHelper(subscriptionId, to);
  }

  function _cancelSubscriptionHelper(uint64 subscriptionId, address to) private {
    Subscription memory sub = s_subscriptions[subscriptionId];
    uint96 balance = sub.balance;
    // Note bounded by config.maxConsumers
    // If no consumers, does nothing.
    for (uint256 i = 0; i < sub.consumers.length; ++i) {
      delete s_consumers[sub.consumers[i]][subscriptionId];
    }
    delete s_subscriptions[subscriptionId];
    s_totalBalance -= balance;
    if (!s_linkToken.transfer(to, uint256(balance))) {
      revert InsufficientBalance();
    }
    emit SubscriptionCanceled(subscriptionId, to, balance);
  }

  /**
   * @inheritdoc IFunctionsSubscriptions
   */
  function pendingRequestExists(uint64 subscriptionId) external view override returns (bool) {
    return _pendingRequestExists(subscriptionId);
  }

  function _pendingRequestExists(uint64 subscriptionId) internal view returns (bool) {
    address[] memory consumers = s_subscriptions[subscriptionId].consumers;
    // Iterations will not exceed config.maxConsumers
    for (uint256 i = 0; i < consumers.length; ++i) {
      Consumer memory consumer = s_consumers[consumers[i]][subscriptionId];
      if (consumer.initiatedRequests != consumer.completedRequests) {
        return true;
      }
    }
    return false;
  }

  /**
   * @inheritdoc IFunctionsSubscriptions
   */
  function setFlags(uint64 subscriptionId, bytes32 flags) external override {
    _onlyRouterOwner();
    _isValidSubscription(subscriptionId);
    s_subscriptions[subscriptionId].flags = flags;
  }

  /**
   * @inheritdoc IFunctionsSubscriptions
   */
  function getFlags(uint64 subscriptionId) public view returns (bytes32) {
    return s_subscriptions[subscriptionId].flags;
  }

  function _getMaxConsumers() internal view virtual returns (uint16);

  // ================================================================
  // |                  Request Timeout Methods                     |
  // ================================================================
  /**
   * @inheritdoc IFunctionsSubscriptions
   */
  function timeoutRequests(FunctionsResponse.Commitment[] calldata requestsToTimeoutByCommitment) external override {
    _whenNotPaused();
    for (uint256 i = 0; i < requestsToTimeoutByCommitment.length; ++i) {
      FunctionsResponse.Commitment memory request = requestsToTimeoutByCommitment[i];
      bytes32 requestId = request.requestId;

      // Check that request ID is valid
      if (keccak256(abi.encode(request)) != s_requestCommitments[requestId]) {
        revert InvalidCalldata();
      }

      // Check that request has exceeded allowed request time
      if (block.timestamp < request.timeoutTimestamp) {
        revert ConsumerRequestsInFlight();
      }

      IFunctionsBilling coordinator = IFunctionsBilling(request.coordinator);
      coordinator.deleteCommitment(requestId);
      // Release blocked balance
      s_subscriptions[request.subscriptionId].blockedBalance -= request.estimatedTotalCostJuels;
      s_consumers[request.client][request.subscriptionId].completedRequests += 1;
      // Delete commitment
      delete s_requestCommitments[requestId];

      emit RequestTimedOut(requestId);
    }
  }

  // ================================================================
  // |                         Modifiers                            |
  // ================================================================

  function _onlySubscriptionOwner(uint64 subscriptionId) internal view {
    address owner = s_subscriptions[subscriptionId].owner;
    if (owner == address(0)) {
      revert InvalidSubscription();
    }
    if (msg.sender != owner) {
      revert MustBeSubscriptionOwner();
    }
  }

  function _onlySenderThatAcceptedToS() internal virtual;

  function _onlyRouterOwner() internal virtual;

  function _whenNotPaused() internal virtual;
}<|MERGE_RESOLUTION|>--- conflicted
+++ resolved
@@ -14,16 +14,8 @@
  * @notice Contract that coordinates payment from users to the nodes of the Decentralized Oracle Network (DON).
  * @dev THIS CONTRACT HAS NOT GONE THROUGH ANY SECURITY REVIEW. DO NOT USE IN PROD.
  */
-<<<<<<< HEAD
 abstract contract FunctionsSubscriptions is IFunctionsSubscriptions, IERC677Receiver {
-  // Reentrancy guard
-  bool internal s_reentrancyLock;
-  error Reentrant();
-
-=======
-abstract contract FunctionsSubscriptions is IFunctionsSubscriptions, ERC677ReceiverInterface {
   using FunctionsResponse for FunctionsResponse.Commitment;
->>>>>>> 114e0394
   // ================================================================
   // |                      Subscription state                      |
   // ================================================================
