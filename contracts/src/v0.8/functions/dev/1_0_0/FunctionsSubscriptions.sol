--- conflicted
+++ resolved
@@ -259,8 +259,6 @@
   }
 
   /// @inheritdoc IFunctionsSubscriptions
-<<<<<<< HEAD
-=======
   function getSubscriptionsInRange(
     uint64 subscriptionIdStart,
     uint64 subscriptionIdEnd
@@ -281,8 +279,7 @@
     return subscriptions;
   }
 
-  // @inheritdoc IFunctionsSubscriptions
->>>>>>> a4ae3d48
+  /// @inheritdoc IFunctionsSubscriptions
   function getConsumer(address client, uint64 subscriptionId) public view override returns (Consumer memory) {
     return s_consumers[client][subscriptionId];
   }
@@ -426,16 +423,8 @@
     emit SubscriptionConsumerAdded(subscriptionId, consumer);
   }
 
-<<<<<<< HEAD
-  /// @inheritdoc IFunctionsSubscriptions
-  function cancelSubscription(uint64 subscriptionId, address to) external override {
-    _whenNotPaused();
-    _onlySubscriptionOwner(subscriptionId);
-    _onlySenderThatAcceptedToS();
-=======
   /// @dev Overriden in FunctionsRouter.sol
   function _getSubscriptionDepositDetails() internal virtual returns (uint16, uint72);
->>>>>>> a4ae3d48
 
   function _cancelSubscriptionHelper(uint64 subscriptionId, address toAddress, bool checkDepositRefundability) private {
     Subscription memory subscription = s_subscriptions[subscriptionId];
