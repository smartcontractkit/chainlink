--- conflicted
+++ resolved
@@ -301,21 +301,10 @@
   // |                       Request Timeout                        |
   // ================================================================
 
-<<<<<<< HEAD
   /// @inheritdoc IFunctionsBilling
   /// @dev Only callable by the Router
   /// @dev Used by FunctionsRouter.sol during timeout of a request
-  function deleteCommitment(bytes32 requestId) external override onlyRouter returns (bool) {
-    // Ensure that commitment exists
-    if (s_requestCommitments[requestId] == bytes32(0)) {
-      return false;
-    }
-=======
-  // @inheritdoc IFunctionsBilling
-  // @dev Only callable by the Router
-  // @dev Used by FunctionsRouter.sol during timeout of a request
   function deleteCommitment(bytes32 requestId) external override onlyRouter {
->>>>>>> a4ae3d48
     // Delete commitment
     delete s_requestCommitments[requestId];
     emit CommitmentDeleted(requestId);
