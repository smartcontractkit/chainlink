// SPDX-License-Identifier: MIT
pragma solidity ^0.8.19;

import {FunctionsResponse} from "../libraries/FunctionsResponse.sol";

/// @title Chainlink Functions Subscription interface.
interface IFunctionsSubscriptions {
  struct Subscription {
    uint96 balance; // ═════════╗ Common LINK balance that is controlled by the Router to be used for all consumer requests.
    address owner; // ══════════╝ The owner can fund/withdraw/cancel the subscription.
    uint96 blockedBalance; // ══╗ LINK balance that is reserved to pay for pending consumer requests.
    address proposedOwner; // ══╝ For safely transferring sub ownership.
    address[] consumers; // ════╸ Client contracts that can use the subscription
    bytes32 flags; // ══════════╸ Per-subscription flags
  }

  struct Consumer {
    bool allowed; // ══════════════╗ Owner can fund/withdraw/cancel the sub.
    uint64 initiatedRequests; //   ║ The number of requests that have been started
    uint64 completedRequests; // ══╝ The number of requests that have successfully completed or timed out
  }

  /// @notice Get details about a subscription.
  /// @param subscriptionId - the ID of the subscription
  /// @return subscription - see IFunctionsSubscriptions.Subscription for more information on the structure
  function getSubscription(uint64 subscriptionId) external view returns (Subscription memory);

<<<<<<< HEAD
  /// @notice Get details about a consumer of a subscription.
  /// @param client - the consumer contract address
  /// @param subscriptionId - the ID of the subscription
  /// @return consumer - see IFunctionsSubscriptions.Consumer for more information on the structure
=======
  /// @notice Retrieve details about multiple subscriptions using an inclusive range
  /// @param subscriptionIdStart - the ID of the subscription to start the range at
  /// @param subscriptionIdEnd - the ID of the subscription to end the range at
  /// @return subscriptions - see IFunctionsSubscriptions.Subscription for more information on the structure
  function getSubscriptionsInRange(
    uint64 subscriptionIdStart,
    uint64 subscriptionIdEnd
  ) external view returns (Subscription[] memory);

  // @notice Get details about a consumer of a subscription.
  // @param client - the consumer contract address
  // @param subscriptionId - the ID of the subscription
  // @return consumer - see IFunctionsSubscriptions.Consumer for more information on the structure
>>>>>>> a4ae3d48
  function getConsumer(address client, uint64 subscriptionId) external view returns (Consumer memory);

  /// @notice Get details about the total amount of LINK within the system
  /// @return totalBalance - total Juels of LINK held by the contract
  function getTotalBalance() external view returns (uint96);

  /// @notice Get details about the total number of subscription accounts
  /// @return count - total number of subscriptions in the system
  function getSubscriptionCount() external view returns (uint64);

  /// @notice Time out all expired requests: unlocks funds and removes the ability for the request to be fulfilled
  /// @param requestsToTimeoutByCommitment - A list of request commitments to time out
  /// @dev The commitment can be found on the "OracleRequest" event created when sending the request.
  function timeoutRequests(FunctionsResponse.Commitment[] calldata requestsToTimeoutByCommitment) external;

  /// @notice Oracle withdraw LINK earned through fulfilling requests
  /// @notice If amount is 0 the full balance will be withdrawn
  /// @notice Both signing and transmitting wallets will have a balance to withdraw
  /// @param recipient where to send the funds
  /// @param amount amount to withdraw
  function oracleWithdraw(address recipient, uint96 amount) external;

  /// @notice Owner cancel subscription, sends remaining link directly to the subscription owner.
  /// @dev Only callable by the Router Owner
  /// @param subscriptionId subscription id
  /// @dev notably can be called even if there are pending requests, outstanding ones may fail onchain
  function ownerCancelSubscription(uint64 subscriptionId) external;

  /// @notice Recover link sent with transfer instead of transferAndCall.
  /// @dev Only callable by the Router Owner
  /// @param to address to send link to
  function recoverFunds(address to) external;

  /// @notice Create a new subscription.
  /// @return subscriptionId - A unique subscription id.
  /// @dev You can manage the consumer set dynamically with addConsumer/removeConsumer.
  /// @dev Note to fund the subscription, use transferAndCall. For example
  /// @dev  LINKTOKEN.transferAndCall(
  /// @dev    address(ROUTER),
  /// @dev    amount,
  /// @dev    abi.encode(subscriptionId));
  function createSubscription() external returns (uint64);

  /// @notice Create a new subscription and add a consumer.
  /// @return subscriptionId - A unique subscription id.
  /// @dev You can manage the consumer set dynamically with addConsumer/removeConsumer.
  /// @dev Note to fund the subscription, use transferAndCall. For example
  /// @dev  LINKTOKEN.transferAndCall(
  /// @dev    address(ROUTER),
  /// @dev    amount,
  /// @dev    abi.encode(subscriptionId));
  function createSubscriptionWithConsumer(address consumer) external returns (uint64 subscriptionId);

  /// @notice Propose a new owner for a subscription.
  /// @dev Only callable by the Subscription's owner
  /// @param subscriptionId - ID of the subscription
  /// @param newOwner - proposed new owner of the subscription
  function proposeSubscriptionOwnerTransfer(uint64 subscriptionId, address newOwner) external;

  /// @notice Accept an ownership transfer.
  /// @param subscriptionId - ID of the subscription
  /// @dev will revert if original owner of subscriptionId has not requested that msg.sender become the new owner.
  function acceptSubscriptionOwnerTransfer(uint64 subscriptionId) external;

  /// @notice Remove a consumer from a Chainlink Functions subscription.
  /// @dev Only callable by the Subscription's owner
  /// @param subscriptionId - ID of the subscription
  /// @param consumer - Consumer to remove from the subscription
  function removeConsumer(uint64 subscriptionId, address consumer) external;

  /// @notice Add a consumer to a Chainlink Functions subscription.
  /// @dev Only callable by the Subscription's owner
  /// @param subscriptionId - ID of the subscription
  /// @param consumer - New consumer which can use the subscription
  function addConsumer(uint64 subscriptionId, address consumer) external;

  /// @notice Cancel a subscription
  /// @dev Only callable by the Subscription's owner
  /// @param subscriptionId - ID of the subscription
  /// @param to - Where to send the remaining LINK to
  function cancelSubscription(uint64 subscriptionId, address to) external;

  /// @notice Check to see if there exists a request commitment for all consumers for a given sub.
  /// @param subscriptionId - ID of the subscription
  /// @return true if there exists at least one unfulfilled request for the subscription, false otherwise.
  /// @dev Looping is bounded to MAX_CONSUMERS*(number of DONs).
  /// @dev Used to disable subscription canceling while outstanding request are present.
  function pendingRequestExists(uint64 subscriptionId) external view returns (bool);

  /// @notice Set subscription specific flags for a subscription.
  /// Each byte of the flag is used to represent a resource tier that the subscription can utilize.
  /// @param subscriptionId - ID of the subscription
  /// @param flags - desired flag values
  function setFlags(uint64 subscriptionId, bytes32 flags) external;

  /// @notice Get flags for a given subscription.
  /// @param subscriptionId - ID of the subscription
  /// @return flags - current flag values
  function getFlags(uint64 subscriptionId) external view returns (bytes32);
}<|MERGE_RESOLUTION|>--- conflicted
+++ resolved
@@ -25,12 +25,6 @@
   /// @return subscription - see IFunctionsSubscriptions.Subscription for more information on the structure
   function getSubscription(uint64 subscriptionId) external view returns (Subscription memory);
 
-<<<<<<< HEAD
-  /// @notice Get details about a consumer of a subscription.
-  /// @param client - the consumer contract address
-  /// @param subscriptionId - the ID of the subscription
-  /// @return consumer - see IFunctionsSubscriptions.Consumer for more information on the structure
-=======
   /// @notice Retrieve details about multiple subscriptions using an inclusive range
   /// @param subscriptionIdStart - the ID of the subscription to start the range at
   /// @param subscriptionIdEnd - the ID of the subscription to end the range at
@@ -40,11 +34,10 @@
     uint64 subscriptionIdEnd
   ) external view returns (Subscription[] memory);
 
-  // @notice Get details about a consumer of a subscription.
-  // @param client - the consumer contract address
-  // @param subscriptionId - the ID of the subscription
-  // @return consumer - see IFunctionsSubscriptions.Consumer for more information on the structure
->>>>>>> a4ae3d48
+  /// @notice Get details about a consumer of a subscription.
+  /// @param client - the consumer contract address
+  /// @param subscriptionId - the ID of the subscription
+  /// @return consumer - see IFunctionsSubscriptions.Consumer for more information on the structure
   function getConsumer(address client, uint64 subscriptionId) external view returns (Consumer memory);
 
   /// @notice Get details about the total amount of LINK within the system
