--- conflicted
+++ resolved
@@ -6,38 +6,12 @@
 import "./vendor/@arbitrum/nitro-contracts/src/precompiles/ArbGasInfo.sol";
 import "./vendor/@eth-optimism/contracts/0.8.6/contracts/L2/predeploys/OVM_GasPriceOracle.sol";
 import "./ExecutionPrevention.sol";
-<<<<<<< HEAD
-import {Config, State} from "./interfaces/KeeperRegistryInterface1_3.sol";
-=======
 import {Config, State, Upkeep} from "./interfaces/AutomationRegistryInterface1_3.sol";
->>>>>>> ffdcbdd3
 import "./ConfirmedOwner.sol";
 import "./interfaces/AggregatorV3Interface.sol";
 import "./interfaces/LinkTokenInterface.sol";
 import "./interfaces/KeeperCompatibleInterface.sol";
 import "./interfaces/UpkeepTranscoderInterface.sol";
-
-/**
- * @notice relevant state of an upkeep
- * @member balance the balance of this upkeep
- * @member lastKeeper the keeper which last performs the upkeep
- * @member executeGas the gas limit of upkeep execution
- * @member maxValidBlocknumber until which block this upkeep is valid
- * @member target the contract which needs to be serviced
- * @member amountSpent the amount this upkeep has spent
- * @member admin the upkeep admin
- * @member paused if this upkeep has been paused
- */
-struct Upkeep {
-  uint96 balance;
-  address lastKeeper; // 1 full evm word
-  uint96 amountSpent;
-  address admin; // 2 full evm words
-  uint32 executeGas;
-  uint32 maxValidBlocknumber;
-  address target;
-  bool paused; // 24 bits to 3 full evm words
-}
 
 /**
  * @notice Base Keeper Registry contract, contains shared logic between
