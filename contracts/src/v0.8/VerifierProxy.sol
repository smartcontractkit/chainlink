// SPDX-License-Identifier: UNLICENSED
pragma solidity 0.8.16;

import {ConfirmedOwner} from "./ConfirmedOwner.sol";
import {IVerifierProxy} from "./interfaces/IVerifierProxy.sol";
import {IVerifier} from "./interfaces/IVerifier.sol";
import {TypeAndVersionInterface} from "./interfaces/TypeAndVersionInterface.sol";
import {AccessControllerInterface} from "./interfaces/AccessControllerInterface.sol";
import {IERC165} from "@openzeppelin/contracts/interfaces/IERC165.sol";

/**
 * The verifier proxy contract is the gateway for all report verification requests
 * on a chain.  It is responsible for taking in a verification request and routing
 * it to the correct verifier contract.
 */
<<<<<<< HEAD
contract VerifierProxy is
    IVerifierProxy,
    ConfirmedOwner,
    TypeAndVersionInterface
{
    /// @notice This event is emitted whenever a new verifier contract is set
    /// @param oldConfigDigest The config digest that was previously the latest config
    /// digest of the verifier contract at the verifier address.
    /// @param oldConfigDigest The latest config digest of the verifier contract
    /// at the verifier address.
    /// @param verifierAddress The address of the verifier contract that verifies reports for
    /// a given digest
    event VerifierSet(
        bytes32 oldConfigDigest,
        bytes32 newConfigDigest,
        address verifierAddress
    );

    /// @notice This event is emitted whenever a new verifier contract is initialized
    /// @param verifierAddress The address of the verifier contract that verifies reports
    event VerifierInitialized(
        address verifierAddress
    );

    /// @notice This event is emitted whenever a verifier is unset
    /// @param configDigest The config digest that was unset
    /// @param verifierAddress The Verifier contract address unset
    event VerifierUnset(bytes32 configDigest, address verifierAddress);

    /// @notice This event is emitted when a new access controller is set
    /// @param oldAccessController The old access controller address
    /// @param newAccessController The new access controller address
    event AccessControllerSet(
        address oldAccessController,
        address newAccessController
    );

    /// @notice This error is thrown whenever an address tries
    /// to exeecute a transaction that it is not authorized to do so
    error AccessForbidden();

    /// @notice This error is thrown whenever a zero address is passed
    error ZeroAddress();

    /// @notice This error is thrown when trying to set a verifier address
    /// for a digest that has already been initialized
    /// @param configDigest The digest for the verifier that has
    /// already been set
    /// @param verifier The address of the verifier the digest was set for
    error ConfigDigestAlreadySet(bytes32 configDigest, address verifier);

    /// @notice This error is thrown when trying to set a verifier address that has already been initialized
    error VerifierAlreadyInitialized(address verifier);

    /// @notice This error is thrown when the verifier at an address does
    /// not conform to the verifier interface
    error VerifierInvalid();

    /// @notice This error is thrown whenever a verifier is not found
    /// @param configDigest The digest for which a verifier is not found
    error VerifierNotFound(bytes32 configDigest);

    /// @notice Mapping of authorized verifiers
    mapping(address => bool) private s_initializedVerifiers;

    /// @notice Mapping between config digests and verifiers
    mapping(bytes32 => address) private s_verifiersByConfig;

    /// @notice The contract to control addresses that are allowed to verify reports
    AccessControllerInterface private s_accessController;

    constructor(AccessControllerInterface accessController)
        ConfirmedOwner(msg.sender)
    {
        s_accessController = accessController;
    }

    /**
     * @dev reverts if the caller does not have access by the accessController
     * contract or is the contract itself.
     */
    modifier checkAccess() {
        AccessControllerInterface ac = s_accessController;
        if (address(ac) != address(0) && !ac.hasAccess(msg.sender, msg.data))
            revert AccessForbidden();
        _;
    }

    /// @dev only allow verified addresses to call this function
    modifier onlyInitializedVerifier() {
        if (!s_initializedVerifiers[msg.sender]) revert AccessForbidden();
        _;
    }

    modifier onlyValidVerifier(address verifierAddress) {
        if (verifierAddress == address(0)) revert ZeroAddress();
        if (
            !IERC165(verifierAddress).supportsInterface(
                IVerifier.verify.selector
            )
        ) revert VerifierInvalid();
        _;
    }

    /// @notice Reverts if the config digest has already been assigned
    /// a verifier
    modifier onlyUnsetConfigDigest(bytes32 configDigest) {
        address configDigestVerifier = s_verifiersByConfig[configDigest];
        if (configDigestVerifier != address(0))
            revert ConfigDigestAlreadySet(configDigest, configDigestVerifier);
        _;
    }

    /// @inheritdoc TypeAndVersionInterface
    function typeAndVersion() external pure override returns (string memory) {
        return "VerifierProxy 0.0.1";
    }

    //***************************//
    //       Admin Functions     //
    //***************************//

    /// @notice This function can be called by the contract admin to set
    /// the proxy's access controller contract
    /// @param accessController The new access controller to set
    /// @dev The access controller can be set to the zero address to allow
    /// all addresses to verify reports
    function setAccessController(AccessControllerInterface accessController)
        external
        onlyOwner
    {
        address oldAccessController = address(s_accessController);
        s_accessController = accessController;
        emit AccessControllerSet(
            oldAccessController,
            address(accessController)
        );
    }

    /// @notice Returns the current access controller
    /// @return accessController The current access controller contract
    /// the proxy is using to gate access
    function getAccessController()
        external
        view
        returns (AccessControllerInterface accessController)
    {
        return s_accessController;
    }

    //***************************//
    //  Verification Functions   //
    //***************************//

    /// @inheritdoc IVerifierProxy
    /// @dev Contract skips checking whether or not the current verifier
    /// is valid as it checks this before a new verifier is set.
    function verify(bytes calldata signedReport)
        external
        override
        checkAccess
        returns (bytes memory verifierResponse)
    {
        // First 32 bytes of the signed report is the config digest.
        bytes32 configDigest = bytes32(signedReport);
        address verifierAddress = s_verifiersByConfig[configDigest];
        if (verifierAddress == address(0))
            revert VerifierNotFound(configDigest);
        return IVerifier(verifierAddress).verify(signedReport, msg.sender);
    }

    /// @inheritdoc IVerifierProxy
    function initializeVerifier(address verifierAddress)
        external
        override
        onlyOwner
        onlyValidVerifier(verifierAddress)
    {
        if(s_initializedVerifiers[verifierAddress]) revert VerifierAlreadyInitialized(verifierAddress);

        s_initializedVerifiers[verifierAddress] = true;
        emit VerifierInitialized(verifierAddress);
    }

    /// @inheritdoc IVerifierProxy
    function setVerifier(bytes32 currentConfigDigest, bytes32 newConfigDigest)
        external
        override
        onlyUnsetConfigDigest(newConfigDigest)
        onlyInitializedVerifier
    {
        s_verifiersByConfig[newConfigDigest] = msg.sender;
        emit VerifierSet(currentConfigDigest, newConfigDigest, msg.sender);
    }

    /// @inheritdoc IVerifierProxy
    function unsetVerifier(bytes32 configDigest) external override onlyOwner {
        address verifierAddress = s_verifiersByConfig[configDigest];
        if (verifierAddress == address(0))
            revert VerifierNotFound(configDigest);
        delete s_verifiersByConfig[configDigest];
        emit VerifierUnset(configDigest, verifierAddress);
    }

    /// @inheritdoc IVerifierProxy
    function getVerifier(bytes32 configDigest)
        external
        view
        override
        returns (address)
    {
        return s_verifiersByConfig[configDigest];
    }
=======
contract VerifierProxy is IVerifierProxy, ConfirmedOwner, TypeAndVersionInterface {
  /// @notice This event is emitted whenever a new verifier contract is set
  /// @param oldConfigDigest The config digest that was previously the latest config
  /// digest of the verifier contract at the verifier address.
  /// @param oldConfigDigest The latest config digest of the verifier contract
  /// at the verifier address.
  /// @param verifierAddress The address of the verifier contract that verifies reports for
  /// a given digest
  event VerifierSet(bytes32 oldConfigDigest, bytes32 newConfigDigest, address verifierAddress);

  /// @notice This event is emitted whenever a verifier is unset
  /// @param configDigest The config digest that was unset
  /// @param verifierAddress The Verifier contract address unset
  event VerifierUnset(bytes32 configDigest, address verifierAddress);

  /// @notice This event is emitted when a new access controller is set
  /// @param oldAccessController The old access controller address
  /// @param newAccessController The new access controller address
  event AccessControllerSet(address oldAccessController, address newAccessController);

  /// @notice This error is thrown whenever an address tries
  /// to exeecute a transaction that it is not authorized to do so
  error AccessForbidden();

  /// @notice This error is thrown whenever a zero address is passed
  error ZeroAddress();

  /// @notice This error is thrown when trying to set a verifier address
  /// for a digest that has already been initialized
  /// @param configDigest The digest for the verifier that has
  /// already been set
  /// @param verifier The address of the verifier the digest was set for
  error ConfigDigestAlreadySet(bytes32 configDigest, address verifier);

  /// @notice This error is thrown when the verifier at an address does
  /// not conform to the verifier interface
  error VerifierInvalid();

  /// @notice This error is thrown whenever a verifier is not found
  /// @param configDigest The digest for which a verifier is not found
  error VerifierNotFound(bytes32 configDigest);

  /// @notice Mapping between config digests and verifiers
  mapping(bytes32 => address) private s_verifiers;

  /// @notice The contract to control addresses that are allowed to verify reports
  AccessControllerInterface private s_accessController;

  constructor(AccessControllerInterface accessController) ConfirmedOwner(msg.sender) {
    s_accessController = accessController;
  }

  /// @dev reverts if the caller does not have access by the accessController contract or is the contract itself.
  modifier checkAccess() {
    AccessControllerInterface ac = s_accessController;
    if (address(ac) != address(0) && !ac.hasAccess(msg.sender, msg.data)) revert AccessForbidden();
    _;
  }

  modifier onlyValidVerifier(address verifierAddress) {
    if (verifierAddress == address(0)) revert ZeroAddress();
    if (!IERC165(verifierAddress).supportsInterface(IVerifier.verify.selector)) revert VerifierInvalid();
    _;
  }

  /// @notice Reverts if the config digest has already been assigned
  /// a verifier
  modifier onlyUnsetConfigDigest(bytes32 configDigest) {
    address configDigestVerifier = s_verifiers[configDigest];
    if (configDigestVerifier != address(0)) revert ConfigDigestAlreadySet(configDigest, configDigestVerifier);
    _;
  }

  /// @inheritdoc TypeAndVersionInterface
  function typeAndVersion() external pure override returns (string memory) {
    return "VerifierProxy 0.0.1";
  }

  //***************************//
  //       Admin Functions     //
  //***************************//

  /// @notice This function can be called by the contract admin to set
  /// the proxy's access controller contract
  /// @param accessController The new access controller to set
  /// @dev The access controller can be set to the zero address to allow
  /// all addresses to verify reports
  function setAccessController(AccessControllerInterface accessController) external onlyOwner {
    address oldAccessController = address(s_accessController);
    s_accessController = accessController;
    emit AccessControllerSet(oldAccessController, address(accessController));
  }

  /// @notice Returns the current access controller
  /// @return accessController The current access controller contract
  /// the proxy is using to gate access
  function getAccessController() external view returns (AccessControllerInterface accessController) {
    return s_accessController;
  }

  //***************************//
  //  Verification Functions   //
  //***************************//

  /// @inheritdoc IVerifierProxy
  /// @dev Contract skips checking whether or not the current verifier
  /// is valid as it checks this before a new verifier is set.
  function verify(bytes calldata signedReport) external override checkAccess returns (bytes memory verifierResponse) {
    // First 32 bytes of the signed report is the config digest.
    bytes32 configDigest = bytes32(signedReport);
    address verifierAddress = s_verifiers[configDigest];
    if (verifierAddress == address(0)) revert VerifierNotFound(configDigest);
    return IVerifier(verifierAddress).verify(signedReport, msg.sender);
  }

  /// @inheritdoc IVerifierProxy
  function initializeVerifier(bytes32 configDigest, address verifierAddress)
    external
    override
    onlyOwner
    onlyValidVerifier(verifierAddress)
    onlyUnsetConfigDigest(configDigest)
  {
    s_verifiers[configDigest] = verifierAddress;
    emit VerifierSet(bytes32(""), configDigest, verifierAddress);
  }

  /// @inheritdoc IVerifierProxy
  function setVerifier(bytes32 currentConfigDigest, bytes32 newConfigDigest)
    external
    override
    onlyUnsetConfigDigest(newConfigDigest)
  {
    if (msg.sender != s_verifiers[currentConfigDigest]) revert AccessForbidden();
    s_verifiers[newConfigDigest] = msg.sender;
    emit VerifierSet(currentConfigDigest, newConfigDigest, msg.sender);
  }

  /// @inheritdoc IVerifierProxy
  function unsetVerifier(bytes32 configDigest) external override onlyOwner {
    address verifierAddress = s_verifiers[configDigest];
    if (verifierAddress == address(0)) revert VerifierNotFound(configDigest);
    delete s_verifiers[configDigest];
    emit VerifierUnset(configDigest, verifierAddress);
  }

  /// @inheritdoc IVerifierProxy
  function getVerifier(bytes32 configDigest) external view override returns (address) {
    return s_verifiers[configDigest];
  }
>>>>>>> d1537d81
}<|MERGE_RESOLUTION|>--- conflicted
+++ resolved
@@ -13,221 +13,6 @@
  * on a chain.  It is responsible for taking in a verification request and routing
  * it to the correct verifier contract.
  */
-<<<<<<< HEAD
-contract VerifierProxy is
-    IVerifierProxy,
-    ConfirmedOwner,
-    TypeAndVersionInterface
-{
-    /// @notice This event is emitted whenever a new verifier contract is set
-    /// @param oldConfigDigest The config digest that was previously the latest config
-    /// digest of the verifier contract at the verifier address.
-    /// @param oldConfigDigest The latest config digest of the verifier contract
-    /// at the verifier address.
-    /// @param verifierAddress The address of the verifier contract that verifies reports for
-    /// a given digest
-    event VerifierSet(
-        bytes32 oldConfigDigest,
-        bytes32 newConfigDigest,
-        address verifierAddress
-    );
-
-    /// @notice This event is emitted whenever a new verifier contract is initialized
-    /// @param verifierAddress The address of the verifier contract that verifies reports
-    event VerifierInitialized(
-        address verifierAddress
-    );
-
-    /// @notice This event is emitted whenever a verifier is unset
-    /// @param configDigest The config digest that was unset
-    /// @param verifierAddress The Verifier contract address unset
-    event VerifierUnset(bytes32 configDigest, address verifierAddress);
-
-    /// @notice This event is emitted when a new access controller is set
-    /// @param oldAccessController The old access controller address
-    /// @param newAccessController The new access controller address
-    event AccessControllerSet(
-        address oldAccessController,
-        address newAccessController
-    );
-
-    /// @notice This error is thrown whenever an address tries
-    /// to exeecute a transaction that it is not authorized to do so
-    error AccessForbidden();
-
-    /// @notice This error is thrown whenever a zero address is passed
-    error ZeroAddress();
-
-    /// @notice This error is thrown when trying to set a verifier address
-    /// for a digest that has already been initialized
-    /// @param configDigest The digest for the verifier that has
-    /// already been set
-    /// @param verifier The address of the verifier the digest was set for
-    error ConfigDigestAlreadySet(bytes32 configDigest, address verifier);
-
-    /// @notice This error is thrown when trying to set a verifier address that has already been initialized
-    error VerifierAlreadyInitialized(address verifier);
-
-    /// @notice This error is thrown when the verifier at an address does
-    /// not conform to the verifier interface
-    error VerifierInvalid();
-
-    /// @notice This error is thrown whenever a verifier is not found
-    /// @param configDigest The digest for which a verifier is not found
-    error VerifierNotFound(bytes32 configDigest);
-
-    /// @notice Mapping of authorized verifiers
-    mapping(address => bool) private s_initializedVerifiers;
-
-    /// @notice Mapping between config digests and verifiers
-    mapping(bytes32 => address) private s_verifiersByConfig;
-
-    /// @notice The contract to control addresses that are allowed to verify reports
-    AccessControllerInterface private s_accessController;
-
-    constructor(AccessControllerInterface accessController)
-        ConfirmedOwner(msg.sender)
-    {
-        s_accessController = accessController;
-    }
-
-    /**
-     * @dev reverts if the caller does not have access by the accessController
-     * contract or is the contract itself.
-     */
-    modifier checkAccess() {
-        AccessControllerInterface ac = s_accessController;
-        if (address(ac) != address(0) && !ac.hasAccess(msg.sender, msg.data))
-            revert AccessForbidden();
-        _;
-    }
-
-    /// @dev only allow verified addresses to call this function
-    modifier onlyInitializedVerifier() {
-        if (!s_initializedVerifiers[msg.sender]) revert AccessForbidden();
-        _;
-    }
-
-    modifier onlyValidVerifier(address verifierAddress) {
-        if (verifierAddress == address(0)) revert ZeroAddress();
-        if (
-            !IERC165(verifierAddress).supportsInterface(
-                IVerifier.verify.selector
-            )
-        ) revert VerifierInvalid();
-        _;
-    }
-
-    /// @notice Reverts if the config digest has already been assigned
-    /// a verifier
-    modifier onlyUnsetConfigDigest(bytes32 configDigest) {
-        address configDigestVerifier = s_verifiersByConfig[configDigest];
-        if (configDigestVerifier != address(0))
-            revert ConfigDigestAlreadySet(configDigest, configDigestVerifier);
-        _;
-    }
-
-    /// @inheritdoc TypeAndVersionInterface
-    function typeAndVersion() external pure override returns (string memory) {
-        return "VerifierProxy 0.0.1";
-    }
-
-    //***************************//
-    //       Admin Functions     //
-    //***************************//
-
-    /// @notice This function can be called by the contract admin to set
-    /// the proxy's access controller contract
-    /// @param accessController The new access controller to set
-    /// @dev The access controller can be set to the zero address to allow
-    /// all addresses to verify reports
-    function setAccessController(AccessControllerInterface accessController)
-        external
-        onlyOwner
-    {
-        address oldAccessController = address(s_accessController);
-        s_accessController = accessController;
-        emit AccessControllerSet(
-            oldAccessController,
-            address(accessController)
-        );
-    }
-
-    /// @notice Returns the current access controller
-    /// @return accessController The current access controller contract
-    /// the proxy is using to gate access
-    function getAccessController()
-        external
-        view
-        returns (AccessControllerInterface accessController)
-    {
-        return s_accessController;
-    }
-
-    //***************************//
-    //  Verification Functions   //
-    //***************************//
-
-    /// @inheritdoc IVerifierProxy
-    /// @dev Contract skips checking whether or not the current verifier
-    /// is valid as it checks this before a new verifier is set.
-    function verify(bytes calldata signedReport)
-        external
-        override
-        checkAccess
-        returns (bytes memory verifierResponse)
-    {
-        // First 32 bytes of the signed report is the config digest.
-        bytes32 configDigest = bytes32(signedReport);
-        address verifierAddress = s_verifiersByConfig[configDigest];
-        if (verifierAddress == address(0))
-            revert VerifierNotFound(configDigest);
-        return IVerifier(verifierAddress).verify(signedReport, msg.sender);
-    }
-
-    /// @inheritdoc IVerifierProxy
-    function initializeVerifier(address verifierAddress)
-        external
-        override
-        onlyOwner
-        onlyValidVerifier(verifierAddress)
-    {
-        if(s_initializedVerifiers[verifierAddress]) revert VerifierAlreadyInitialized(verifierAddress);
-
-        s_initializedVerifiers[verifierAddress] = true;
-        emit VerifierInitialized(verifierAddress);
-    }
-
-    /// @inheritdoc IVerifierProxy
-    function setVerifier(bytes32 currentConfigDigest, bytes32 newConfigDigest)
-        external
-        override
-        onlyUnsetConfigDigest(newConfigDigest)
-        onlyInitializedVerifier
-    {
-        s_verifiersByConfig[newConfigDigest] = msg.sender;
-        emit VerifierSet(currentConfigDigest, newConfigDigest, msg.sender);
-    }
-
-    /// @inheritdoc IVerifierProxy
-    function unsetVerifier(bytes32 configDigest) external override onlyOwner {
-        address verifierAddress = s_verifiersByConfig[configDigest];
-        if (verifierAddress == address(0))
-            revert VerifierNotFound(configDigest);
-        delete s_verifiersByConfig[configDigest];
-        emit VerifierUnset(configDigest, verifierAddress);
-    }
-
-    /// @inheritdoc IVerifierProxy
-    function getVerifier(bytes32 configDigest)
-        external
-        view
-        override
-        returns (address)
-    {
-        return s_verifiersByConfig[configDigest];
-    }
-=======
 contract VerifierProxy is IVerifierProxy, ConfirmedOwner, TypeAndVersionInterface {
   /// @notice This event is emitted whenever a new verifier contract is set
   /// @param oldConfigDigest The config digest that was previously the latest config
@@ -238,10 +23,16 @@
   /// a given digest
   event VerifierSet(bytes32 oldConfigDigest, bytes32 newConfigDigest, address verifierAddress);
 
-  /// @notice This event is emitted whenever a verifier is unset
-  /// @param configDigest The config digest that was unset
-  /// @param verifierAddress The Verifier contract address unset
-  event VerifierUnset(bytes32 configDigest, address verifierAddress);
+    /// @notice This event is emitted whenever a new verifier contract is initialized
+    /// @param verifierAddress The address of the verifier contract that verifies reports
+    event VerifierInitialized(
+        address verifierAddress
+    );
+
+    /// @notice This event is emitted whenever a verifier is unset
+    /// @param configDigest The config digest that was unset
+    /// @param verifierAddress The Verifier contract address unset
+    event VerifierUnset(bytes32 configDigest, address verifierAddress);
 
   /// @notice This event is emitted when a new access controller is set
   /// @param oldAccessController The old access controller address
@@ -262,16 +53,22 @@
   /// @param verifier The address of the verifier the digest was set for
   error ConfigDigestAlreadySet(bytes32 configDigest, address verifier);
 
-  /// @notice This error is thrown when the verifier at an address does
-  /// not conform to the verifier interface
-  error VerifierInvalid();
+    /// @notice This error is thrown when trying to set a verifier address that has already been initialized
+    error VerifierAlreadyInitialized(address verifier);
+
+    /// @notice This error is thrown when the verifier at an address does
+    /// not conform to the verifier interface
+    error VerifierInvalid();
 
   /// @notice This error is thrown whenever a verifier is not found
   /// @param configDigest The digest for which a verifier is not found
   error VerifierNotFound(bytes32 configDigest);
 
-  /// @notice Mapping between config digests and verifiers
-  mapping(bytes32 => address) private s_verifiers;
+    /// @notice Mapping of authorized verifiers
+    mapping(address => bool) private s_initializedVerifiers;
+
+    /// @notice Mapping between config digests and verifiers
+    mapping(bytes32 => address) private s_verifiersByConfig;
 
   /// @notice The contract to control addresses that are allowed to verify reports
   AccessControllerInterface private s_accessController;
@@ -287,19 +84,30 @@
     _;
   }
 
-  modifier onlyValidVerifier(address verifierAddress) {
-    if (verifierAddress == address(0)) revert ZeroAddress();
-    if (!IERC165(verifierAddress).supportsInterface(IVerifier.verify.selector)) revert VerifierInvalid();
-    _;
-  }
-
-  /// @notice Reverts if the config digest has already been assigned
-  /// a verifier
-  modifier onlyUnsetConfigDigest(bytes32 configDigest) {
-    address configDigestVerifier = s_verifiers[configDigest];
-    if (configDigestVerifier != address(0)) revert ConfigDigestAlreadySet(configDigest, configDigestVerifier);
-    _;
-  }
+    /// @dev only allow verified addresses to call this function
+    modifier onlyInitializedVerifier() {
+        if (!s_initializedVerifiers[msg.sender]) revert AccessForbidden();
+        _;
+    }
+
+    modifier onlyValidVerifier(address verifierAddress) {
+        if (verifierAddress == address(0)) revert ZeroAddress();
+        if (
+            !IERC165(verifierAddress).supportsInterface(
+                IVerifier.verify.selector
+            )
+        ) revert VerifierInvalid();
+        _;
+    }
+
+    /// @notice Reverts if the config digest has already been assigned
+    /// a verifier
+    modifier onlyUnsetConfigDigest(bytes32 configDigest) {
+        address configDigestVerifier = s_verifiersByConfig[configDigest];
+        if (configDigestVerifier != address(0))
+            revert ConfigDigestAlreadySet(configDigest, configDigestVerifier);
+        _;
+    }
 
   /// @inheritdoc TypeAndVersionInterface
   function typeAndVersion() external pure override returns (string memory) {
@@ -332,51 +140,63 @@
   //  Verification Functions   //
   //***************************//
 
-  /// @inheritdoc IVerifierProxy
-  /// @dev Contract skips checking whether or not the current verifier
-  /// is valid as it checks this before a new verifier is set.
-  function verify(bytes calldata signedReport) external override checkAccess returns (bytes memory verifierResponse) {
-    // First 32 bytes of the signed report is the config digest.
-    bytes32 configDigest = bytes32(signedReport);
-    address verifierAddress = s_verifiers[configDigest];
-    if (verifierAddress == address(0)) revert VerifierNotFound(configDigest);
-    return IVerifier(verifierAddress).verify(signedReport, msg.sender);
-  }
-
-  /// @inheritdoc IVerifierProxy
-  function initializeVerifier(bytes32 configDigest, address verifierAddress)
-    external
-    override
-    onlyOwner
-    onlyValidVerifier(verifierAddress)
-    onlyUnsetConfigDigest(configDigest)
-  {
-    s_verifiers[configDigest] = verifierAddress;
-    emit VerifierSet(bytes32(""), configDigest, verifierAddress);
-  }
-
-  /// @inheritdoc IVerifierProxy
-  function setVerifier(bytes32 currentConfigDigest, bytes32 newConfigDigest)
-    external
-    override
-    onlyUnsetConfigDigest(newConfigDigest)
-  {
-    if (msg.sender != s_verifiers[currentConfigDigest]) revert AccessForbidden();
-    s_verifiers[newConfigDigest] = msg.sender;
-    emit VerifierSet(currentConfigDigest, newConfigDigest, msg.sender);
-  }
-
-  /// @inheritdoc IVerifierProxy
-  function unsetVerifier(bytes32 configDigest) external override onlyOwner {
-    address verifierAddress = s_verifiers[configDigest];
-    if (verifierAddress == address(0)) revert VerifierNotFound(configDigest);
-    delete s_verifiers[configDigest];
-    emit VerifierUnset(configDigest, verifierAddress);
-  }
-
-  /// @inheritdoc IVerifierProxy
-  function getVerifier(bytes32 configDigest) external view override returns (address) {
-    return s_verifiers[configDigest];
-  }
->>>>>>> d1537d81
+    /// @inheritdoc IVerifierProxy
+    /// @dev Contract skips checking whether or not the current verifier
+    /// is valid as it checks this before a new verifier is set.
+    function verify(bytes calldata signedReport)
+        external
+        override
+        checkAccess
+        returns (bytes memory verifierResponse)
+    {
+        // First 32 bytes of the signed report is the config digest.
+        bytes32 configDigest = bytes32(signedReport);
+        address verifierAddress = s_verifiersByConfig[configDigest];
+        if (verifierAddress == address(0))
+            revert VerifierNotFound(configDigest);
+        return IVerifier(verifierAddress).verify(signedReport, msg.sender);
+    }
+
+    /// @inheritdoc IVerifierProxy
+    function initializeVerifier(address verifierAddress)
+        external
+        override
+        onlyOwner
+        onlyValidVerifier(verifierAddress)
+    {
+        if(s_initializedVerifiers[verifierAddress]) revert VerifierAlreadyInitialized(verifierAddress);
+
+        s_initializedVerifiers[verifierAddress] = true;
+        emit VerifierInitialized(verifierAddress);
+    }
+
+    /// @inheritdoc IVerifierProxy
+    function setVerifier(bytes32 currentConfigDigest, bytes32 newConfigDigest)
+        external
+        override
+        onlyUnsetConfigDigest(newConfigDigest)
+        onlyInitializedVerifier
+    {
+        s_verifiersByConfig[newConfigDigest] = msg.sender;
+        emit VerifierSet(currentConfigDigest, newConfigDigest, msg.sender);
+    }
+
+    /// @inheritdoc IVerifierProxy
+    function unsetVerifier(bytes32 configDigest) external override onlyOwner {
+        address verifierAddress = s_verifiersByConfig[configDigest];
+        if (verifierAddress == address(0))
+            revert VerifierNotFound(configDigest);
+        delete s_verifiersByConfig[configDigest];
+        emit VerifierUnset(configDigest, verifierAddress);
+    }
+
+    /// @inheritdoc IVerifierProxy
+    function getVerifier(bytes32 configDigest)
+        external
+        view
+        override
+        returns (address)
+    {
+        return s_verifiersByConfig[configDigest];
+    }
 }