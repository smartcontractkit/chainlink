// SPDX-License-Identifier: MIT
pragma solidity ^0.8.19;

import {BaseTest} from "./BaseTest.t.sol";
import {CapabilityRegistry} from "../CapabilityRegistry.sol";

contract CapabilityRegistry_GetNodeOperatorsTest is BaseTest {
<<<<<<< HEAD
  uint32 private constant TEST_NODE_OPERATOR_ONE_ID = 1;
  uint32 private constant TEST_NODE_OPERATOR_TWO_ID = 2;

=======
>>>>>>> 3ff51280
  function setUp() public override {
    BaseTest.setUp();
    changePrank(ADMIN);
    s_capabilityRegistry.addNodeOperators(_getNodeOperators());
  }

  function test_CorrectlyFetchesNodeOperators() public view {
    CapabilityRegistry.NodeOperator[] memory nodeOperators = s_capabilityRegistry.getNodeOperators();
    assertEq(nodeOperators.length, 2);

    assertEq(nodeOperators[0].admin, NODE_OPERATOR_ONE_ADMIN);
    assertEq(nodeOperators[0].name, NODE_OPERATOR_ONE_NAME);

    assertEq(nodeOperators[1].admin, NODE_OPERATOR_TWO_ADMIN);
    assertEq(nodeOperators[1].name, NODE_OPERATOR_TWO_NAME);
  }

  function test_DoesNotIncludeRemovedNodeOperators() public {
    changePrank(ADMIN);
    uint32[] memory nodeOperatorsToRemove = new uint32[](1);
    nodeOperatorsToRemove[0] = 2;
    s_capabilityRegistry.removeNodeOperators(nodeOperatorsToRemove);

    CapabilityRegistry.NodeOperator[] memory nodeOperators = s_capabilityRegistry.getNodeOperators();
    assertEq(nodeOperators.length, 1);

    assertEq(nodeOperators[0].admin, NODE_OPERATOR_ONE_ADMIN);
    assertEq(nodeOperators[0].name, NODE_OPERATOR_ONE_NAME);
  }
}<|MERGE_RESOLUTION|>--- conflicted
+++ resolved
@@ -5,12 +5,6 @@
 import {CapabilityRegistry} from "../CapabilityRegistry.sol";
 
 contract CapabilityRegistry_GetNodeOperatorsTest is BaseTest {
-<<<<<<< HEAD
-  uint32 private constant TEST_NODE_OPERATOR_ONE_ID = 1;
-  uint32 private constant TEST_NODE_OPERATOR_TWO_ID = 2;
-
-=======
->>>>>>> 3ff51280
   function setUp() public override {
     BaseTest.setUp();
     changePrank(ADMIN);
