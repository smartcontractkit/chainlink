// SPDX-License-Identifier: MIT
pragma solidity ^0.8.19;

import {BaseTest} from "./BaseTest.t.sol";
import {CapabilityRegistry} from "../CapabilityRegistry.sol";

contract CapabilityRegistry_RemoveNodesTest is BaseTest {
  event NodeRemoved(bytes32 p2pId);

<<<<<<< HEAD
  uint32 private constant DON_ID = 1;
  uint32 private constant TEST_NODE_OPERATOR_ONE_ID = 1;
  uint32 private constant TEST_NODE_OPERATOR_TWO_ID = 2;
  bytes32 private constant INVALID_P2P_ID = bytes32("fake-p2p");
  bytes private constant BASIC_CAPABILITY_CONFIG = bytes("basic-capability-config");

=======
>>>>>>> 3ff51280
  function setUp() public override {
    BaseTest.setUp();
    changePrank(ADMIN);
    CapabilityRegistry.Capability[] memory capabilities = new CapabilityRegistry.Capability[](2);
    capabilities[0] = s_basicCapability;
    capabilities[1] = s_capabilityWithConfigurationContract;

    s_capabilityRegistry.addNodeOperators(_getNodeOperators());
    s_capabilityRegistry.addCapabilities(capabilities);

    CapabilityRegistry.NodeInfo[] memory nodes = new CapabilityRegistry.NodeInfo[](1);
    bytes32[] memory hashedCapabilityIds = new bytes32[](2);
    hashedCapabilityIds[0] = s_basicHashedCapabilityId;
    hashedCapabilityIds[1] = s_capabilityWithConfigurationContractId;

    nodes[0] = CapabilityRegistry.NodeInfo({
      nodeOperatorId: TEST_NODE_OPERATOR_ONE_ID,
      p2pId: P2P_ID,
      signer: NODE_OPERATOR_ONE_SIGNER_ADDRESS,
      hashedCapabilityIds: hashedCapabilityIds
    });

    changePrank(NODE_OPERATOR_ONE_ADMIN);

    s_capabilityRegistry.addNodes(nodes);
  }

  function test_RevertWhen_CalledByNonNodeOperatorAdminAndNonOwner() public {
    changePrank(STRANGER);
    bytes32[] memory nodes = new bytes32[](1);
    nodes[0] = P2P_ID;

    vm.expectRevert(abi.encodeWithSelector(CapabilityRegistry.AccessForbidden.selector, STRANGER));
    s_capabilityRegistry.removeNodes(nodes);
  }

  function test_RevertWhen_NodeDoesNotExist() public {
    changePrank(NODE_OPERATOR_ONE_ADMIN);
    bytes32[] memory nodes = new bytes32[](1);
    nodes[0] = INVALID_P2P_ID;

    vm.expectRevert(abi.encodeWithSelector(CapabilityRegistry.InvalidNodeP2PId.selector, INVALID_P2P_ID));
    s_capabilityRegistry.removeNodes(nodes);
  }

  function test_RevertWhen_P2PIDEmpty() public {
    changePrank(NODE_OPERATOR_ONE_ADMIN);
    bytes32[] memory nodes = new bytes32[](1);
    nodes[0] = bytes32("");

    vm.expectRevert(abi.encodeWithSelector(CapabilityRegistry.InvalidNodeP2PId.selector, bytes32("")));
    s_capabilityRegistry.removeNodes(nodes);
  }

  function test_RevertWhen_NodePartOfDON() public {
    changePrank(ADMIN);
    bytes32[] memory nodes = new bytes32[](1);
    nodes[0] = P2P_ID;

    CapabilityRegistry.CapabilityConfiguration[]
      memory capabilityConfigs = new CapabilityRegistry.CapabilityConfiguration[](1);
    capabilityConfigs[0] = CapabilityRegistry.CapabilityConfiguration({
      capabilityId: s_basicHashedCapabilityId,
      config: BASIC_CAPABILITY_CONFIG
    });

    s_capabilityRegistry.addDON(nodes, capabilityConfigs, true);

    vm.expectRevert(abi.encodeWithSelector(CapabilityRegistry.NodePartOfDON.selector, P2P_ID));
    s_capabilityRegistry.removeNodes(nodes);
  }

  function test_CanRemoveWhenDONDeleted() public {
    changePrank(ADMIN);

    bytes32[] memory nodes = new bytes32[](1);
    nodes[0] = P2P_ID;

    CapabilityRegistry.CapabilityConfiguration[]
      memory capabilityConfigs = new CapabilityRegistry.CapabilityConfiguration[](1);
    capabilityConfigs[0] = CapabilityRegistry.CapabilityConfiguration({
      capabilityId: s_basicHashedCapabilityId,
      config: BASIC_CAPABILITY_CONFIG
    });

    // Add DON
    s_capabilityRegistry.addDON(nodes, capabilityConfigs, true);

    // Try remove nodes
    bytes32[] memory removedNodes = new bytes32[](1);
    removedNodes[0] = P2P_ID;
    vm.expectRevert(abi.encodeWithSelector(CapabilityRegistry.NodePartOfDON.selector, P2P_ID));
    s_capabilityRegistry.removeNodes(removedNodes);

    // Remove DON
    uint32[] memory donIds = new uint32[](1);
    donIds[0] = DON_ID;
    s_capabilityRegistry.removeDONs(donIds);

    // Remove node
    s_capabilityRegistry.removeNodes(removedNodes);
    (CapabilityRegistry.NodeInfo memory node, uint32 configCount) = s_capabilityRegistry.getNode(P2P_ID);
    assertEq(node.nodeOperatorId, 0);
    assertEq(node.p2pId, bytes32(""));
    assertEq(node.signer, bytes32(""));
    assertEq(node.hashedCapabilityIds.length, 0);
    assertEq(configCount, 0);
  }

  function test_CanRemoveWhenNodeNoLongerPartOfDON() public {
    changePrank(ADMIN);
    CapabilityRegistry.NodeInfo[] memory newNodes = new CapabilityRegistry.NodeInfo[](1);
    bytes32[] memory hashedCapabilityIds = new bytes32[](2);
    hashedCapabilityIds[0] = s_basicHashedCapabilityId;
    hashedCapabilityIds[1] = s_capabilityWithConfigurationContractId;

    newNodes[0] = CapabilityRegistry.NodeInfo({
      nodeOperatorId: TEST_NODE_OPERATOR_TWO_ID,
      p2pId: P2P_ID_TWO,
      signer: NODE_OPERATOR_TWO_SIGNER_ADDRESS,
      hashedCapabilityIds: hashedCapabilityIds
    });

    s_capabilityRegistry.addNodes(newNodes);

    bytes32[] memory nodes = new bytes32[](2);
    nodes[0] = P2P_ID;
    nodes[1] = P2P_ID_TWO;

    CapabilityRegistry.CapabilityConfiguration[]
      memory capabilityConfigs = new CapabilityRegistry.CapabilityConfiguration[](1);
    capabilityConfigs[0] = CapabilityRegistry.CapabilityConfiguration({
      capabilityId: s_basicHashedCapabilityId,
      config: BASIC_CAPABILITY_CONFIG
    });

    // Add DON
    s_capabilityRegistry.addDON(nodes, capabilityConfigs, true);

    // Try remove nodes
    bytes32[] memory removedNodes = new bytes32[](1);
    removedNodes[0] = P2P_ID_TWO;
    vm.expectRevert(abi.encodeWithSelector(CapabilityRegistry.NodePartOfDON.selector, P2P_ID_TWO));
    s_capabilityRegistry.removeNodes(removedNodes);

    // Update nodes in DON
    bytes32[] memory updatedNodes = new bytes32[](1);
    updatedNodes[0] = P2P_ID;
    s_capabilityRegistry.updateDON(DON_ID, updatedNodes, capabilityConfigs, true);

    // Remove node
    s_capabilityRegistry.removeNodes(removedNodes);
    (CapabilityRegistry.NodeInfo memory node, uint32 configCount) = s_capabilityRegistry.getNode(P2P_ID_TWO);
    assertEq(node.nodeOperatorId, 0);
    assertEq(node.p2pId, bytes32(""));
    assertEq(node.signer, bytes32(""));
    assertEq(node.hashedCapabilityIds.length, 0);
    assertEq(configCount, 0);
  }

  function test_RemovesNode() public {
    changePrank(NODE_OPERATOR_ONE_ADMIN);

    bytes32[] memory nodes = new bytes32[](1);
    nodes[0] = P2P_ID;

    vm.expectEmit(address(s_capabilityRegistry));
    emit NodeRemoved(P2P_ID);
    s_capabilityRegistry.removeNodes(nodes);

    (CapabilityRegistry.NodeInfo memory node, uint32 configCount) = s_capabilityRegistry.getNode(P2P_ID);
    assertEq(node.nodeOperatorId, 0);
    assertEq(node.p2pId, bytes32(""));
    assertEq(node.signer, bytes32(""));
    assertEq(node.hashedCapabilityIds.length, 0);
    assertEq(configCount, 0);
  }

  function test_CanAddNodeWithSameSignerAddressAfterRemoving() public {
    changePrank(NODE_OPERATOR_ONE_ADMIN);

    bytes32[] memory nodes = new bytes32[](1);
    nodes[0] = P2P_ID;

    s_capabilityRegistry.removeNodes(nodes);

    CapabilityRegistry.NodeInfo[] memory NodeInfo = new CapabilityRegistry.NodeInfo[](1);
    bytes32[] memory hashedCapabilityIds = new bytes32[](2);
    hashedCapabilityIds[0] = s_basicHashedCapabilityId;
    hashedCapabilityIds[1] = s_capabilityWithConfigurationContractId;

    NodeInfo[0] = CapabilityRegistry.NodeInfo({
      nodeOperatorId: TEST_NODE_OPERATOR_ONE_ID,
      p2pId: P2P_ID,
      signer: NODE_OPERATOR_ONE_SIGNER_ADDRESS,
      hashedCapabilityIds: hashedCapabilityIds
    });

    s_capabilityRegistry.addNodes(NodeInfo);

    (CapabilityRegistry.NodeInfo memory node, uint32 configCount) = s_capabilityRegistry.getNode(P2P_ID);
    assertEq(node.nodeOperatorId, TEST_NODE_OPERATOR_ONE_ID);
    assertEq(node.p2pId, P2P_ID);
    assertEq(node.hashedCapabilityIds.length, 2);
    assertEq(node.hashedCapabilityIds[0], s_basicHashedCapabilityId);
    assertEq(node.hashedCapabilityIds[1], s_capabilityWithConfigurationContractId);
    assertEq(configCount, 1);
  }

  function test_OwnerCanRemoveNodes() public {
    changePrank(ADMIN);

    bytes32[] memory nodes = new bytes32[](1);
    nodes[0] = P2P_ID;

    vm.expectEmit(address(s_capabilityRegistry));
    emit NodeRemoved(P2P_ID);
    s_capabilityRegistry.removeNodes(nodes);

    (CapabilityRegistry.NodeInfo memory node, uint32 configCount) = s_capabilityRegistry.getNode(P2P_ID);
    assertEq(node.nodeOperatorId, 0);
    assertEq(node.p2pId, bytes32(""));
    assertEq(node.signer, bytes32(""));
    assertEq(node.hashedCapabilityIds.length, 0);
    assertEq(configCount, 0);
  }
}<|MERGE_RESOLUTION|>--- conflicted
+++ resolved
@@ -7,15 +7,6 @@
 contract CapabilityRegistry_RemoveNodesTest is BaseTest {
   event NodeRemoved(bytes32 p2pId);
 
-<<<<<<< HEAD
-  uint32 private constant DON_ID = 1;
-  uint32 private constant TEST_NODE_OPERATOR_ONE_ID = 1;
-  uint32 private constant TEST_NODE_OPERATOR_TWO_ID = 2;
-  bytes32 private constant INVALID_P2P_ID = bytes32("fake-p2p");
-  bytes private constant BASIC_CAPABILITY_CONFIG = bytes("basic-capability-config");
-
-=======
->>>>>>> 3ff51280
   function setUp() public override {
     BaseTest.setUp();
     changePrank(ADMIN);
