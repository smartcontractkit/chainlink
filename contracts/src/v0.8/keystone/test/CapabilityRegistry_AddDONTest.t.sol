--- conflicted
+++ resolved
@@ -181,29 +181,13 @@
     );
     s_capabilityRegistry.addDON(nodes, capabilityConfigs, true);
 
-<<<<<<< HEAD
     CapabilityRegistry.DONParams memory donParams = s_capabilityRegistry.getDON(DON_ID);
     assertEq(donParams.id, DON_ID);
     assertEq(donParams.configCount, 1);
     assertEq(donParams.isPublic, true);
     assertEq(donParams.capabilityConfigurations.length, capabilityConfigs.length);
     assertEq(donParams.capabilityConfigurations[0].capabilityId, s_basicHashedCapabilityId);
-    assertEq(s_capabilityRegistry.getDONCapabilityConfig(DON_ID, s_basicHashedCapabilityId), CONFIG);
-=======
-    (
-      uint32 id,
-      uint32 configCount,
-      bool isPublic,
-      bytes32[] memory donNodes,
-      CapabilityRegistry.CapabilityConfiguration[] memory donCapabilityConfigs
-    ) = s_capabilityRegistry.getDON(DON_ID);
-    assertEq(id, DON_ID);
-    assertEq(configCount, 1);
-    assertEq(isPublic, true);
-    assertEq(donCapabilityConfigs.length, capabilityConfigs.length);
-    assertEq(donCapabilityConfigs[0].capabilityId, s_basicHashedCapabilityId);
     assertEq(s_capabilityRegistry.getDONCapabilityConfig(DON_ID, s_basicHashedCapabilityId), BASIC_CAPABILITY_CONFIG);
->>>>>>> a4af15b1
 
     assertEq(donParams.nodeP2PIds.length, nodes.length);
     assertEq(donParams.nodeP2PIds[0], P2P_ID);
