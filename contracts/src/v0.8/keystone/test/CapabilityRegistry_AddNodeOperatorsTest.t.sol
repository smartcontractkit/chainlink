--- conflicted
+++ resolved
@@ -7,12 +7,6 @@
 contract CapabilityRegistry_AddNodeOperatorsTest is BaseTest {
   event NodeOperatorAdded(uint32 indexed nodeOperatorId, address indexed admin, string name);
 
-<<<<<<< HEAD
-  uint32 private constant TEST_NODE_OPERATOR_ONE_ID = 1;
-  uint32 private constant TEST_NODE_OPERATOR_TWO_ID = 2;
-
-=======
->>>>>>> 3ff51280
   function test_RevertWhen_CalledByNonAdmin() public {
     changePrank(STRANGER);
     vm.expectRevert("Only callable by owner");
