// SPDX-License-Identifier: UNLICENSED
pragma solidity 0.8.16;

import {ConfirmedOwner} from "./ConfirmedOwner.sol";
import {IVerifier} from "./interfaces/IVerifier.sol";
import {IVerifierProxy} from "./interfaces/IVerifierProxy.sol";
import {TypeAndVersionInterface} from "./interfaces/TypeAndVersionInterface.sol";
import {IERC165} from "@openzeppelin/contracts/interfaces/IERC165.sol";

// OCR2 standard
uint256 constant MAX_NUM_ORACLES = 31;

/*
 * The verifier contract is used to verify offchain reports signed
 * by DONs.  A report consists of a price, block number and feed Id.  It
 * represents the observed price of an asset at a specified block number for
 * a feed.  The verifier contract is used to verify that such reports have
 * been signed by the correct signers.
 **/
contract Verifier is IVerifier, ConfirmedOwner, TypeAndVersionInterface {
  // The first byte of the mask can be 0, because we only ever have 31 oracles
  uint256 internal constant ORACLE_MASK = 0x0001010101010101010101010101010101010101010101010101010101010101;

  enum Role {
    // Default role for an oracle address.  This means that the oracle address
    // is not a signer
    Unset,
    // Role given to an oracle address that is allowed to sign feed data
    Signer
  }

  struct Signer {
    // Index of oracle in a configuration
    uint8 index;
    // The oracle's role
    Role role;
  }

  struct Config {
    // Fault tolerance
    uint8 f;
    // Map of signer addresses to oracles
    mapping(address => Signer) oracles;
    // Marks whether or not a configuration is active
    bool isActive;
  }

  struct VerifierState {
    // The number of times a new configuration
    /// has been set
    uint32 configCount;
    // The block number of the block the last time
    /// the configuration was updated.
    uint32 latestConfigBlockNumber;
    // The latest epoch a report was verified for
    uint32 latestEpoch;
    /// The latest config digest set
    bytes32 latestConfigDigest;
    /// The historical record of all previously set configs by feedId
    mapping(bytes32 => Config) s_verificationDataConfigs;
  }

  /// @notice This event is emitted when a new report is verified.
  /// It is used to keep a historical record of verified reports.
  event ReportVerified(bytes32 indexed feedId, bytes32 reportHash, address requester);

  /// @notice This event is emitted whenever a new configuration is set for a feed.  It triggers a new run of the offchain reporting protocol.
  event ConfigSet(
    bytes32 indexed feedId,
    uint32 previousConfigBlockNumber,
    bytes32 configDigest,
    uint64 configCount,
    address[] signers,
    bytes32[] offchainTransmitters,
    uint8 f,
    bytes onchainConfig,
    uint64 offchainConfigVersion,
    bytes offchainConfig
  );

  /// @notice This event is emitted whenever a configuration is deactivated
  event ConfigDeactivated(bytes32 indexed feedId, bytes32 configDigest);

  /// @notice This event is emitted whenever a configuration is activated
  event ConfigActivated(bytes32 indexed feedId, bytes32 configDigest);

  /// @notice This error is thrown whenever an address tries
  /// to exeecute a transaction that it is not authorized to do so
  error AccessForbidden();

  /// @notice This error is thrown whenever a zero address is passed
  error ZeroAddress();

  /// @notice This error is thrown whenever the feed ID passed in
  /// a signed report is empty
  error FeedIdEmpty();

  /// @notice This error is thrown whenever the config digest
  /// is empty
  error DigestEmpty();

  /// @notice This error is thrown whenever the config digest
  /// passed in has not been set in this verifier
  /// @param feedId The feed ID in the signed report
  /// @param configDigest The config digest that has not been set
  error DigestNotSet(bytes32 feedId, bytes32 configDigest);

  /// @notice This error is thrown whenever the config digest
  /// has been deactivated
  /// @param feedId The feed ID in the signed report
  /// @param configDigest The config digest that is inactive
  error DigestInactive(bytes32 feedId, bytes32 configDigest);

  /// @notice This error is thrown whenever trying to set a config
  /// with a fault tolerance of 0
  error FaultToleranceMustBePositive();

  /// @notice This error is thrown whenever a report is signed
  /// with more than the max number of signers
  /// @param numSigners The number of signers who have signed the report
  /// @param maxSigners The maximum number of signers that can sign a report
  error ExcessSigners(uint256 numSigners, uint256 maxSigners);

  /// @notice This error is thrown whenever a report is signed
  /// with less than the minimum number of signers
  /// @param numSigners The number of signers who have signed the report
  /// @param minSigners The minimum number of signers that need to sign a report
  error InsufficientSigners(uint256 numSigners, uint256 minSigners);

  /// @notice This error is thrown whenever a report is signed
  /// with an incorrect number of signers
  /// @param numSigners The number of signers who have signed the report
  /// @param expectedNumSigners The expected number of signers that need to sign
  /// a report
  error IncorrectSignatureCount(uint256 numSigners, uint256 expectedNumSigners);

  /// @notice This error is thrown whenever the R and S signer components
  /// have different lengths
  /// @param rsLength The number of r signature components
  /// @param ssLength The number of s signature components
  error MismatchedSignatures(uint256 rsLength, uint256 ssLength);

  /// @notice This error is thrown whenever a report has a duplicate
  /// signature
  error NonUniqueSignatures();

  /// @notice This error is thrown whenever the admin tries to deactivate
  /// the latest config digest
  /// @param feedId The feed ID in the signed report
  /// @param configDigest The latest config digest
  error CannotDeactivateLatestConfig(bytes32 feedId, bytes32 configDigest);

  /// @notice The address of the verifier proxy
  address private immutable i_verifierProxyAddr;

  /// @notice Verifier states keyed on Feed ID
  mapping(bytes32 => VerifierState) s_feedVerifierStates;

  /// @param verifierProxyAddr The address of the VerifierProxy contract
  constructor(address verifierProxyAddr) ConfirmedOwner(msg.sender) {
    if (verifierProxyAddr == address(0)) revert ZeroAddress();
    i_verifierProxyAddr = verifierProxyAddr;
  }

  /// @inheritdoc IERC165
  function supportsInterface(bytes4 interfaceId) external pure override returns (bool isVerifier) {
    return interfaceId == this.verify.selector;
  }

  /// @inheritdoc TypeAndVersionInterface
  function typeAndVersion() external pure override returns (string memory) {
    return "Verifier 0.0.2";
  }

  /// @inheritdoc IVerifier
  function verify(bytes calldata signedReport, address sender) external override returns (bytes memory response) {
    if (msg.sender != i_verifierProxyAddr) revert AccessForbidden();
    (
      bytes32[3] memory reportContext,
      bytes memory reportData,
      bytes32[] memory rs,
      bytes32[] memory ss,
      bytes32 rawVs
    ) = abi.decode(signedReport, (bytes32[3], bytes, bytes32[], bytes32[], bytes32));

    // The feed ID is the first 32 bytes of the report data.
    bytes32 feedId = bytes32(reportData);

    VerifierState storage feedVerifierState = s_feedVerifierStates[feedId];

    // reportContext consists of:
    // reportContext[0]: ConfigDigest
    // reportContext[1]: 27 byte padding, 4-byte epoch and 1-byte round
    // reportContext[2]: ExtraHash
    bytes32 configDigest = reportContext[0];
    Config storage s_config = feedVerifierState.s_verificationDataConfigs[configDigest];

    _validateReport(feedId, configDigest, rs, ss, s_config);
    _updateEpoch(reportContext, feedVerifierState);

    bytes32 hashedReport = keccak256(reportData);

    _verifySignatures(hashedReport, reportContext, rs, ss, rawVs, s_config);
    emit ReportVerified(feedId, hashedReport, sender);
    return reportData;
  }

  /**
   * @notice Validates parameters of the report
   * @param feedId Feed ID from the report
   * @param configDigest Config digest from the report
   * @param rs R components from the report
   * @param ss S components from the report
   * @param config Config for the given feed ID keyed on the config digest
   */
  function _validateReport(
    bytes32 feedId,
    bytes32 configDigest,
    bytes32[] memory rs,
    bytes32[] memory ss,
    Config storage config
  ) private view {
    uint8 expectedNumSignatures = config.f + 1;

    if (config.f == 0)
      // Is digest configured?
      revert DigestNotSet(feedId, configDigest);
    if (!config.isActive) revert DigestInactive(feedId, configDigest);
    if (rs.length != expectedNumSignatures) revert IncorrectSignatureCount(rs.length, expectedNumSignatures);
    if (rs.length != ss.length) revert MismatchedSignatures(rs.length, ss.length);
  }

  /**
   * @notice Conditionally update the epoch for a feed
   * @param reportContext Report context containing the epoch and round
   * @param feedVerifierState Feed verifier state to conditionally update
   */
  function _updateEpoch(bytes32[3] memory reportContext, VerifierState storage feedVerifierState) private {
    uint40 epochAndRound = uint40(uint256(reportContext[1]));
    uint32 epoch = uint32(epochAndRound >> 8);
    if (epoch > feedVerifierState.latestEpoch) {
      feedVerifierState.latestEpoch = epoch;
    }
<<<<<<< HEAD

    struct Signer {
        // Index of oracle in a configuration
        uint8 index;
        // The oracle's role
        Role role;
    }

    struct Config {
        // Fault tolerance
        uint8 f;
        // Marks whether or not a configuration is active
        bool isActive;
        // Map of signer addresses to oracles
        mapping(address => Signer) oracles;
    }

    struct VerifierState {
        // The number of times a new configuration
        /// has been set
        uint32 configCount;
        // The block number of the block the last time
        /// the configuration was updated.
        uint32 latestConfigBlockNumber;
        // The latest epoch a report was verified for
        uint32 latestEpoch;
        /// The latest config digest set
        bytes32 latestConfigDigest;
        // Whether or not the verifier for this feed has been deactivated
        bool isDeactivated;
        /// The historical record of all previously set configs by feedId
        mapping(bytes32 => Config) s_verificationDataConfigs;
=======
  }

  /**
   * @notice Verifies that a report has been signed by the correct
   * signers and that enough signers have signed the reports.
   * @param hashedReport The keccak256 hash of the raw report's bytes
   * @param reportContext The context the report was signed in
   * @param rs ith element is the R components of the ith signature on report. Must have at most MAX_NUM_ORACLES entries
   * @param ss ith element is the S components of the ith signature on report. Must have at most MAX_NUM_ORACLES entries
   * @param rawVs ith element is the the V component of the ith signature
   * @param s_config The config digest the report was signed for
   **/
  function _verifySignatures(
    bytes32 hashedReport,
    bytes32[3] memory reportContext,
    bytes32[] memory rs,
    bytes32[] memory ss,
    bytes32 rawVs,
    Config storage s_config
  ) private view {
    bytes32 h = keccak256(abi.encodePacked(hashedReport, reportContext));
    // i-th byte counts number of sigs made by i-th signer
    uint256 signedCount;

    Signer memory o;
    address signerAddress;
    uint256 numSigners = rs.length;
    for (uint256 i; i < numSigners; ++i) {
      signerAddress = ecrecover(h, uint8(rawVs[i]) + 27, rs[i], ss[i]);
      o = s_config.oracles[signerAddress];
      if (o.role != Role.Signer) revert AccessForbidden();
      unchecked {
        signedCount += 1 << (8 * o.index);
      }
>>>>>>> de27853a
    }

    if (signedCount & ORACLE_MASK != signedCount) revert NonUniqueSignatures();
  }

  /**
   * @notice Generates the config digest from config data
   * @param configCount ordinal number of this config setting among all config settings over the life of this contract
   * @param signers ith element is address ith oracle uses to sign a report
   * @param offchainTransmitters ith element is address ith oracle used to transmit reports (in this case used for flexible additional field, such as CSA pub keys)
   * @param f maximum number of faulty/dishonest oracles the protocol can tolerate while still working correctly
   * @param onchainConfig serialized configuration used by the contract (and possibly oracles)
   * @param offchainConfigVersion version of the serialization format used for "offchainConfig" parameter
   * @param offchainConfig serialized configuration used by the oracles exclusively and only passed through the contract
   * @dev This function is a modified version of the method from OCR2Abstract
   */
  function _configDigestFromConfigData(
    bytes32 feedId,
    uint64 configCount,
    address[] memory signers,
    bytes32[] memory offchainTransmitters,
    uint8 f,
    bytes memory onchainConfig,
    uint64 offchainConfigVersion,
    bytes memory offchainConfig
  ) internal view returns (bytes32) {
    uint256 h = uint256(
      keccak256(
        abi.encode(
          feedId,
          block.chainid, // chainId
          address(this), // contractAddress
          configCount,
          signers,
          offchainTransmitters,
          f,
          onchainConfig,
          offchainConfigVersion,
          offchainConfig
        )
      )
    );
<<<<<<< HEAD

    /// @notice This event is emitted whenever a configuration is deactivated
    event ConfigDeactivated(bytes32 indexed feedId, bytes32 configDigest);

    /// @notice This event is emitted whenever a configuration is activated
    event ConfigActivated(bytes32 indexed feedId, bytes32 configDigest);

    /// @notice This event is emitted whenever a feed is activated
    event FeedActivated(bytes32 indexed feedId);

    /// @notice This event is emitted whenever a feed is deactivated
    event FeedDeactivated(bytes32 indexed feedId);

    /// @notice This error is thrown whenever an address tries
    /// to exeecute a transaction that it is not authorized to do so
    error AccessForbidden();

    /// @notice This error is thrown whenever a zero address is passed
    error ZeroAddress();

    /// @notice This error is thrown whenever the feed ID passed in
    /// a signed report is empty
    error FeedIdEmpty();

    /// @notice This error is thrown whenever the config digest
    /// is empty
    error DigestEmpty();

    /// @notice This error is thrown whenever the config digest
    /// passed in has not been set in this verifier
    /// @param feedId The feed ID in the signed report
    /// @param configDigest The config digest that has not been set
    error DigestNotSet(bytes32 feedId, bytes32 configDigest);

    /// @notice This error is thrown whenever the config digest
    /// has been deactivated
    /// @param feedId The feed ID in the signed report
    /// @param configDigest The config digest that is inactive
    error DigestInactive(bytes32 feedId, bytes32 configDigest);

    /// @notice This error is thrown whenever trying to set a config
    /// with a fault tolerance of 0
    error FaultToleranceMustBePositive();

    /// @notice This error is thrown whenever a report is signed
    /// with more than the max number of signers
    /// @param numSigners The number of signers who have signed the report
    /// @param maxSigners The maximum number of signers that can sign a report
    error ExcessSigners(uint256 numSigners, uint256 maxSigners);

    /// @notice This error is thrown whenever a report is signed
    /// with less than the minimum number of signers
    /// @param numSigners The number of signers who have signed the report
    /// @param minSigners The minimum number of signers that need to sign a report
    error InsufficientSigners(uint256 numSigners, uint256 minSigners);

    /// @notice This error is thrown whenever a report is signed
    /// with an incorrect number of signers
    /// @param numSigners The number of signers who have signed the report
    /// @param expectedNumSigners The expected number of signers that need to sign
    /// a report
    error IncorrectSignatureCount(
        uint256 numSigners,
        uint256 expectedNumSigners
    );

    /// @notice This error is thrown whenever the R and S signer components
    /// have different lengths
    /// @param rsLength The number of r signature components
    /// @param ssLength The number of s signature components
    error MismatchedSignatures(uint256 rsLength, uint256 ssLength);

    /// @notice This error is thrown whenever a report has a duplicate
    /// signature
    error NonUniqueSignatures();

    /// @notice This error is thrown whenever the admin tries to deactivate
    /// the latest config digest
    /// @param feedId The feed ID in the signed report
    /// @param configDigest The latest config digest
    error CannotDeactivateLatestConfig(bytes32 feedId, bytes32 configDigest);

    /// @notice This error is thrown whenever the feed ID passed in is deactivated
    /// @param feedId The feed ID
    error InactiveFeed(bytes32 feedId);

    /// @notice This error is thrown whenever the feed ID passed in is not found
    /// @param feedId The feed ID
    error InvalidFeed(bytes32 feedId);

    /// @notice The address of the verifier proxy
    address private immutable i_verifierProxyAddr;

    /// @notice Verifier states keyed on Feed ID
    mapping(bytes32 => VerifierState) s_feedVerifierStates;

    /// @param verifierProxyAddr The address of the VerifierProxy contract
    constructor(address verifierProxyAddr)
        ConfirmedOwner(msg.sender)
    {
        if (verifierProxyAddr == address(0)) revert ZeroAddress();
        i_verifierProxyAddr = verifierProxyAddr;
    }

    /// @inheritdoc IERC165
    function supportsInterface(bytes4 interfaceId)
        external
        pure
        override
        returns (bool isVerifier)
    {
        return interfaceId == this.verify.selector;
    }

    /// @inheritdoc TypeAndVersionInterface
    function typeAndVersion() external pure override returns (string memory) {
        return "Verifier 0.0.2";
    }

    /// @inheritdoc IVerifier
    function verify(bytes calldata signedReport, address sender)
        external
        override
        returns (bytes memory response)
    {
        if (msg.sender != i_verifierProxyAddr) revert AccessForbidden();
        (
            bytes32[3] memory reportContext,
            bytes memory reportData,
            bytes32[] memory rs,
            bytes32[] memory ss,
            bytes32 rawVs
        ) = abi.decode(
                signedReport,
                (bytes32[3], bytes, bytes32[], bytes32[], bytes32)
            );

        // The feed ID is the first 32 bytes of the report data.
        bytes32 feedId = bytes32(reportData);

        VerifierState storage feedVerifierState = s_feedVerifierStates[feedId];

        // If the feed has been deactivated, do not verify the report
        if(feedVerifierState.isDeactivated) {
            revert InactiveFeed(feedId);
        }

        // reportContext consists of:
        // reportContext[0]: ConfigDigest
        // reportContext[1]: 27 byte padding, 4-byte epoch and 1-byte round
        // reportContext[2]: ExtraHash
        bytes32 configDigest = reportContext[0];
        Config storage s_config = feedVerifierState.s_verificationDataConfigs[configDigest];

        _validateReport(feedId, configDigest, rs, ss, s_config);
        _updateEpoch(reportContext, feedVerifierState);

        bytes32 hashedReport = keccak256(reportData);

        _verifySignatures(hashedReport, reportContext, rs, ss, rawVs, s_config);
        emit ReportVerified(feedId, hashedReport, sender);
        return reportData;
    }

    /**
     * @notice Validates parameters of the report
     * @param feedId Feed ID from the report
     * @param configDigest Config digest from the report
     * @param rs R components from the report
     * @param ss S components from the report
     * @param config Config for the given feed ID keyed on the config digest
    */
    function _validateReport(
        bytes32 feedId,
        bytes32 configDigest,
        bytes32[] memory rs,
        bytes32[] memory ss,
        Config storage config
    ) private view {
            uint8 expectedNumSignatures = config.f + 1;

            if (config.f == 0) // Is digest configured?
                revert DigestNotSet(feedId, configDigest);
            if (!config.isActive) revert DigestInactive(feedId, configDigest);
            if (rs.length != expectedNumSignatures)
                revert IncorrectSignatureCount(
                    rs.length,
                    expectedNumSignatures
                );
            if (rs.length != ss.length)
                revert MismatchedSignatures(rs.length, ss.length);
        }

    /**
     * @notice Conditionally update the epoch for a feed
     * @param reportContext Report context containing the epoch and round
     * @param feedVerifierState Feed verifier state to conditionally update
     */
    function _updateEpoch(
        bytes32[3] memory reportContext,
        VerifierState storage feedVerifierState
    ) private {
        uint40 epochAndRound = uint40(uint256(reportContext[1]));
        uint32 epoch = uint32(epochAndRound >> 8);
        if (epoch > feedVerifierState.latestEpoch) {
            feedVerifierState.latestEpoch = epoch;
        }
    }

    /**
     * @notice Verifies that a report has been signed by the correct
     * signers and that enough signers have signed the reports.
     * @param hashedReport The keccak256 hash of the raw report's bytes
     * @param reportContext The context the report was signed in
     * @param rs ith element is the R components of the ith signature on report. Must have at most MAX_NUM_ORACLES entries
     * @param ss ith element is the S components of the ith signature on report. Must have at most MAX_NUM_ORACLES entries
     * @param rawVs ith element is the the V component of the ith signature
     * @param s_config The config digest the report was signed for
     **/
    function _verifySignatures(
        bytes32 hashedReport,
        bytes32[3] memory reportContext,
        bytes32[] memory rs,
        bytes32[] memory ss,
        bytes32 rawVs,
        Config storage s_config
    ) private view {
        bytes32 h = keccak256(abi.encodePacked(hashedReport, reportContext));
        // i-th byte counts number of sigs made by i-th signer
        uint256 signedCount;

        Signer memory o;
        address signerAddress;
        uint256 numSigners = rs.length;
        for (uint256 i; i < numSigners; ++i) {
            signerAddress = ecrecover(h, uint8(rawVs[i]) + 27, rs[i], ss[i]);
            o = s_config.oracles[signerAddress];
            if (o.role != Role.Signer) revert AccessForbidden();
            unchecked {
                signedCount += 1 << (8 * o.index);
            }
        }

        if (signedCount & ORACLE_MASK != signedCount)
            revert NonUniqueSignatures();
    }

    /**
     * @notice Generates the config digest from config data
     * @param configCount ordinal number of this config setting among all config settings over the life of this contract
     * @param signers ith element is address ith oracle uses to sign a report
     * @param offchainTransmitters ith element is address ith oracle used to transmit reports (in this case used for flexible additional field, such as CSA pub keys)
     * @param f maximum number of faulty/dishonest oracles the protocol can tolerate while still working correctly
     * @param onchainConfig serialized configuration used by the contract (and possibly oracles)
     * @param offchainConfigVersion version of the serialization format used for "offchainConfig" parameter
     * @param offchainConfig serialized configuration used by the oracles exclusively and only passed through the contract
     * @dev This function is a modified version of the method from OCR2Abstract
     */
    function _configDigestFromConfigData(
        bytes32 feedId,
        uint64 configCount,
        address[] memory signers,
        bytes32[] memory offchainTransmitters,
        uint8 f,
        bytes memory onchainConfig,
        uint64 offchainConfigVersion,
        bytes memory offchainConfig
    ) internal view returns (bytes32) {
        uint256 h = uint256(
            keccak256(
                abi.encode(
                    feedId,
                    block.chainid, // chainId
                    address(this), // contractAddress
                    configCount,
                    signers,
                    offchainTransmitters,
                    f,
                    onchainConfig,
                    offchainConfigVersion,
                    offchainConfig
                )
            )
        );
        uint256 prefixMask = type(uint256).max << (256 - 16); // 0xFFFF00..00
        uint256 prefix = 0x0001 << (256 - 16); // 0x000100..00
        return bytes32((prefix & prefixMask) | (h & ~prefixMask));
    }

    /**
     * @notice Deactivates the configuration for a config digest
     * @param feedId Feed ID to deactivate config for
     * @param configDigest The config digest to deactivate
     * @dev This function can be called by the contract admin to deactivate
     * an incorrect configuration.
     */
    function deactivateConfig(bytes32 feedId, bytes32 configDigest) external onlyOwner {
        VerifierState storage feedVerifierState = s_feedVerifierStates[feedId];

        if (configDigest == bytes32("")) revert DigestEmpty();
        if (feedVerifierState.s_verificationDataConfigs[configDigest].f == 0)
            revert DigestNotSet(feedId, configDigest);
        if (configDigest == feedVerifierState.latestConfigDigest)
            revert CannotDeactivateLatestConfig(feedId, configDigest);
        feedVerifierState.s_verificationDataConfigs[configDigest].isActive = false;
        emit ConfigDeactivated(feedId, configDigest);
    }

    /**
     * @notice Activates the configuration for a config digest
     * @param feedId Feed ID to activate config for
     * @param configDigest The config digest to activate
     * @dev This function can be called by the contract admin to activate
     * a configuration.
     */
    function activateConfig(bytes32 feedId, bytes32 configDigest) external onlyOwner {
        VerifierState storage feedVerifierState = s_feedVerifierStates[feedId];

        if (configDigest == bytes32("")) revert DigestEmpty();
        if (feedVerifierState.s_verificationDataConfigs[configDigest].f == 0)
            revert DigestNotSet(feedId, configDigest);
        feedVerifierState.s_verificationDataConfigs[configDigest].isActive = true;
        emit ConfigActivated(feedId, configDigest);
    }

    /**
     * @notice Activates the given feed
     * @param feedId Feed ID to activated
     * @dev This function can be called by the contract admin to activate a feed
     */
    function activateFeed(bytes32 feedId) external onlyOwner {
        VerifierState storage feedVerifierState = s_feedVerifierStates[feedId];

        if (feedVerifierState.configCount == 0) revert InvalidFeed(feedId);
        feedVerifierState.isDeactivated = false;
        emit FeedActivated(feedId);
    }

    /**
     * @notice Deactivates the given feed
     * @param feedId Feed ID to deactivated
     * @dev This function can be called by the contract admin to deactivate a feed
     */
    function deactivateFeed(bytes32 feedId) external onlyOwner {
        VerifierState storage feedVerifierState = s_feedVerifierStates[feedId];

        if (feedVerifierState.configCount == 0) revert InvalidFeed(feedId);
        feedVerifierState.isDeactivated = true;
        emit FeedDeactivated(feedId);
    }

    //***************************//
    // Repurposed OCR2 Functions //
    //***************************//

    // Reverts transaction if config args are invalid
    modifier checkConfigValid(uint256 numSigners, uint256 f) {
        if (f == 0) revert FaultToleranceMustBePositive();
        if (numSigners > MAX_NUM_ORACLES)
            revert ExcessSigners(numSigners, MAX_NUM_ORACLES);
        if (numSigners <= 3 * f)
            revert InsufficientSigners(numSigners, 3 * f + 1);
        _;
    }

    function setConfig(
        bytes32 feedId,
        address[] memory signers,
        bytes32[] memory offchainTransmitters,
        uint8 f,
        bytes memory onchainConfig,
        uint64 offchainConfigVersion,
        bytes memory offchainConfig
    ) external override checkConfigValid(signers.length, f) onlyOwner {
        VerifierState storage feedVerifierState = s_feedVerifierStates[feedId];

        // Increment the number of times a config has been set first
        feedVerifierState.configCount++;

        bytes32 configDigest = _configDigestFromConfigData(
            feedId,
            feedVerifierState.configCount,
            signers,
            offchainTransmitters,
            f,
            onchainConfig,
            offchainConfigVersion,
            offchainConfig
        );

        feedVerifierState.s_verificationDataConfigs[configDigest].f = f;
        feedVerifierState.s_verificationDataConfigs[configDigest].isActive = true;
        for (uint8 i; i < signers.length; ++i) {
            address signerAddr = signers[i];
            if (signerAddr == address(0)) revert ZeroAddress();

            // All signer roles are unset by default for a new config digest.
            // Here the contract checks to see if a signer's address has already
            // been set to ensure that the group of signer addresses that will
            // sign reports with the config digest are unique.
            bool isSignerAlreadySet = feedVerifierState.s_verificationDataConfigs[configDigest]
                .oracles[signerAddr]
                .role != Role.Unset;
            if (isSignerAlreadySet) revert NonUniqueSignatures();
            feedVerifierState.s_verificationDataConfigs[configDigest].oracles[
                signerAddr
            ] = Signer({role: Role.Signer, index: i});
        }

        // We need to manually set the verifier in the proxy
        // the first time.
        if (feedVerifierState.configCount > 1)
            IVerifierProxy(i_verifierProxyAddr).setVerifier(
                feedVerifierState.latestConfigDigest,
                configDigest
            );

        emit ConfigSet(
            feedId,
            feedVerifierState.latestConfigBlockNumber,
            configDigest,
            feedVerifierState.configCount,
            signers,
            offchainTransmitters,
            f,
            onchainConfig,
            offchainConfigVersion,
            offchainConfig
        );

        feedVerifierState.latestEpoch = 0;
        feedVerifierState.latestConfigBlockNumber = uint32(block.number);
        feedVerifierState.latestConfigDigest = configDigest;
    }

    function latestConfigDigestAndEpoch(bytes32 feedId)
        external
        view
        override
        returns (
            bool scanLogs,
            bytes32 configDigest,
            uint32 epoch
        )
    {
        VerifierState storage feedVerifierState = s_feedVerifierStates[feedId];
        return (
            false,
            feedVerifierState.latestConfigDigest,
            feedVerifierState.latestEpoch
        );
    }
=======
    uint256 prefixMask = type(uint256).max << (256 - 16); // 0xFFFF00..00
    uint256 prefix = 0x0001 << (256 - 16); // 0x000100..00
    return bytes32((prefix & prefixMask) | (h & ~prefixMask));
  }

  /**
   * @notice Deactivates the configuration for a config digest
   * @param feedId Feed ID to deactivate config for
   * @param configDigest The config digest to deactivate
   * @dev This function can be called by the contract admin to deactivate
   * an incorrect configuration.
   */
  function deactivateConfig(bytes32 feedId, bytes32 configDigest) external onlyOwner {
    VerifierState storage feedVerifierState = s_feedVerifierStates[feedId];

    if (configDigest == bytes32("")) revert DigestEmpty();
    if (feedVerifierState.s_verificationDataConfigs[configDigest].f == 0) revert DigestNotSet(feedId, configDigest);
    if (configDigest == feedVerifierState.latestConfigDigest) revert CannotDeactivateLatestConfig(feedId, configDigest);
    feedVerifierState.s_verificationDataConfigs[configDigest].isActive = false;
    emit ConfigDeactivated(feedId, configDigest);
  }

  /**
   * @notice Activates the configuration for a config digest
   * @param feedId Feed ID to activate config for
   * @param configDigest The config digest to activate
   * @dev This function can be called by the contract admin to activate
   * a configuration.
   */
  function activateConfig(bytes32 feedId, bytes32 configDigest) external onlyOwner {
    VerifierState storage feedVerifierState = s_feedVerifierStates[feedId];

    if (configDigest == bytes32("")) revert DigestEmpty();
    if (feedVerifierState.s_verificationDataConfigs[configDigest].f == 0) revert DigestNotSet(feedId, configDigest);
    feedVerifierState.s_verificationDataConfigs[configDigest].isActive = true;
    emit ConfigActivated(feedId, configDigest);
  }

  //***************************//
  // Repurposed OCR2 Functions //
  //***************************//

  // Reverts transaction if config args are invalid
  modifier checkConfigValid(uint256 numSigners, uint256 f) {
    if (f == 0) revert FaultToleranceMustBePositive();
    if (numSigners > MAX_NUM_ORACLES) revert ExcessSigners(numSigners, MAX_NUM_ORACLES);
    if (numSigners <= 3 * f) revert InsufficientSigners(numSigners, 3 * f + 1);
    _;
  }

  function setConfig(
    bytes32 feedId,
    address[] memory signers,
    bytes32[] memory offchainTransmitters,
    uint8 f,
    bytes memory onchainConfig,
    uint64 offchainConfigVersion,
    bytes memory offchainConfig
  ) external override checkConfigValid(signers.length, f) onlyOwner {
    VerifierState storage feedVerifierState = s_feedVerifierStates[feedId];

    // Increment the number of times a config has been set first
    feedVerifierState.configCount++;

    bytes32 configDigest = _configDigestFromConfigData(
      feedId,
      feedVerifierState.configCount,
      signers,
      offchainTransmitters,
      f,
      onchainConfig,
      offchainConfigVersion,
      offchainConfig
    );

    feedVerifierState.s_verificationDataConfigs[configDigest].f = f;
    feedVerifierState.s_verificationDataConfigs[configDigest].isActive = true;
    for (uint8 i; i < signers.length; i++) {
      address signerAddr = signers[i];
      if (signerAddr == address(0)) revert ZeroAddress();

      // All signer roles are unset by default for a new config digest.
      // Here the contract checks to see if a signer's address has already
      // been set to ensure that the group of signer addresses that will
      // sign reports with the config digest are unique.
      bool isSignerAlreadySet = feedVerifierState.s_verificationDataConfigs[configDigest].oracles[signerAddr].role !=
        Role.Unset;
      if (isSignerAlreadySet) revert NonUniqueSignatures();
      feedVerifierState.s_verificationDataConfigs[configDigest].oracles[signerAddr] = Signer({
        role: Role.Signer,
        index: i
      });
    }

    // We need to manually set the verifier in the proxy
    // the first time.
    if (feedVerifierState.configCount > 1)
      IVerifierProxy(i_verifierProxyAddr).setVerifier(feedVerifierState.latestConfigDigest, configDigest);

    emit ConfigSet(
      feedId,
      feedVerifierState.latestConfigBlockNumber,
      configDigest,
      feedVerifierState.configCount,
      signers,
      offchainTransmitters,
      f,
      onchainConfig,
      offchainConfigVersion,
      offchainConfig
    );
>>>>>>> de27853a

    feedVerifierState.latestEpoch = 0;
    feedVerifierState.latestConfigBlockNumber = uint32(block.number);
    feedVerifierState.latestConfigDigest = configDigest;
  }

  function latestConfigDigestAndEpoch(bytes32 feedId)
    external
    view
    override
    returns (
      bool scanLogs,
      bytes32 configDigest,
      uint32 epoch
    )
  {
    VerifierState storage feedVerifierState = s_feedVerifierStates[feedId];
    return (false, feedVerifierState.latestConfigDigest, feedVerifierState.latestEpoch);
  }

  function latestConfigDetails(bytes32 feedId)
    external
    view
    override
    returns (
      uint32 configCount,
      uint32 blockNumber,
      bytes32 configDigest
    )
  {
    VerifierState storage feedVerifierState = s_feedVerifierStates[feedId];
    return (
      feedVerifierState.configCount,
      feedVerifierState.latestConfigBlockNumber,
      feedVerifierState.latestConfigDigest
    );
  }
}<|MERGE_RESOLUTION|>--- conflicted
+++ resolved
@@ -39,225 +39,11 @@
   struct Config {
     // Fault tolerance
     uint8 f;
+    // Marks whether or not a configuration is active
+    bool isActive;
     // Map of signer addresses to oracles
     mapping(address => Signer) oracles;
-    // Marks whether or not a configuration is active
-    bool isActive;
-  }
-
-  struct VerifierState {
-    // The number of times a new configuration
-    /// has been set
-    uint32 configCount;
-    // The block number of the block the last time
-    /// the configuration was updated.
-    uint32 latestConfigBlockNumber;
-    // The latest epoch a report was verified for
-    uint32 latestEpoch;
-    /// The latest config digest set
-    bytes32 latestConfigDigest;
-    /// The historical record of all previously set configs by feedId
-    mapping(bytes32 => Config) s_verificationDataConfigs;
-  }
-
-  /// @notice This event is emitted when a new report is verified.
-  /// It is used to keep a historical record of verified reports.
-  event ReportVerified(bytes32 indexed feedId, bytes32 reportHash, address requester);
-
-  /// @notice This event is emitted whenever a new configuration is set for a feed.  It triggers a new run of the offchain reporting protocol.
-  event ConfigSet(
-    bytes32 indexed feedId,
-    uint32 previousConfigBlockNumber,
-    bytes32 configDigest,
-    uint64 configCount,
-    address[] signers,
-    bytes32[] offchainTransmitters,
-    uint8 f,
-    bytes onchainConfig,
-    uint64 offchainConfigVersion,
-    bytes offchainConfig
-  );
-
-  /// @notice This event is emitted whenever a configuration is deactivated
-  event ConfigDeactivated(bytes32 indexed feedId, bytes32 configDigest);
-
-  /// @notice This event is emitted whenever a configuration is activated
-  event ConfigActivated(bytes32 indexed feedId, bytes32 configDigest);
-
-  /// @notice This error is thrown whenever an address tries
-  /// to exeecute a transaction that it is not authorized to do so
-  error AccessForbidden();
-
-  /// @notice This error is thrown whenever a zero address is passed
-  error ZeroAddress();
-
-  /// @notice This error is thrown whenever the feed ID passed in
-  /// a signed report is empty
-  error FeedIdEmpty();
-
-  /// @notice This error is thrown whenever the config digest
-  /// is empty
-  error DigestEmpty();
-
-  /// @notice This error is thrown whenever the config digest
-  /// passed in has not been set in this verifier
-  /// @param feedId The feed ID in the signed report
-  /// @param configDigest The config digest that has not been set
-  error DigestNotSet(bytes32 feedId, bytes32 configDigest);
-
-  /// @notice This error is thrown whenever the config digest
-  /// has been deactivated
-  /// @param feedId The feed ID in the signed report
-  /// @param configDigest The config digest that is inactive
-  error DigestInactive(bytes32 feedId, bytes32 configDigest);
-
-  /// @notice This error is thrown whenever trying to set a config
-  /// with a fault tolerance of 0
-  error FaultToleranceMustBePositive();
-
-  /// @notice This error is thrown whenever a report is signed
-  /// with more than the max number of signers
-  /// @param numSigners The number of signers who have signed the report
-  /// @param maxSigners The maximum number of signers that can sign a report
-  error ExcessSigners(uint256 numSigners, uint256 maxSigners);
-
-  /// @notice This error is thrown whenever a report is signed
-  /// with less than the minimum number of signers
-  /// @param numSigners The number of signers who have signed the report
-  /// @param minSigners The minimum number of signers that need to sign a report
-  error InsufficientSigners(uint256 numSigners, uint256 minSigners);
-
-  /// @notice This error is thrown whenever a report is signed
-  /// with an incorrect number of signers
-  /// @param numSigners The number of signers who have signed the report
-  /// @param expectedNumSigners The expected number of signers that need to sign
-  /// a report
-  error IncorrectSignatureCount(uint256 numSigners, uint256 expectedNumSigners);
-
-  /// @notice This error is thrown whenever the R and S signer components
-  /// have different lengths
-  /// @param rsLength The number of r signature components
-  /// @param ssLength The number of s signature components
-  error MismatchedSignatures(uint256 rsLength, uint256 ssLength);
-
-  /// @notice This error is thrown whenever a report has a duplicate
-  /// signature
-  error NonUniqueSignatures();
-
-  /// @notice This error is thrown whenever the admin tries to deactivate
-  /// the latest config digest
-  /// @param feedId The feed ID in the signed report
-  /// @param configDigest The latest config digest
-  error CannotDeactivateLatestConfig(bytes32 feedId, bytes32 configDigest);
-
-  /// @notice The address of the verifier proxy
-  address private immutable i_verifierProxyAddr;
-
-  /// @notice Verifier states keyed on Feed ID
-  mapping(bytes32 => VerifierState) s_feedVerifierStates;
-
-  /// @param verifierProxyAddr The address of the VerifierProxy contract
-  constructor(address verifierProxyAddr) ConfirmedOwner(msg.sender) {
-    if (verifierProxyAddr == address(0)) revert ZeroAddress();
-    i_verifierProxyAddr = verifierProxyAddr;
-  }
-
-  /// @inheritdoc IERC165
-  function supportsInterface(bytes4 interfaceId) external pure override returns (bool isVerifier) {
-    return interfaceId == this.verify.selector;
-  }
-
-  /// @inheritdoc TypeAndVersionInterface
-  function typeAndVersion() external pure override returns (string memory) {
-    return "Verifier 0.0.2";
-  }
-
-  /// @inheritdoc IVerifier
-  function verify(bytes calldata signedReport, address sender) external override returns (bytes memory response) {
-    if (msg.sender != i_verifierProxyAddr) revert AccessForbidden();
-    (
-      bytes32[3] memory reportContext,
-      bytes memory reportData,
-      bytes32[] memory rs,
-      bytes32[] memory ss,
-      bytes32 rawVs
-    ) = abi.decode(signedReport, (bytes32[3], bytes, bytes32[], bytes32[], bytes32));
-
-    // The feed ID is the first 32 bytes of the report data.
-    bytes32 feedId = bytes32(reportData);
-
-    VerifierState storage feedVerifierState = s_feedVerifierStates[feedId];
-
-    // reportContext consists of:
-    // reportContext[0]: ConfigDigest
-    // reportContext[1]: 27 byte padding, 4-byte epoch and 1-byte round
-    // reportContext[2]: ExtraHash
-    bytes32 configDigest = reportContext[0];
-    Config storage s_config = feedVerifierState.s_verificationDataConfigs[configDigest];
-
-    _validateReport(feedId, configDigest, rs, ss, s_config);
-    _updateEpoch(reportContext, feedVerifierState);
-
-    bytes32 hashedReport = keccak256(reportData);
-
-    _verifySignatures(hashedReport, reportContext, rs, ss, rawVs, s_config);
-    emit ReportVerified(feedId, hashedReport, sender);
-    return reportData;
-  }
-
-  /**
-   * @notice Validates parameters of the report
-   * @param feedId Feed ID from the report
-   * @param configDigest Config digest from the report
-   * @param rs R components from the report
-   * @param ss S components from the report
-   * @param config Config for the given feed ID keyed on the config digest
-   */
-  function _validateReport(
-    bytes32 feedId,
-    bytes32 configDigest,
-    bytes32[] memory rs,
-    bytes32[] memory ss,
-    Config storage config
-  ) private view {
-    uint8 expectedNumSignatures = config.f + 1;
-
-    if (config.f == 0)
-      // Is digest configured?
-      revert DigestNotSet(feedId, configDigest);
-    if (!config.isActive) revert DigestInactive(feedId, configDigest);
-    if (rs.length != expectedNumSignatures) revert IncorrectSignatureCount(rs.length, expectedNumSignatures);
-    if (rs.length != ss.length) revert MismatchedSignatures(rs.length, ss.length);
-  }
-
-  /**
-   * @notice Conditionally update the epoch for a feed
-   * @param reportContext Report context containing the epoch and round
-   * @param feedVerifierState Feed verifier state to conditionally update
-   */
-  function _updateEpoch(bytes32[3] memory reportContext, VerifierState storage feedVerifierState) private {
-    uint40 epochAndRound = uint40(uint256(reportContext[1]));
-    uint32 epoch = uint32(epochAndRound >> 8);
-    if (epoch > feedVerifierState.latestEpoch) {
-      feedVerifierState.latestEpoch = epoch;
-    }
-<<<<<<< HEAD
-
-    struct Signer {
-        // Index of oracle in a configuration
-        uint8 index;
-        // The oracle's role
-        Role role;
-    }
-
-    struct Config {
-        // Fault tolerance
-        uint8 f;
-        // Marks whether or not a configuration is active
-        bool isActive;
-        // Map of signer addresses to oracles
-        mapping(address => Signer) oracles;
-    }
+  }
 
     struct VerifierState {
         // The number of times a new configuration
@@ -274,7 +60,208 @@
         bool isDeactivated;
         /// The historical record of all previously set configs by feedId
         mapping(bytes32 => Config) s_verificationDataConfigs;
-=======
+    }
+
+  /// @notice This event is emitted when a new report is verified.
+  /// It is used to keep a historical record of verified reports.
+  event ReportVerified(bytes32 indexed feedId, bytes32 reportHash, address requester);
+
+  /// @notice This event is emitted whenever a new configuration is set for a feed.  It triggers a new run of the offchain reporting protocol.
+  event ConfigSet(
+    bytes32 indexed feedId,
+    uint32 previousConfigBlockNumber,
+    bytes32 configDigest,
+    uint64 configCount,
+    address[] signers,
+    bytes32[] offchainTransmitters,
+    uint8 f,
+    bytes onchainConfig,
+    uint64 offchainConfigVersion,
+    bytes offchainConfig
+  );
+
+  /// @notice This event is emitted whenever a configuration is deactivated
+  event ConfigDeactivated(bytes32 indexed feedId, bytes32 configDigest);
+
+  /// @notice This event is emitted whenever a configuration is activated
+  event ConfigActivated(bytes32 indexed feedId, bytes32 configDigest);
+
+  /// @notice This event is emitted whenever a feed is activated
+  event FeedActivated(bytes32 indexed feedId);
+
+  /// @notice This event is emitted whenever a feed is deactivated
+  event FeedDeactivated(bytes32 indexed feedId);
+
+  /// @notice This error is thrown whenever an address tries
+  /// to exeecute a transaction that it is not authorized to do so
+  error AccessForbidden();
+
+  /// @notice This error is thrown whenever a zero address is passed
+  error ZeroAddress();
+
+  /// @notice This error is thrown whenever the feed ID passed in
+  /// a signed report is empty
+  error FeedIdEmpty();
+
+  /// @notice This error is thrown whenever the config digest
+  /// is empty
+  error DigestEmpty();
+
+  /// @notice This error is thrown whenever the config digest
+  /// passed in has not been set in this verifier
+  /// @param feedId The feed ID in the signed report
+  /// @param configDigest The config digest that has not been set
+  error DigestNotSet(bytes32 feedId, bytes32 configDigest);
+
+  /// @notice This error is thrown whenever the config digest
+  /// has been deactivated
+  /// @param feedId The feed ID in the signed report
+  /// @param configDigest The config digest that is inactive
+  error DigestInactive(bytes32 feedId, bytes32 configDigest);
+
+  /// @notice This error is thrown whenever trying to set a config
+  /// with a fault tolerance of 0
+  error FaultToleranceMustBePositive();
+
+  /// @notice This error is thrown whenever a report is signed
+  /// with more than the max number of signers
+  /// @param numSigners The number of signers who have signed the report
+  /// @param maxSigners The maximum number of signers that can sign a report
+  error ExcessSigners(uint256 numSigners, uint256 maxSigners);
+
+  /// @notice This error is thrown whenever a report is signed
+  /// with less than the minimum number of signers
+  /// @param numSigners The number of signers who have signed the report
+  /// @param minSigners The minimum number of signers that need to sign a report
+  error InsufficientSigners(uint256 numSigners, uint256 minSigners);
+
+  /// @notice This error is thrown whenever a report is signed
+  /// with an incorrect number of signers
+  /// @param numSigners The number of signers who have signed the report
+  /// @param expectedNumSigners The expected number of signers that need to sign
+  /// a report
+  error IncorrectSignatureCount(uint256 numSigners, uint256 expectedNumSigners);
+
+  /// @notice This error is thrown whenever the R and S signer components
+  /// have different lengths
+  /// @param rsLength The number of r signature components
+  /// @param ssLength The number of s signature components
+  error MismatchedSignatures(uint256 rsLength, uint256 ssLength);
+
+  /// @notice This error is thrown whenever a report has a duplicate
+  /// signature
+  error NonUniqueSignatures();
+
+  /// @notice This error is thrown whenever the admin tries to deactivate
+  /// the latest config digest
+  /// @param feedId The feed ID in the signed report
+  /// @param configDigest The latest config digest
+  error CannotDeactivateLatestConfig(bytes32 feedId, bytes32 configDigest);
+
+  /// @notice This error is thrown whenever the feed ID passed in is deactivated
+  /// @param feedId The feed ID
+  error InactiveFeed(bytes32 feedId);
+
+  /// @notice This error is thrown whenever the feed ID passed in is not found
+  /// @param feedId The feed ID
+  error InvalidFeed(bytes32 feedId);
+
+    /// @notice The address of the verifier proxy
+  address private immutable i_verifierProxyAddr;
+
+  /// @notice Verifier states keyed on Feed ID
+  mapping(bytes32 => VerifierState) s_feedVerifierStates;
+
+  /// @param verifierProxyAddr The address of the VerifierProxy contract
+  constructor(address verifierProxyAddr) ConfirmedOwner(msg.sender) {
+    if (verifierProxyAddr == address(0)) revert ZeroAddress();
+    i_verifierProxyAddr = verifierProxyAddr;
+  }
+
+  /// @inheritdoc IERC165
+  function supportsInterface(bytes4 interfaceId) external pure override returns (bool isVerifier) {
+    return interfaceId == this.verify.selector;
+  }
+
+  /// @inheritdoc TypeAndVersionInterface
+  function typeAndVersion() external pure override returns (string memory) {
+    return "Verifier 0.0.2";
+  }
+
+  /// @inheritdoc IVerifier
+  function verify(bytes calldata signedReport, address sender) external override returns (bytes memory response) {
+    if (msg.sender != i_verifierProxyAddr) revert AccessForbidden();
+    (
+      bytes32[3] memory reportContext,
+      bytes memory reportData,
+      bytes32[] memory rs,
+      bytes32[] memory ss,
+      bytes32 rawVs
+    ) = abi.decode(signedReport, (bytes32[3], bytes, bytes32[], bytes32[], bytes32));
+
+    // The feed ID is the first 32 bytes of the report data.
+    bytes32 feedId = bytes32(reportData);
+
+    VerifierState storage feedVerifierState = s_feedVerifierStates[feedId];
+
+    // If the feed has been deactivated, do not verify the report
+    if(feedVerifierState.isDeactivated) {
+        revert InactiveFeed(feedId);
+    }
+
+    // reportContext consists of:
+    // reportContext[0]: ConfigDigest
+    // reportContext[1]: 27 byte padding, 4-byte epoch and 1-byte round
+    // reportContext[2]: ExtraHash
+    bytes32 configDigest = reportContext[0];
+    Config storage s_config = feedVerifierState.s_verificationDataConfigs[configDigest];
+
+    _validateReport(feedId, configDigest, rs, ss, s_config);
+    _updateEpoch(reportContext, feedVerifierState);
+
+    bytes32 hashedReport = keccak256(reportData);
+
+    _verifySignatures(hashedReport, reportContext, rs, ss, rawVs, s_config);
+    emit ReportVerified(feedId, hashedReport, sender);
+    return reportData;
+  }
+
+  /**
+   * @notice Validates parameters of the report
+   * @param feedId Feed ID from the report
+   * @param configDigest Config digest from the report
+   * @param rs R components from the report
+   * @param ss S components from the report
+   * @param config Config for the given feed ID keyed on the config digest
+   */
+  function _validateReport(
+    bytes32 feedId,
+    bytes32 configDigest,
+    bytes32[] memory rs,
+    bytes32[] memory ss,
+    Config storage config
+  ) private view {
+    uint8 expectedNumSignatures = config.f + 1;
+
+    if (config.f == 0)
+      // Is digest configured?
+      revert DigestNotSet(feedId, configDigest);
+    if (!config.isActive) revert DigestInactive(feedId, configDigest);
+    if (rs.length != expectedNumSignatures) revert IncorrectSignatureCount(rs.length, expectedNumSignatures);
+    if (rs.length != ss.length) revert MismatchedSignatures(rs.length, ss.length);
+  }
+
+  /**
+   * @notice Conditionally update the epoch for a feed
+   * @param reportContext Report context containing the epoch and round
+   * @param feedVerifierState Feed verifier state to conditionally update
+   */
+  function _updateEpoch(bytes32[3] memory reportContext, VerifierState storage feedVerifierState) private {
+    uint40 epochAndRound = uint40(uint256(reportContext[1]));
+    uint32 epoch = uint32(epochAndRound >> 8);
+    if (epoch > feedVerifierState.latestEpoch) {
+      feedVerifierState.latestEpoch = epoch;
+    }
   }
 
   /**
@@ -309,7 +296,6 @@
       unchecked {
         signedCount += 1 << (8 * o.index);
       }
->>>>>>> de27853a
     }
 
     if (signedCount & ORACLE_MASK != signedCount) revert NonUniqueSignatures();
@@ -352,460 +338,6 @@
         )
       )
     );
-<<<<<<< HEAD
-
-    /// @notice This event is emitted whenever a configuration is deactivated
-    event ConfigDeactivated(bytes32 indexed feedId, bytes32 configDigest);
-
-    /// @notice This event is emitted whenever a configuration is activated
-    event ConfigActivated(bytes32 indexed feedId, bytes32 configDigest);
-
-    /// @notice This event is emitted whenever a feed is activated
-    event FeedActivated(bytes32 indexed feedId);
-
-    /// @notice This event is emitted whenever a feed is deactivated
-    event FeedDeactivated(bytes32 indexed feedId);
-
-    /// @notice This error is thrown whenever an address tries
-    /// to exeecute a transaction that it is not authorized to do so
-    error AccessForbidden();
-
-    /// @notice This error is thrown whenever a zero address is passed
-    error ZeroAddress();
-
-    /// @notice This error is thrown whenever the feed ID passed in
-    /// a signed report is empty
-    error FeedIdEmpty();
-
-    /// @notice This error is thrown whenever the config digest
-    /// is empty
-    error DigestEmpty();
-
-    /// @notice This error is thrown whenever the config digest
-    /// passed in has not been set in this verifier
-    /// @param feedId The feed ID in the signed report
-    /// @param configDigest The config digest that has not been set
-    error DigestNotSet(bytes32 feedId, bytes32 configDigest);
-
-    /// @notice This error is thrown whenever the config digest
-    /// has been deactivated
-    /// @param feedId The feed ID in the signed report
-    /// @param configDigest The config digest that is inactive
-    error DigestInactive(bytes32 feedId, bytes32 configDigest);
-
-    /// @notice This error is thrown whenever trying to set a config
-    /// with a fault tolerance of 0
-    error FaultToleranceMustBePositive();
-
-    /// @notice This error is thrown whenever a report is signed
-    /// with more than the max number of signers
-    /// @param numSigners The number of signers who have signed the report
-    /// @param maxSigners The maximum number of signers that can sign a report
-    error ExcessSigners(uint256 numSigners, uint256 maxSigners);
-
-    /// @notice This error is thrown whenever a report is signed
-    /// with less than the minimum number of signers
-    /// @param numSigners The number of signers who have signed the report
-    /// @param minSigners The minimum number of signers that need to sign a report
-    error InsufficientSigners(uint256 numSigners, uint256 minSigners);
-
-    /// @notice This error is thrown whenever a report is signed
-    /// with an incorrect number of signers
-    /// @param numSigners The number of signers who have signed the report
-    /// @param expectedNumSigners The expected number of signers that need to sign
-    /// a report
-    error IncorrectSignatureCount(
-        uint256 numSigners,
-        uint256 expectedNumSigners
-    );
-
-    /// @notice This error is thrown whenever the R and S signer components
-    /// have different lengths
-    /// @param rsLength The number of r signature components
-    /// @param ssLength The number of s signature components
-    error MismatchedSignatures(uint256 rsLength, uint256 ssLength);
-
-    /// @notice This error is thrown whenever a report has a duplicate
-    /// signature
-    error NonUniqueSignatures();
-
-    /// @notice This error is thrown whenever the admin tries to deactivate
-    /// the latest config digest
-    /// @param feedId The feed ID in the signed report
-    /// @param configDigest The latest config digest
-    error CannotDeactivateLatestConfig(bytes32 feedId, bytes32 configDigest);
-
-    /// @notice This error is thrown whenever the feed ID passed in is deactivated
-    /// @param feedId The feed ID
-    error InactiveFeed(bytes32 feedId);
-
-    /// @notice This error is thrown whenever the feed ID passed in is not found
-    /// @param feedId The feed ID
-    error InvalidFeed(bytes32 feedId);
-
-    /// @notice The address of the verifier proxy
-    address private immutable i_verifierProxyAddr;
-
-    /// @notice Verifier states keyed on Feed ID
-    mapping(bytes32 => VerifierState) s_feedVerifierStates;
-
-    /// @param verifierProxyAddr The address of the VerifierProxy contract
-    constructor(address verifierProxyAddr)
-        ConfirmedOwner(msg.sender)
-    {
-        if (verifierProxyAddr == address(0)) revert ZeroAddress();
-        i_verifierProxyAddr = verifierProxyAddr;
-    }
-
-    /// @inheritdoc IERC165
-    function supportsInterface(bytes4 interfaceId)
-        external
-        pure
-        override
-        returns (bool isVerifier)
-    {
-        return interfaceId == this.verify.selector;
-    }
-
-    /// @inheritdoc TypeAndVersionInterface
-    function typeAndVersion() external pure override returns (string memory) {
-        return "Verifier 0.0.2";
-    }
-
-    /// @inheritdoc IVerifier
-    function verify(bytes calldata signedReport, address sender)
-        external
-        override
-        returns (bytes memory response)
-    {
-        if (msg.sender != i_verifierProxyAddr) revert AccessForbidden();
-        (
-            bytes32[3] memory reportContext,
-            bytes memory reportData,
-            bytes32[] memory rs,
-            bytes32[] memory ss,
-            bytes32 rawVs
-        ) = abi.decode(
-                signedReport,
-                (bytes32[3], bytes, bytes32[], bytes32[], bytes32)
-            );
-
-        // The feed ID is the first 32 bytes of the report data.
-        bytes32 feedId = bytes32(reportData);
-
-        VerifierState storage feedVerifierState = s_feedVerifierStates[feedId];
-
-        // If the feed has been deactivated, do not verify the report
-        if(feedVerifierState.isDeactivated) {
-            revert InactiveFeed(feedId);
-        }
-
-        // reportContext consists of:
-        // reportContext[0]: ConfigDigest
-        // reportContext[1]: 27 byte padding, 4-byte epoch and 1-byte round
-        // reportContext[2]: ExtraHash
-        bytes32 configDigest = reportContext[0];
-        Config storage s_config = feedVerifierState.s_verificationDataConfigs[configDigest];
-
-        _validateReport(feedId, configDigest, rs, ss, s_config);
-        _updateEpoch(reportContext, feedVerifierState);
-
-        bytes32 hashedReport = keccak256(reportData);
-
-        _verifySignatures(hashedReport, reportContext, rs, ss, rawVs, s_config);
-        emit ReportVerified(feedId, hashedReport, sender);
-        return reportData;
-    }
-
-    /**
-     * @notice Validates parameters of the report
-     * @param feedId Feed ID from the report
-     * @param configDigest Config digest from the report
-     * @param rs R components from the report
-     * @param ss S components from the report
-     * @param config Config for the given feed ID keyed on the config digest
-    */
-    function _validateReport(
-        bytes32 feedId,
-        bytes32 configDigest,
-        bytes32[] memory rs,
-        bytes32[] memory ss,
-        Config storage config
-    ) private view {
-            uint8 expectedNumSignatures = config.f + 1;
-
-            if (config.f == 0) // Is digest configured?
-                revert DigestNotSet(feedId, configDigest);
-            if (!config.isActive) revert DigestInactive(feedId, configDigest);
-            if (rs.length != expectedNumSignatures)
-                revert IncorrectSignatureCount(
-                    rs.length,
-                    expectedNumSignatures
-                );
-            if (rs.length != ss.length)
-                revert MismatchedSignatures(rs.length, ss.length);
-        }
-
-    /**
-     * @notice Conditionally update the epoch for a feed
-     * @param reportContext Report context containing the epoch and round
-     * @param feedVerifierState Feed verifier state to conditionally update
-     */
-    function _updateEpoch(
-        bytes32[3] memory reportContext,
-        VerifierState storage feedVerifierState
-    ) private {
-        uint40 epochAndRound = uint40(uint256(reportContext[1]));
-        uint32 epoch = uint32(epochAndRound >> 8);
-        if (epoch > feedVerifierState.latestEpoch) {
-            feedVerifierState.latestEpoch = epoch;
-        }
-    }
-
-    /**
-     * @notice Verifies that a report has been signed by the correct
-     * signers and that enough signers have signed the reports.
-     * @param hashedReport The keccak256 hash of the raw report's bytes
-     * @param reportContext The context the report was signed in
-     * @param rs ith element is the R components of the ith signature on report. Must have at most MAX_NUM_ORACLES entries
-     * @param ss ith element is the S components of the ith signature on report. Must have at most MAX_NUM_ORACLES entries
-     * @param rawVs ith element is the the V component of the ith signature
-     * @param s_config The config digest the report was signed for
-     **/
-    function _verifySignatures(
-        bytes32 hashedReport,
-        bytes32[3] memory reportContext,
-        bytes32[] memory rs,
-        bytes32[] memory ss,
-        bytes32 rawVs,
-        Config storage s_config
-    ) private view {
-        bytes32 h = keccak256(abi.encodePacked(hashedReport, reportContext));
-        // i-th byte counts number of sigs made by i-th signer
-        uint256 signedCount;
-
-        Signer memory o;
-        address signerAddress;
-        uint256 numSigners = rs.length;
-        for (uint256 i; i < numSigners; ++i) {
-            signerAddress = ecrecover(h, uint8(rawVs[i]) + 27, rs[i], ss[i]);
-            o = s_config.oracles[signerAddress];
-            if (o.role != Role.Signer) revert AccessForbidden();
-            unchecked {
-                signedCount += 1 << (8 * o.index);
-            }
-        }
-
-        if (signedCount & ORACLE_MASK != signedCount)
-            revert NonUniqueSignatures();
-    }
-
-    /**
-     * @notice Generates the config digest from config data
-     * @param configCount ordinal number of this config setting among all config settings over the life of this contract
-     * @param signers ith element is address ith oracle uses to sign a report
-     * @param offchainTransmitters ith element is address ith oracle used to transmit reports (in this case used for flexible additional field, such as CSA pub keys)
-     * @param f maximum number of faulty/dishonest oracles the protocol can tolerate while still working correctly
-     * @param onchainConfig serialized configuration used by the contract (and possibly oracles)
-     * @param offchainConfigVersion version of the serialization format used for "offchainConfig" parameter
-     * @param offchainConfig serialized configuration used by the oracles exclusively and only passed through the contract
-     * @dev This function is a modified version of the method from OCR2Abstract
-     */
-    function _configDigestFromConfigData(
-        bytes32 feedId,
-        uint64 configCount,
-        address[] memory signers,
-        bytes32[] memory offchainTransmitters,
-        uint8 f,
-        bytes memory onchainConfig,
-        uint64 offchainConfigVersion,
-        bytes memory offchainConfig
-    ) internal view returns (bytes32) {
-        uint256 h = uint256(
-            keccak256(
-                abi.encode(
-                    feedId,
-                    block.chainid, // chainId
-                    address(this), // contractAddress
-                    configCount,
-                    signers,
-                    offchainTransmitters,
-                    f,
-                    onchainConfig,
-                    offchainConfigVersion,
-                    offchainConfig
-                )
-            )
-        );
-        uint256 prefixMask = type(uint256).max << (256 - 16); // 0xFFFF00..00
-        uint256 prefix = 0x0001 << (256 - 16); // 0x000100..00
-        return bytes32((prefix & prefixMask) | (h & ~prefixMask));
-    }
-
-    /**
-     * @notice Deactivates the configuration for a config digest
-     * @param feedId Feed ID to deactivate config for
-     * @param configDigest The config digest to deactivate
-     * @dev This function can be called by the contract admin to deactivate
-     * an incorrect configuration.
-     */
-    function deactivateConfig(bytes32 feedId, bytes32 configDigest) external onlyOwner {
-        VerifierState storage feedVerifierState = s_feedVerifierStates[feedId];
-
-        if (configDigest == bytes32("")) revert DigestEmpty();
-        if (feedVerifierState.s_verificationDataConfigs[configDigest].f == 0)
-            revert DigestNotSet(feedId, configDigest);
-        if (configDigest == feedVerifierState.latestConfigDigest)
-            revert CannotDeactivateLatestConfig(feedId, configDigest);
-        feedVerifierState.s_verificationDataConfigs[configDigest].isActive = false;
-        emit ConfigDeactivated(feedId, configDigest);
-    }
-
-    /**
-     * @notice Activates the configuration for a config digest
-     * @param feedId Feed ID to activate config for
-     * @param configDigest The config digest to activate
-     * @dev This function can be called by the contract admin to activate
-     * a configuration.
-     */
-    function activateConfig(bytes32 feedId, bytes32 configDigest) external onlyOwner {
-        VerifierState storage feedVerifierState = s_feedVerifierStates[feedId];
-
-        if (configDigest == bytes32("")) revert DigestEmpty();
-        if (feedVerifierState.s_verificationDataConfigs[configDigest].f == 0)
-            revert DigestNotSet(feedId, configDigest);
-        feedVerifierState.s_verificationDataConfigs[configDigest].isActive = true;
-        emit ConfigActivated(feedId, configDigest);
-    }
-
-    /**
-     * @notice Activates the given feed
-     * @param feedId Feed ID to activated
-     * @dev This function can be called by the contract admin to activate a feed
-     */
-    function activateFeed(bytes32 feedId) external onlyOwner {
-        VerifierState storage feedVerifierState = s_feedVerifierStates[feedId];
-
-        if (feedVerifierState.configCount == 0) revert InvalidFeed(feedId);
-        feedVerifierState.isDeactivated = false;
-        emit FeedActivated(feedId);
-    }
-
-    /**
-     * @notice Deactivates the given feed
-     * @param feedId Feed ID to deactivated
-     * @dev This function can be called by the contract admin to deactivate a feed
-     */
-    function deactivateFeed(bytes32 feedId) external onlyOwner {
-        VerifierState storage feedVerifierState = s_feedVerifierStates[feedId];
-
-        if (feedVerifierState.configCount == 0) revert InvalidFeed(feedId);
-        feedVerifierState.isDeactivated = true;
-        emit FeedDeactivated(feedId);
-    }
-
-    //***************************//
-    // Repurposed OCR2 Functions //
-    //***************************//
-
-    // Reverts transaction if config args are invalid
-    modifier checkConfigValid(uint256 numSigners, uint256 f) {
-        if (f == 0) revert FaultToleranceMustBePositive();
-        if (numSigners > MAX_NUM_ORACLES)
-            revert ExcessSigners(numSigners, MAX_NUM_ORACLES);
-        if (numSigners <= 3 * f)
-            revert InsufficientSigners(numSigners, 3 * f + 1);
-        _;
-    }
-
-    function setConfig(
-        bytes32 feedId,
-        address[] memory signers,
-        bytes32[] memory offchainTransmitters,
-        uint8 f,
-        bytes memory onchainConfig,
-        uint64 offchainConfigVersion,
-        bytes memory offchainConfig
-    ) external override checkConfigValid(signers.length, f) onlyOwner {
-        VerifierState storage feedVerifierState = s_feedVerifierStates[feedId];
-
-        // Increment the number of times a config has been set first
-        feedVerifierState.configCount++;
-
-        bytes32 configDigest = _configDigestFromConfigData(
-            feedId,
-            feedVerifierState.configCount,
-            signers,
-            offchainTransmitters,
-            f,
-            onchainConfig,
-            offchainConfigVersion,
-            offchainConfig
-        );
-
-        feedVerifierState.s_verificationDataConfigs[configDigest].f = f;
-        feedVerifierState.s_verificationDataConfigs[configDigest].isActive = true;
-        for (uint8 i; i < signers.length; ++i) {
-            address signerAddr = signers[i];
-            if (signerAddr == address(0)) revert ZeroAddress();
-
-            // All signer roles are unset by default for a new config digest.
-            // Here the contract checks to see if a signer's address has already
-            // been set to ensure that the group of signer addresses that will
-            // sign reports with the config digest are unique.
-            bool isSignerAlreadySet = feedVerifierState.s_verificationDataConfigs[configDigest]
-                .oracles[signerAddr]
-                .role != Role.Unset;
-            if (isSignerAlreadySet) revert NonUniqueSignatures();
-            feedVerifierState.s_verificationDataConfigs[configDigest].oracles[
-                signerAddr
-            ] = Signer({role: Role.Signer, index: i});
-        }
-
-        // We need to manually set the verifier in the proxy
-        // the first time.
-        if (feedVerifierState.configCount > 1)
-            IVerifierProxy(i_verifierProxyAddr).setVerifier(
-                feedVerifierState.latestConfigDigest,
-                configDigest
-            );
-
-        emit ConfigSet(
-            feedId,
-            feedVerifierState.latestConfigBlockNumber,
-            configDigest,
-            feedVerifierState.configCount,
-            signers,
-            offchainTransmitters,
-            f,
-            onchainConfig,
-            offchainConfigVersion,
-            offchainConfig
-        );
-
-        feedVerifierState.latestEpoch = 0;
-        feedVerifierState.latestConfigBlockNumber = uint32(block.number);
-        feedVerifierState.latestConfigDigest = configDigest;
-    }
-
-    function latestConfigDigestAndEpoch(bytes32 feedId)
-        external
-        view
-        override
-        returns (
-            bool scanLogs,
-            bytes32 configDigest,
-            uint32 epoch
-        )
-    {
-        VerifierState storage feedVerifierState = s_feedVerifierStates[feedId];
-        return (
-            false,
-            feedVerifierState.latestConfigDigest,
-            feedVerifierState.latestEpoch
-        );
-    }
-=======
     uint256 prefixMask = type(uint256).max << (256 - 16); // 0xFFFF00..00
     uint256 prefix = 0x0001 << (256 - 16); // 0x000100..00
     return bytes32((prefix & prefixMask) | (h & ~prefixMask));
@@ -842,6 +374,32 @@
     if (feedVerifierState.s_verificationDataConfigs[configDigest].f == 0) revert DigestNotSet(feedId, configDigest);
     feedVerifierState.s_verificationDataConfigs[configDigest].isActive = true;
     emit ConfigActivated(feedId, configDigest);
+  }
+
+  /**
+   * @notice Activates the given feed
+   * @param feedId Feed ID to activated
+   * @dev This function can be called by the contract admin to activate a feed
+   */
+  function activateFeed(bytes32 feedId) external onlyOwner {
+      VerifierState storage feedVerifierState = s_feedVerifierStates[feedId];
+
+      if (feedVerifierState.configCount == 0) revert InvalidFeed(feedId);
+      feedVerifierState.isDeactivated = false;
+      emit FeedActivated(feedId);
+  }
+
+  /**
+   * @notice Deactivates the given feed
+   * @param feedId Feed ID to deactivated
+   * @dev This function can be called by the contract admin to deactivate a feed
+   */
+  function deactivateFeed(bytes32 feedId) external onlyOwner {
+      VerifierState storage feedVerifierState = s_feedVerifierStates[feedId];
+
+      if (feedVerifierState.configCount == 0) revert InvalidFeed(feedId);
+      feedVerifierState.isDeactivated = true;
+      emit FeedDeactivated(feedId);
   }
 
   //***************************//
@@ -883,7 +441,7 @@
 
     feedVerifierState.s_verificationDataConfigs[configDigest].f = f;
     feedVerifierState.s_verificationDataConfigs[configDigest].isActive = true;
-    for (uint8 i; i < signers.length; i++) {
+    for (uint8 i; i < signers.length; ++i) {
       address signerAddr = signers[i];
       if (signerAddr == address(0)) revert ZeroAddress();
 
@@ -917,7 +475,6 @@
       offchainConfigVersion,
       offchainConfig
     );
->>>>>>> de27853a
 
     feedVerifierState.latestEpoch = 0;
     feedVerifierState.latestConfigBlockNumber = uint32(block.number);
