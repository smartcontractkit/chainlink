// SPDX-License-Identifier: BUSL-1.1
pragma solidity 0.8.19;

import {EnumerableSet} from "../../../vendor/openzeppelin-solidity/v4.7.3/contracts/utils/structs/EnumerableSet.sol";
import {Address} from "../../../vendor/openzeppelin-solidity/v4.7.3/contracts/utils/Address.sol";
import {AutomationRegistryBase2_3} from "./AutomationRegistryBase2_3.sol";
import {AutomationRegistryLogicA2_3} from "./AutomationRegistryLogicA2_3.sol";
import {AutomationRegistryLogicC2_3} from "./AutomationRegistryLogicC2_3.sol";
import {Chainable} from "../../Chainable.sol";
import {IERC677Receiver} from "../../../shared/interfaces/IERC677Receiver.sol";
import {OCR2Abstract} from "../../../shared/ocr2/OCR2Abstract.sol";
import {IERC20} from "../../../vendor/openzeppelin-solidity/v4.8.3/contracts/token/ERC20/IERC20.sol";

/**
 * @notice Registry for adding work for Chainlink nodes to perform on client
 * contracts. Clients must support the AutomationCompatibleInterface interface.
 */
contract AutomationRegistry2_3 is AutomationRegistryBase2_3, OCR2Abstract, Chainable, IERC677Receiver {
  using Address for address;
  using EnumerableSet for EnumerableSet.UintSet;
  using EnumerableSet for EnumerableSet.AddressSet;

  /**
   * @notice versions:
   * AutomationRegistry 2.3.0: supports native and ERC20 billing
   * AutomationRegistry 2.2.0: moves chain-specific integration code into a separate module
   * KeeperRegistry 2.1.0:     introduces support for log triggers
   *                           removes the need for "wrapped perform data"
   * KeeperRegistry 2.0.2:     pass revert bytes as performData when target contract reverts
   *                           fixes issue with arbitrum block number
   *                           does an early return in case of stale report instead of revert
   * KeeperRegistry 2.0.1:     implements workaround for buggy migrate function in 1.X
   * KeeperRegistry 2.0.0:     implement OCR interface
   * KeeperRegistry 1.3.0:     split contract into Proxy and Logic
   *                           account for Arbitrum and Optimism L1 gas fee
   *                           allow users to configure upkeeps
   * KeeperRegistry 1.2.0:     allow funding within performUpkeep
   *                           allow configurable registry maxPerformGas
   *                           add function to let admin change upkeep gas limit
   *                           add minUpkeepSpend requirement
   *                           upgrade to solidity v0.8
   * KeeperRegistry 1.1.0:     added flatFeeMicroLink
   * KeeperRegistry 1.0.0:     initial release
   */
  string public constant override typeAndVersion = "AutomationRegistry 2.3.0";

  /**
   * @param logicA the address of the first logic contract
   * @dev we cast the contract to logicC in order to call logicC functions (via fallback)
   */
  constructor(
    AutomationRegistryLogicA2_3 logicA
  )
    AutomationRegistryBase2_3(
<<<<<<< HEAD
      logicA.getLinkAddress(),
      logicA.getLinkUSDFeedAddress(),
      logicA.getNativeUSDFeedAddress(),
      logicA.getFastGasFeedAddress(),
      logicA.getAutomationForwarderLogic(),
      logicA.getAllowedReadOnlyAddress(),
      logicA.getPayoutMode()
=======
      AutomationRegistryLogicC2_3(address(logicA)).getLinkAddress(),
      AutomationRegistryLogicC2_3(address(logicA)).getLinkUSDFeedAddress(),
      AutomationRegistryLogicC2_3(address(logicA)).getNativeUSDFeedAddress(),
      AutomationRegistryLogicC2_3(address(logicA)).getFastGasFeedAddress(),
      AutomationRegistryLogicC2_3(address(logicA)).getAutomationForwarderLogic(),
      AutomationRegistryLogicC2_3(address(logicA)).getAllowedReadOnlyAddress()
>>>>>>> 3ca34944
    )
    Chainable(address(logicA))
  {}

  /**
   * @notice holds the variables used in the transmit function, necessary to avoid stack too deep errors
   */
  struct TransmitVars {
    uint16 numUpkeepsPassedChecks;
    uint96 totalReimbursement;
    uint96 totalPremium;
    uint256 totalCalldataWeight;
  }

  // ================================================================
  // |                           ACTIONS                            |
  // ================================================================

  /**
   * @inheritdoc OCR2Abstract
   */
  function transmit(
    bytes32[3] calldata reportContext,
    bytes calldata rawReport,
    bytes32[] calldata rs,
    bytes32[] calldata ss,
    bytes32 rawVs
  ) external override {
    uint256 gasOverhead = gasleft();
    HotVars memory hotVars = s_hotVars;

    if (hotVars.paused) revert RegistryPaused();
    if (!s_transmitters[msg.sender].active) revert OnlyActiveTransmitters();

    // Verify signatures
    if (s_latestConfigDigest != reportContext[0]) revert ConfigDigestMismatch();
    if (rs.length != hotVars.f + 1 || rs.length != ss.length) revert IncorrectNumberOfSignatures();
    _verifyReportSignature(reportContext, rawReport, rs, ss, rawVs);

    Report memory report = _decodeReport(rawReport);

    uint40 epochAndRound = uint40(uint256(reportContext[1]));
    uint32 epoch = uint32(epochAndRound >> 8);

    _handleReport(hotVars, report, gasOverhead);

    if (epoch > hotVars.latestEpoch) {
      s_hotVars.latestEpoch = epoch;
    }
  }

  function _handleReport(HotVars memory hotVars, Report memory report, uint256 gasOverhead) private {
    UpkeepTransmitInfo[] memory upkeepTransmitInfo = new UpkeepTransmitInfo[](report.upkeepIds.length);
    TransmitVars memory transmitVars = TransmitVars({
      numUpkeepsPassedChecks: 0,
      totalCalldataWeight: 0,
      totalReimbursement: 0,
      totalPremium: 0
    });

    uint256 blocknumber = hotVars.chainModule.blockNumber();
    uint256 l1Fee = hotVars.chainModule.getCurrentL1Fee();

    for (uint256 i = 0; i < report.upkeepIds.length; i++) {
      upkeepTransmitInfo[i].upkeep = s_upkeep[report.upkeepIds[i]];
      upkeepTransmitInfo[i].triggerType = _getTriggerType(report.upkeepIds[i]);

      (upkeepTransmitInfo[i].earlyChecksPassed, upkeepTransmitInfo[i].dedupID) = _prePerformChecks(
        report.upkeepIds[i],
        blocknumber,
        report.triggers[i],
        upkeepTransmitInfo[i],
        hotVars
      );

      if (upkeepTransmitInfo[i].earlyChecksPassed) {
        transmitVars.numUpkeepsPassedChecks += 1;
      } else {
        continue;
      }

      // Actually perform the target upkeep
      (upkeepTransmitInfo[i].performSuccess, upkeepTransmitInfo[i].gasUsed) = _performUpkeep(
        upkeepTransmitInfo[i].upkeep.forwarder,
        report.gasLimits[i],
        report.performDatas[i]
      );

      // To split L1 fee across the upkeeps, assign a weight to this upkeep based on the length
      // of the perform data and calldata overhead
      upkeepTransmitInfo[i].calldataWeight =
        report.performDatas[i].length +
        TRANSMIT_CALLDATA_FIXED_BYTES_OVERHEAD +
        (TRANSMIT_CALLDATA_PER_SIGNER_BYTES_OVERHEAD * (hotVars.f + 1));
      transmitVars.totalCalldataWeight += upkeepTransmitInfo[i].calldataWeight;

      // Deduct that gasUsed by upkeep from our running counter
      gasOverhead -= upkeepTransmitInfo[i].gasUsed;

      // Store last perform block number / deduping key for upkeep
      _updateTriggerMarker(report.upkeepIds[i], blocknumber, upkeepTransmitInfo[i]);
    }
    // No upkeeps to be performed in this report
    if (transmitVars.numUpkeepsPassedChecks == 0) {
      return;
    }

    // This is the overall gas overhead that will be split across performed upkeeps
    // Take upper bound of 16 gas per callData bytes
    gasOverhead = (gasOverhead - gasleft()) + (16 * msg.data.length) + ACCOUNTING_FIXED_GAS_OVERHEAD;
    gasOverhead = gasOverhead / transmitVars.numUpkeepsPassedChecks + ACCOUNTING_PER_UPKEEP_GAS_OVERHEAD;

    {
      BillingTokenPaymentParams memory billingTokenParams;
      for (uint256 i = 0; i < report.upkeepIds.length; i++) {
        if (upkeepTransmitInfo[i].earlyChecksPassed) {
          billingTokenParams = _getBillingTokenPaymentParams(hotVars, upkeepTransmitInfo[i].upkeep.billingToken); // TODO avoid doing this every time
          PaymentReceipt memory receipt = _handlePayment(
            hotVars,
            PaymentParams({
              gasLimit: upkeepTransmitInfo[i].gasUsed,
              gasOverhead: gasOverhead,
              l1CostWei: (l1Fee * upkeepTransmitInfo[i].calldataWeight) / transmitVars.totalCalldataWeight,
              fastGasWei: report.fastGasWei,
              linkUSD: report.linkUSD,
              nativeUSD: _getNativeUSD(hotVars),
              billingToken: billingTokenParams,
              isTransaction: true
            }),
            report.upkeepIds[i]
          );
          transmitVars.totalPremium += receipt.premiumJuels;
          transmitVars.totalReimbursement += receipt.gasReimbursementJuels;

          emit UpkeepPerformed(
            report.upkeepIds[i],
            upkeepTransmitInfo[i].performSuccess,
            // receipt.gasCharge + receipt.premium, // TODO - this is currently the billing token amount, but should it be?
            receipt.gasReimbursementJuels + receipt.premiumJuels, // TODO - this is currently the link tokn amount, but should it be billing token instead?
            upkeepTransmitInfo[i].gasUsed,
            gasOverhead,
            report.triggers[i]
          );
        }
      }
    }
    // record payments
    s_transmitters[msg.sender].balance += transmitVars.totalReimbursement;
    s_hotVars.totalPremium += transmitVars.totalPremium;
  }

  /**
   * @notice simulates the upkeep with the perform data returned from checkUpkeep
   * @param id identifier of the upkeep to execute the data with.
   * @param performData calldata parameter to be passed to the target upkeep.
   * @return success whether the call reverted or not
   * @return gasUsed the amount of gas the target contract consumed
   */
  function simulatePerformUpkeep(
    uint256 id,
    bytes calldata performData
  ) external returns (bool success, uint256 gasUsed) {
    _preventExecution();

    if (s_hotVars.paused) revert RegistryPaused();
    Upkeep memory upkeep = s_upkeep[id];
    (success, gasUsed) = _performUpkeep(upkeep.forwarder, upkeep.performGas, performData);
    return (success, gasUsed);
  }

  /**
   * @notice uses LINK's transferAndCall to LINK and add funding to an upkeep
   * @dev safe to cast uint256 to uint96 as total LINK supply is under UINT96MAX
   * @param sender the account which transferred the funds
   * @param amount number of LINK transfer
   */
  function onTokenTransfer(address sender, uint256 amount, bytes calldata data) external override {
    // TODO test that this reverts if the billing token != the link token
    if (msg.sender != address(i_link)) revert OnlyCallableByLINKToken();
    if (data.length != 32) revert InvalidDataLength();
    uint256 id = abi.decode(data, (uint256));
    if (s_upkeep[id].maxValidBlocknumber != UINT32_MAX) revert UpkeepCancelled();
    if (address(s_upkeep[id].billingToken) != address(i_link)) revert InvalidBillingToken();
    s_upkeep[id].balance = s_upkeep[id].balance + uint96(amount);
    s_reserveAmounts[address(i_link)] = s_reserveAmounts[address(i_link)] + amount;
    emit FundsAdded(id, sender, uint96(amount));
  }

  // ================================================================
  // |                           SETTERS                            |
  // ================================================================

  /**
   * @inheritdoc OCR2Abstract
   * @dev prefer the type-safe version of setConfig (below) whenever possible. The OnchainConfig could differ between registry versions
   */
  function setConfig(
    address[] memory signers,
    address[] memory transmitters,
    uint8 f,
    bytes memory onchainConfigBytes,
    uint64 offchainConfigVersion,
    bytes memory offchainConfig
  ) external override {
    (OnchainConfig memory config, IERC20[] memory billingTokens, BillingConfig[] memory billingConfigs) = abi.decode(
      onchainConfigBytes,
      (OnchainConfig, IERC20[], BillingConfig[])
    );

    setConfigTypeSafe(
      signers,
      transmitters,
      f,
      config,
      offchainConfigVersion,
      offchainConfig,
      billingTokens,
      billingConfigs
    );
  }

  function setConfigTypeSafe(
    address[] memory signers,
    address[] memory transmitters,
    uint8 f,
    OnchainConfig memory onchainConfig,
    uint64 offchainConfigVersion,
    bytes memory offchainConfig,
    IERC20[] memory billingTokens,
    BillingConfig[] memory billingConfigs
  ) public onlyOwner {
    if (signers.length > MAX_NUM_ORACLES) revert TooManyOracles();
    if (f == 0) revert IncorrectNumberOfFaultyOracles();
    if (signers.length != transmitters.length || signers.length <= 3 * f) revert IncorrectNumberOfSigners();
    if (billingTokens.length != billingConfigs.length) revert ParameterLengthError();
    // set billing config for tokens
    _setBillingConfig(billingTokens, billingConfigs);

    // move all pooled payments out of the pool to each transmitter's balance
    for (uint256 i = 0; i < s_transmittersList.length; i++) {
      _updateTransmitterBalanceFromPool(
        s_transmittersList[i],
        s_hotVars.totalPremium,
        uint96(s_transmittersList.length)
      );
    }

    // remove any old signer/transmitter addresses
    address signerAddress;
    address transmitterAddress;
    for (uint256 i = 0; i < s_transmittersList.length; i++) {
      signerAddress = s_signersList[i];
      transmitterAddress = s_transmittersList[i];
      delete s_signers[signerAddress];
      // Do not delete the whole transmitter struct as it has balance information stored
      s_transmitters[transmitterAddress].active = false;
    }
    delete s_signersList;
    delete s_transmittersList;

    // add new signer/transmitter addresses
    {
      Transmitter memory transmitter;
      address temp;
      for (uint256 i = 0; i < signers.length; i++) {
        if (s_signers[signers[i]].active) revert RepeatedSigner();
        if (signers[i] == ZERO_ADDRESS) revert InvalidSigner();
        s_signers[signers[i]] = Signer({active: true, index: uint8(i)});

        temp = transmitters[i];
        if (temp == ZERO_ADDRESS) revert InvalidTransmitter();
        transmitter = s_transmitters[temp];
        if (transmitter.active) revert RepeatedTransmitter();
        transmitter.active = true;
        transmitter.index = uint8(i);
        // new transmitters start afresh from current totalPremium
        // some spare change of premium from previous pool will be forfeited
        transmitter.lastCollected = s_hotVars.totalPremium;
        s_transmitters[temp] = transmitter;
      }
    }
    s_signersList = signers;
    s_transmittersList = transmitters;

    s_hotVars = HotVars({
      f: f,
      stalenessSeconds: onchainConfig.stalenessSeconds,
      gasCeilingMultiplier: onchainConfig.gasCeilingMultiplier,
      paused: s_hotVars.paused,
      reentrancyGuard: s_hotVars.reentrancyGuard,
      totalPremium: s_hotVars.totalPremium,
      latestEpoch: 0, // DON restarts epoch
      reorgProtectionEnabled: onchainConfig.reorgProtectionEnabled,
      chainModule: onchainConfig.chainModule
    });

    s_storage = Storage({
      checkGasLimit: onchainConfig.checkGasLimit,
      maxPerformGas: onchainConfig.maxPerformGas,
      transcoder: onchainConfig.transcoder,
      maxCheckDataSize: onchainConfig.maxCheckDataSize,
      maxPerformDataSize: onchainConfig.maxPerformDataSize,
      maxRevertDataSize: onchainConfig.maxRevertDataSize,
      upkeepPrivilegeManager: onchainConfig.upkeepPrivilegeManager,
      financeAdmin: onchainConfig.financeAdmin,
      nonce: s_storage.nonce,
      configCount: s_storage.configCount,
      latestConfigBlockNumber: s_storage.latestConfigBlockNumber
    });
    s_fallbackGasPrice = onchainConfig.fallbackGasPrice;
    s_fallbackLinkPrice = onchainConfig.fallbackLinkPrice;
    s_fallbackNativePrice = onchainConfig.fallbackNativePrice;

    uint32 previousConfigBlockNumber = s_storage.latestConfigBlockNumber;
    s_storage.latestConfigBlockNumber = uint32(onchainConfig.chainModule.blockNumber());
    s_storage.configCount += 1;

    bytes memory onchainConfigBytes = abi.encode(onchainConfig);

    s_latestConfigDigest = _configDigestFromConfigData(
      block.chainid,
      address(this),
      s_storage.configCount,
      signers,
      transmitters,
      f,
      onchainConfigBytes,
      offchainConfigVersion,
      offchainConfig
    );

    for (uint256 idx = 0; idx < s_registrars.length(); idx++) {
      s_registrars.remove(s_registrars.at(idx));
    }

    for (uint256 idx = 0; idx < onchainConfig.registrars.length; idx++) {
      s_registrars.add(onchainConfig.registrars[idx]);
    }

    emit ConfigSet(
      previousConfigBlockNumber,
      s_latestConfigDigest,
      s_storage.configCount,
      signers,
      transmitters,
      f,
      onchainConfigBytes,
      offchainConfigVersion,
      offchainConfig
    );
  }

  // ================================================================
  // |                           GETTERS                            |
  // ================================================================

  /**
   * @inheritdoc OCR2Abstract
   */
  function latestConfigDetails()
    external
    view
    override
    returns (uint32 configCount, uint32 blockNumber, bytes32 configDigest)
  {
    return (s_storage.configCount, s_storage.latestConfigBlockNumber, s_latestConfigDigest);
  }

  /**
   * @inheritdoc OCR2Abstract
   */
  function latestConfigDigestAndEpoch()
    external
    view
    override
    returns (bool scanLogs, bytes32 configDigest, uint32 epoch)
  {
    return (false, s_latestConfigDigest, s_hotVars.latestEpoch);
  }
}<|MERGE_RESOLUTION|>--- conflicted
+++ resolved
@@ -52,22 +52,13 @@
     AutomationRegistryLogicA2_3 logicA
   )
     AutomationRegistryBase2_3(
-<<<<<<< HEAD
-      logicA.getLinkAddress(),
-      logicA.getLinkUSDFeedAddress(),
-      logicA.getNativeUSDFeedAddress(),
-      logicA.getFastGasFeedAddress(),
-      logicA.getAutomationForwarderLogic(),
-      logicA.getAllowedReadOnlyAddress(),
-      logicA.getPayoutMode()
-=======
       AutomationRegistryLogicC2_3(address(logicA)).getLinkAddress(),
       AutomationRegistryLogicC2_3(address(logicA)).getLinkUSDFeedAddress(),
       AutomationRegistryLogicC2_3(address(logicA)).getNativeUSDFeedAddress(),
       AutomationRegistryLogicC2_3(address(logicA)).getFastGasFeedAddress(),
       AutomationRegistryLogicC2_3(address(logicA)).getAutomationForwarderLogic(),
-      AutomationRegistryLogicC2_3(address(logicA)).getAllowedReadOnlyAddress()
->>>>>>> 3ca34944
+      AutomationRegistryLogicC2_3(address(logicA)).getAllowedReadOnlyAddress(),
+      AutomationRegistryLogicC2_3(address(logicA)).getPayoutMode()
     )
     Chainable(address(logicA))
   {}
