--- conflicted
+++ resolved
@@ -29,22 +29,13 @@
     AutomationRegistryLogicB2_3 logicB
   )
     AutomationRegistryBase2_3(
-<<<<<<< HEAD
-      logicB.getLinkAddress(),
-      logicB.getLinkUSDFeedAddress(),
-      logicB.getNativeUSDFeedAddress(),
-      logicB.getFastGasFeedAddress(),
-      logicB.getAutomationForwarderLogic(),
-      logicB.getAllowedReadOnlyAddress(),
-      logicB.getPayoutMode()
-=======
       AutomationRegistryLogicC2_3(address(logicB)).getLinkAddress(),
       AutomationRegistryLogicC2_3(address(logicB)).getLinkUSDFeedAddress(),
       AutomationRegistryLogicC2_3(address(logicB)).getNativeUSDFeedAddress(),
       AutomationRegistryLogicC2_3(address(logicB)).getFastGasFeedAddress(),
       AutomationRegistryLogicC2_3(address(logicB)).getAutomationForwarderLogic(),
-      AutomationRegistryLogicC2_3(address(logicB)).getAllowedReadOnlyAddress()
->>>>>>> 3ca34944
+      AutomationRegistryLogicC2_3(address(logicB)).getAllowedReadOnlyAddress(),
+      AutomationRegistryLogicC2_3(address(logicB)).getPayoutMode()
     )
     Chainable(address(logicB))
   {}
