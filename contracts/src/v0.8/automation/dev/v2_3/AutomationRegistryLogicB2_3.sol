// SPDX-License-Identifier: BUSL-1.1
pragma solidity 0.8.19;

import {AutomationRegistryBase2_3} from "./AutomationRegistryBase2_3.sol";
import {EnumerableSet} from "../../../vendor/openzeppelin-solidity/v4.7.3/contracts/utils/structs/EnumerableSet.sol";
import {Address} from "../../../vendor/openzeppelin-solidity/v4.7.3/contracts/utils/Address.sol";
import {AutomationRegistryLogicC2_3} from "./AutomationRegistryLogicC2_3.sol";
import {Chainable} from "../../Chainable.sol";
import {IERC20} from "../../../vendor/openzeppelin-solidity/v4.8.3/contracts/token/ERC20/IERC20.sol";

contract AutomationRegistryLogicB2_3 is AutomationRegistryBase2_3, Chainable {
  using Address for address;
  using EnumerableSet for EnumerableSet.UintSet;
  using EnumerableSet for EnumerableSet.AddressSet;

  /**
   * @param logicC the address of the third logic contract
   */
  constructor(
    AutomationRegistryLogicC2_3 logicC
  )
    AutomationRegistryBase2_3(
      logicC.getLinkAddress(),
      logicC.getLinkUSDFeedAddress(),
      logicC.getNativeUSDFeedAddress(),
      logicC.getFastGasFeedAddress(),
      logicC.getAutomationForwarderLogic(),
      logicC.getAllowedReadOnlyAddress(),
      logicC.getPayoutMode()
    )
    Chainable(address(logicC))
  {}
<<<<<<< HEAD

  /**
   * @notice settles NOPs' LINK payment offchain
   */
  function settleNOPsOffchain() external {
    _onlyFinanceAdminAllowed();
    if (s_payoutMode == PayoutMode.ON_CHAIN) revert MustSettleOnchain();

    uint256 length = s_transmittersList.length;
    uint256[] memory balances = new uint256[](length);
    for (uint256 i = 0; i < length; i++) {
      address transmitterAddr = s_transmittersList[i];
      uint96 balance = _updateTransmitterBalanceFromPool(transmitterAddr, s_hotVars.totalPremium, uint96(length));
      balances[i] = balance;
      s_transmitters[transmitterAddr].balance = 0;
    }

    emit NOPsSettledOffchain(s_transmittersList, balances);
  }

  /**
   * @notice disables offchain payment for NOPs
   */
  function disableOffchainPayments() external onlyOwner {
    s_payoutMode = PayoutMode.ON_CHAIN;
=======
  // ================================================================
  // |                      UPKEEP MANAGEMENT                       |
  // ================================================================

  /**
   * @notice transfers the address of an admin for an upkeep
   */
  function transferUpkeepAdmin(uint256 id, address proposed) external {
    _requireAdminAndNotCancelled(id);
    if (proposed == msg.sender) revert ValueNotChanged();

    if (s_proposedAdmin[id] != proposed) {
      s_proposedAdmin[id] = proposed;
      emit UpkeepAdminTransferRequested(id, msg.sender, proposed);
    }
  }

  /**
   * @notice accepts the transfer of an upkeep admin
   */
  function acceptUpkeepAdmin(uint256 id) external {
    Upkeep memory upkeep = s_upkeep[id];
    if (upkeep.maxValidBlocknumber != UINT32_MAX) revert UpkeepCancelled();
    if (s_proposedAdmin[id] != msg.sender) revert OnlyCallableByProposedAdmin();
    address past = s_upkeepAdmin[id];
    s_upkeepAdmin[id] = msg.sender;
    s_proposedAdmin[id] = ZERO_ADDRESS;

    emit UpkeepAdminTransferred(id, past, msg.sender);
  }

  /**
   * @notice pauses an upkeep - an upkeep will be neither checked nor performed while paused
   */
  function pauseUpkeep(uint256 id) external {
    _requireAdminAndNotCancelled(id);
    Upkeep memory upkeep = s_upkeep[id];
    if (upkeep.paused) revert OnlyUnpausedUpkeep();
    s_upkeep[id].paused = true;
    s_upkeepIDs.remove(id);
    emit UpkeepPaused(id);
  }

  /**
   * @notice unpauses an upkeep
   */
  function unpauseUpkeep(uint256 id) external {
    _requireAdminAndNotCancelled(id);
    Upkeep memory upkeep = s_upkeep[id];
    if (!upkeep.paused) revert OnlyPausedUpkeep();
    s_upkeep[id].paused = false;
    s_upkeepIDs.add(id);
    emit UpkeepUnpaused(id);
  }

  /**
   * @notice updates the checkData for an upkeep
   */
  function setUpkeepCheckData(uint256 id, bytes calldata newCheckData) external {
    _requireAdminAndNotCancelled(id);
    if (newCheckData.length > s_storage.maxCheckDataSize) revert CheckDataExceedsLimit();
    s_checkData[id] = newCheckData;
    emit UpkeepCheckDataSet(id, newCheckData);
  }

  /**
   * @notice updates the gas limit for an upkeep
   */
  function setUpkeepGasLimit(uint256 id, uint32 gasLimit) external {
    if (gasLimit < PERFORM_GAS_MIN || gasLimit > s_storage.maxPerformGas) revert GasLimitOutsideRange();
    _requireAdminAndNotCancelled(id);
    s_upkeep[id].performGas = gasLimit;

    emit UpkeepGasLimitSet(id, gasLimit);
  }

  /**
   * @notice updates the offchain config for an upkeep
   */
  function setUpkeepOffchainConfig(uint256 id, bytes calldata config) external {
    _requireAdminAndNotCancelled(id);
    s_upkeepOffchainConfig[id] = config;
    emit UpkeepOffchainConfigSet(id, config);
  }

  /**
   * @notice sets the upkeep trigger config
   * @param id the upkeepID to change the trigger for
   * @param triggerConfig the new trigger config
   */
  function setUpkeepTriggerConfig(uint256 id, bytes calldata triggerConfig) external {
    _requireAdminAndNotCancelled(id);
    s_upkeepTriggerConfig[id] = triggerConfig;
    emit UpkeepTriggerConfigSet(id, triggerConfig);
  }

  /**
   * @notice withdraws an upkeep's funds from an upkeep
   * @dev note that an upkeep must be cancelled first!!
   */
  function withdrawFunds(uint256 id, address to) external nonReentrant {
    if (to == ZERO_ADDRESS) revert InvalidRecipient();
    Upkeep memory upkeep = s_upkeep[id];
    if (s_upkeepAdmin[id] != msg.sender) revert OnlyCallableByAdmin();
    if (upkeep.maxValidBlocknumber > s_hotVars.chainModule.blockNumber()) revert UpkeepNotCanceled();
    uint96 amountToWithdraw = s_upkeep[id].balance;
    s_reserveAmounts[address(upkeep.billingToken)] = s_reserveAmounts[address(upkeep.billingToken)] - amountToWithdraw;
    s_upkeep[id].balance = 0;
    bool success = upkeep.billingToken.transfer(to, amountToWithdraw);
    if (!success) revert TransferFailed();
    emit FundsWithdrawn(id, amountToWithdraw, to);
  }

  /**
   * @notice LINK available to withdraw by the finance team
   */
  function linkAvailableForPayment() public view returns (uint256) {
    return i_link.balanceOf(address(this)) - s_reserveAmounts[address(i_link)];
  }

  function withdrawLinkFees(address to, uint256 amount) external {
    _onlyFinanceAdminAllowed();
    if (to == ZERO_ADDRESS) revert InvalidRecipient();

    uint256 available = linkAvailableForPayment();
    if (amount > available) revert InsufficientBalance(available, amount);

    bool transferStatus = i_link.transfer(to, amount);
    if (!transferStatus) {
      revert TransferFailed();
    }
    emit FeesWithdrawn(to, address(i_link), amount);
  }

  function withdrawERC20Fees(address assetAddress, address to, uint256 amount) external {
    _onlyFinanceAdminAllowed();
    if (to == ZERO_ADDRESS) revert InvalidRecipient();

    bool transferStatus = IERC20(assetAddress).transfer(to, amount);
    if (!transferStatus) {
      revert TransferFailed();
    }

    emit FeesWithdrawn(to, assetAddress, amount);
>>>>>>> 1a363864
  }
}<|MERGE_RESOLUTION|>--- conflicted
+++ resolved
@@ -30,33 +30,7 @@
     )
     Chainable(address(logicC))
   {}
-<<<<<<< HEAD
 
-  /**
-   * @notice settles NOPs' LINK payment offchain
-   */
-  function settleNOPsOffchain() external {
-    _onlyFinanceAdminAllowed();
-    if (s_payoutMode == PayoutMode.ON_CHAIN) revert MustSettleOnchain();
-
-    uint256 length = s_transmittersList.length;
-    uint256[] memory balances = new uint256[](length);
-    for (uint256 i = 0; i < length; i++) {
-      address transmitterAddr = s_transmittersList[i];
-      uint96 balance = _updateTransmitterBalanceFromPool(transmitterAddr, s_hotVars.totalPremium, uint96(length));
-      balances[i] = balance;
-      s_transmitters[transmitterAddr].balance = 0;
-    }
-
-    emit NOPsSettledOffchain(s_transmittersList, balances);
-  }
-
-  /**
-   * @notice disables offchain payment for NOPs
-   */
-  function disableOffchainPayments() external onlyOwner {
-    s_payoutMode = PayoutMode.ON_CHAIN;
-=======
   // ================================================================
   // |                      UPKEEP MANAGEMENT                       |
   // ================================================================
@@ -201,6 +175,5 @@
     }
 
     emit FeesWithdrawn(to, assetAddress, amount);
->>>>>>> 1a363864
   }
 }