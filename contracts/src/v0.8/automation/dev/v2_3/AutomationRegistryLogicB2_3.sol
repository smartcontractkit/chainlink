// SPDX-License-Identifier: BUSL-1.1
pragma solidity 0.8.19;

import {AutomationRegistryBase2_3} from "./AutomationRegistryBase2_3.sol";
import {EnumerableSet} from "../../../vendor/openzeppelin-solidity/v4.7.3/contracts/utils/structs/EnumerableSet.sol";
import {Address} from "../../../vendor/openzeppelin-solidity/v4.7.3/contracts/utils/Address.sol";
import {AutomationRegistryLogicC2_3} from "./AutomationRegistryLogicC2_3.sol";
import {Chainable} from "../../Chainable.sol";

contract AutomationRegistryLogicB2_3 is AutomationRegistryBase2_3, Chainable {
  using Address for address;
  using EnumerableSet for EnumerableSet.UintSet;
  using EnumerableSet for EnumerableSet.AddressSet;

  /**
   * @param logicC the address of the third logic contract
   */
  constructor(
<<<<<<< HEAD
    address link,
    address linkUSDFeed,
    address nativeUSDFeed,
    address fastGasFeed,
    address automationForwarderLogic,
    address allowedReadOnlyAddress,
    PayoutMode payoutMode
  )
    AutomationRegistryBase2_3(
      link,
      linkUSDFeed,
      nativeUSDFeed,
      fastGasFeed,
      automationForwarderLogic,
      allowedReadOnlyAddress,
      payoutMode
=======
    AutomationRegistryLogicC2_3 logicC
  )
    AutomationRegistryBase2_3(
      logicC.getLinkAddress(),
      logicC.getLinkUSDFeedAddress(),
      logicC.getNativeUSDFeedAddress(),
      logicC.getFastGasFeedAddress(),
      logicC.getAutomationForwarderLogic(),
      logicC.getAllowedReadOnlyAddress()
>>>>>>> 3ca34944
    )
    Chainable(address(logicC))
  {}
<<<<<<< HEAD

  // ================================================================
  // |                      UPKEEP MANAGEMENT                       |
  // ================================================================

  /**
   * @notice transfers the address of an admin for an upkeep
   */
  function transferUpkeepAdmin(uint256 id, address proposed) external {
    _requireAdminAndNotCancelled(id);
    if (proposed == msg.sender) revert ValueNotChanged();

    if (s_proposedAdmin[id] != proposed) {
      s_proposedAdmin[id] = proposed;
      emit UpkeepAdminTransferRequested(id, msg.sender, proposed);
    }
  }

  /**
   * @notice accepts the transfer of an upkeep admin
   */
  function acceptUpkeepAdmin(uint256 id) external {
    Upkeep memory upkeep = s_upkeep[id];
    if (upkeep.maxValidBlocknumber != UINT32_MAX) revert UpkeepCancelled();
    if (s_proposedAdmin[id] != msg.sender) revert OnlyCallableByProposedAdmin();
    address past = s_upkeepAdmin[id];
    s_upkeepAdmin[id] = msg.sender;
    s_proposedAdmin[id] = ZERO_ADDRESS;

    emit UpkeepAdminTransferred(id, past, msg.sender);
  }

  /**
   * @notice pauses an upkeep - an upkeep will be neither checked nor performed while paused
   */
  function pauseUpkeep(uint256 id) external {
    _requireAdminAndNotCancelled(id);
    Upkeep memory upkeep = s_upkeep[id];
    if (upkeep.paused) revert OnlyUnpausedUpkeep();
    s_upkeep[id].paused = true;
    s_upkeepIDs.remove(id);
    emit UpkeepPaused(id);
  }

  /**
   * @notice unpauses an upkeep
   */
  function unpauseUpkeep(uint256 id) external {
    _requireAdminAndNotCancelled(id);
    Upkeep memory upkeep = s_upkeep[id];
    if (!upkeep.paused) revert OnlyPausedUpkeep();
    s_upkeep[id].paused = false;
    s_upkeepIDs.add(id);
    emit UpkeepUnpaused(id);
  }

  /**
   * @notice updates the checkData for an upkeep
   */
  function setUpkeepCheckData(uint256 id, bytes calldata newCheckData) external {
    _requireAdminAndNotCancelled(id);
    if (newCheckData.length > s_storage.maxCheckDataSize) revert CheckDataExceedsLimit();
    s_checkData[id] = newCheckData;
    emit UpkeepCheckDataSet(id, newCheckData);
  }

  /**
   * @notice updates the gas limit for an upkeep
   */
  function setUpkeepGasLimit(uint256 id, uint32 gasLimit) external {
    if (gasLimit < PERFORM_GAS_MIN || gasLimit > s_storage.maxPerformGas) revert GasLimitOutsideRange();
    _requireAdminAndNotCancelled(id);
    s_upkeep[id].performGas = gasLimit;

    emit UpkeepGasLimitSet(id, gasLimit);
  }

  /**
   * @notice updates the offchain config for an upkeep
   */
  function setUpkeepOffchainConfig(uint256 id, bytes calldata config) external {
    _requireAdminAndNotCancelled(id);
    s_upkeepOffchainConfig[id] = config;
    emit UpkeepOffchainConfigSet(id, config);
  }

  /**
   * @notice sets the upkeep trigger config
   * @param id the upkeepID to change the trigger for
   * @param triggerConfig the new trigger config
   */
  function setUpkeepTriggerConfig(uint256 id, bytes calldata triggerConfig) external {
    _requireAdminAndNotCancelled(id);
    s_upkeepTriggerConfig[id] = triggerConfig;
    emit UpkeepTriggerConfigSet(id, triggerConfig);
  }

  /**
   * @notice withdraws an upkeep's funds from an upkeep
   * @dev note that an upkeep must be cancelled first!!
   */
  function withdrawFunds(uint256 id, address to) external nonReentrant {
    if (to == ZERO_ADDRESS) revert InvalidRecipient();
    Upkeep memory upkeep = s_upkeep[id];
    if (s_upkeepAdmin[id] != msg.sender) revert OnlyCallableByAdmin();
    if (upkeep.maxValidBlocknumber > s_hotVars.chainModule.blockNumber()) revert UpkeepNotCanceled();
    uint96 amountToWithdraw = s_upkeep[id].balance;
    s_reserveAmounts[address(upkeep.billingToken)] = s_reserveAmounts[address(upkeep.billingToken)] - amountToWithdraw;
    s_upkeep[id].balance = 0;
    bool success = upkeep.billingToken.transfer(to, amountToWithdraw);
    if (!success) revert TransferFailed();
    emit FundsWithdrawn(id, amountToWithdraw, to);
  }

  /**
   * @notice LINK available to withdraw by the finance team
   */
  function linkAvailableForPayment() public view returns (uint256) {
    return i_link.balanceOf(address(this)) - s_reserveAmounts[address(i_link)];
  }

  function withdrawLinkFees(address to, uint256 amount) external {
    _onlyFinanceAdminAllowed();
    if (to == ZERO_ADDRESS) revert InvalidRecipient();

    uint256 available = linkAvailableForPayment();
    if (amount > available) revert InsufficientBalance(available, amount);

    bool transferStatus = i_link.transfer(to, amount);
    if (!transferStatus) {
      revert TransferFailed();
    }
    emit FeesWithdrawn(to, address(i_link), amount);
  }

  function withdrawERC20Fees(address assetAddress, address to, uint256 amount) external {
    _onlyFinanceAdminAllowed();
    if (to == ZERO_ADDRESS) revert InvalidRecipient();

    bool transferStatus = IERC20(assetAddress).transfer(to, amount);
    if (!transferStatus) {
      revert TransferFailed();
    }

    emit FeesWithdrawn(to, assetAddress, amount);
  }

  // ================================================================
  // |                       NODE MANAGEMENT                        |
  // ================================================================

  /**
   * @notice transfers the address of payee for a transmitter
   */
  function transferPayeeship(address transmitter, address proposed) external {
    if (s_transmitterPayees[transmitter] != msg.sender) revert OnlyCallableByPayee();
    if (proposed == msg.sender) revert ValueNotChanged();

    if (s_proposedPayee[transmitter] != proposed) {
      s_proposedPayee[transmitter] = proposed;
      emit PayeeshipTransferRequested(transmitter, msg.sender, proposed);
    }
  }

  /**
   * @notice accepts the transfer of the payee
   */
  function acceptPayeeship(address transmitter) external {
    if (s_proposedPayee[transmitter] != msg.sender) revert OnlyCallableByProposedPayee();
    address past = s_transmitterPayees[transmitter];
    s_transmitterPayees[transmitter] = msg.sender;
    s_proposedPayee[transmitter] = ZERO_ADDRESS;

    emit PayeeshipTransferred(transmitter, past, msg.sender);
  }

  /**
   * @notice withdraws LINK received as payment for work performed
   */
  function withdrawPayment(address from, address to) external {
    if (to == ZERO_ADDRESS) revert InvalidRecipient();
    if (s_payoutMode == PayoutMode.OFF_CHAIN) revert MustSettleOffchain();
    if (s_transmitterPayees[from] != msg.sender) revert OnlyCallableByPayee();
    uint96 balance = _updateTransmitterBalanceFromPool(from, s_hotVars.totalPremium, uint96(s_transmittersList.length));
    s_transmitters[from].balance = 0;
    s_reserveAmounts[address(i_link)] = s_reserveAmounts[address(i_link)] - balance;
    i_link.transfer(to, balance);
    emit PaymentWithdrawn(from, balance, to, msg.sender);
  }

  // ================================================================
  // |                   OWNER / MANAGER ACTIONS                    |
  // ================================================================

  /**
   * @notice sets the privilege config for an upkeep
   */
  function setUpkeepPrivilegeConfig(uint256 upkeepId, bytes calldata newPrivilegeConfig) external {
    if (msg.sender != s_storage.upkeepPrivilegeManager) {
      revert OnlyCallableByUpkeepPrivilegeManager();
    }
    s_upkeepPrivilegeConfig[upkeepId] = newPrivilegeConfig;
    emit UpkeepPrivilegeConfigSet(upkeepId, newPrivilegeConfig);
  }

  /**
   * @notice sets the payees for the transmitters
   */
  function setPayees(address[] calldata payees) external onlyOwner {
    if (s_transmittersList.length != payees.length) revert ParameterLengthError();
    for (uint256 i = 0; i < s_transmittersList.length; i++) {
      address transmitter = s_transmittersList[i];
      address oldPayee = s_transmitterPayees[transmitter];
      address newPayee = payees[i];
      if (
        (newPayee == ZERO_ADDRESS) || (oldPayee != ZERO_ADDRESS && oldPayee != newPayee && newPayee != IGNORE_ADDRESS)
      ) revert InvalidPayee();
      if (newPayee != IGNORE_ADDRESS) {
        s_transmitterPayees[transmitter] = newPayee;
      }
    }
    emit PayeesUpdated(s_transmittersList, payees);
  }

  /**
   * @notice sets the migration permission for a peer registry
   * @dev this must be done before upkeeps can be migrated to/from another registry
   */
  function setPeerRegistryMigrationPermission(address peer, MigrationPermission permission) external onlyOwner {
    s_peerRegistryMigrationPermission[peer] = permission;
  }

  /**
   * @notice pauses the entire registry
   */
  function pause() external onlyOwner {
    s_hotVars.paused = true;
    emit Paused(msg.sender);
  }

  /**
   * @notice unpauses the entire registry
   */
  function unpause() external onlyOwner {
    s_hotVars.paused = false;
    emit Unpaused(msg.sender);
  }

  /**
   * @notice sets a generic bytes field used to indicate the privilege that this admin address had
   * @param admin the address to set privilege for
   * @param newPrivilegeConfig the privileges that this admin has
   */
  function setAdminPrivilegeConfig(address admin, bytes calldata newPrivilegeConfig) external {
    if (msg.sender != s_storage.upkeepPrivilegeManager) {
      revert OnlyCallableByUpkeepPrivilegeManager();
    }
    s_adminPrivilegeConfig[admin] = newPrivilegeConfig;
    emit AdminPrivilegeConfigSet(admin, newPrivilegeConfig);
  }

  /**
   * @notice settles NOPs' LINK payment offchain
   */
  function settleNOPsOffchain() external {
    _onlyFinanceAdminAllowed();
    if (s_payoutMode == PayoutMode.ON_CHAIN) revert MustSettleOnchain();

    uint256 length = s_transmittersList.length;
    uint256[] memory balances = new uint256[](length);
    for (uint256 i = 0; i < length; i++) {
      address transmitterAddr = s_transmittersList[i];
      uint96 balance = _updateTransmitterBalanceFromPool(transmitterAddr, s_hotVars.totalPremium, uint96(length));
      balances[i] = balance;
      s_transmitters[transmitterAddr].balance = 0;
    }

    emit NOPsSettledOffchain(s_transmittersList, balances);
  }

  /**
   * @notice disables offchain payment for NOPs
   */
  function disableOffchainPayments() external onlyOwner {
    s_payoutMode = PayoutMode.ON_CHAIN;
  }

  // ================================================================
  // |                           GETTERS                            |
  // ================================================================

  function getConditionalGasOverhead() external pure returns (uint256) {
    return REGISTRY_CONDITIONAL_OVERHEAD;
  }

  function getLogGasOverhead() external pure returns (uint256) {
    return REGISTRY_LOG_OVERHEAD;
  }

  function getPerPerformByteGasOverhead() external pure returns (uint256) {
    return REGISTRY_PER_PERFORM_BYTE_GAS_OVERHEAD;
  }

  function getPerSignerGasOverhead() external pure returns (uint256) {
    return REGISTRY_PER_SIGNER_GAS_OVERHEAD;
  }

  function getTransmitCalldataFixedBytesOverhead() external pure returns (uint256) {
    return TRANSMIT_CALLDATA_FIXED_BYTES_OVERHEAD;
  }

  function getTransmitCalldataPerSignerBytesOverhead() external pure returns (uint256) {
    return TRANSMIT_CALLDATA_PER_SIGNER_BYTES_OVERHEAD;
  }

  function getCancellationDelay() external pure returns (uint256) {
    return CANCELLATION_DELAY;
  }

  function getLinkAddress() external view returns (address) {
    return address(i_link);
  }

  function getLinkUSDFeedAddress() external view returns (address) {
    return address(i_linkUSDFeed);
  }

  function getNativeUSDFeedAddress() external view returns (address) {
    return address(i_nativeUSDFeed);
  }

  function getFastGasFeedAddress() external view returns (address) {
    return address(i_fastGasFeed);
  }

  function getAutomationForwarderLogic() external view returns (address) {
    return i_automationForwarderLogic;
  }

  function getAllowedReadOnlyAddress() external view returns (address) {
    return i_allowedReadOnlyAddress;
  }

  function getPayoutMode() external view returns (PayoutMode) {
    return s_payoutMode;
  }

  function getBillingToken(uint256 upkeepID) external view returns (IERC20) {
    return s_upkeep[upkeepID].billingToken;
  }

  function getBillingTokens() external view returns (IERC20[] memory) {
    return s_billingTokens;
  }

  function supportsBillingToken(IERC20 token) external view returns (bool) {
    return address(s_billingConfigs[token].priceFeed) != address(0);
  }

  function getBillingTokenConfig(IERC20 token) external view returns (BillingConfig memory) {
    return s_billingConfigs[token];
  }

  function upkeepTranscoderVersion() public pure returns (UpkeepFormat) {
    return UPKEEP_TRANSCODER_VERSION_BASE;
  }

  function upkeepVersion() public pure returns (uint8) {
    return UPKEEP_VERSION_BASE;
  }

  /**
   * @notice gets the number of upkeeps on the registry
   */
  function getNumUpkeeps() external view returns (uint256) {
    return s_upkeepIDs.length();
  }

  /**
   * @notice read all of the details about an upkeep
   * @dev this function may be deprecated in a future version of automation in favor of individual
   * getters for each field
   */
  function getUpkeep(uint256 id) external view returns (IAutomationV21PlusCommon.UpkeepInfoLegacy memory upkeepInfo) {
    Upkeep memory reg = s_upkeep[id];
    address target = address(reg.forwarder) == address(0) ? address(0) : reg.forwarder.getTarget();
    upkeepInfo = IAutomationV21PlusCommon.UpkeepInfoLegacy({
      target: target,
      performGas: reg.performGas,
      checkData: s_checkData[id],
      balance: reg.balance,
      admin: s_upkeepAdmin[id],
      maxValidBlocknumber: reg.maxValidBlocknumber,
      lastPerformedBlockNumber: reg.lastPerformedBlockNumber,
      amountSpent: uint96(reg.amountSpent), // force casting to uint96 for backwards compatibility. Not an issue if it overflows.
      paused: reg.paused,
      offchainConfig: s_upkeepOffchainConfig[id]
    });
    return upkeepInfo;
  }

  /**
   * @notice retrieve active upkeep IDs. Active upkeep is defined as an upkeep which is not paused and not canceled.
   * @param startIndex starting index in list
   * @param maxCount max count to retrieve (0 = unlimited)
   * @dev the order of IDs in the list is **not guaranteed**, therefore, if making successive calls, one
   * should consider keeping the blockheight constant to ensure a holistic picture of the contract state
   */
  function getActiveUpkeepIDs(uint256 startIndex, uint256 maxCount) external view returns (uint256[] memory) {
    uint256 numUpkeeps = s_upkeepIDs.length();
    if (startIndex >= numUpkeeps) revert IndexOutOfRange();
    uint256 endIndex = startIndex + maxCount;
    endIndex = endIndex > numUpkeeps || maxCount == 0 ? numUpkeeps : endIndex;
    uint256[] memory ids = new uint256[](endIndex - startIndex);
    for (uint256 idx = 0; idx < ids.length; idx++) {
      ids[idx] = s_upkeepIDs.at(idx + startIndex);
    }
    return ids;
  }

  /**
   * @notice returns the upkeep's trigger type
   */
  function getTriggerType(uint256 upkeepId) external pure returns (Trigger) {
    return _getTriggerType(upkeepId);
  }

  /**
   * @notice returns the trigger config for an upkeeep
   */
  function getUpkeepTriggerConfig(uint256 upkeepId) public view returns (bytes memory) {
    return s_upkeepTriggerConfig[upkeepId];
  }

  /**
   * @notice read the current info about any transmitter address
   */
  function getTransmitterInfo(
    address query
  ) external view returns (bool active, uint8 index, uint96 balance, uint96 lastCollected, address payee) {
    Transmitter memory transmitter = s_transmitters[query];

    uint96 pooledShare = 0;
    if (transmitter.active) {
      uint96 totalDifference = s_hotVars.totalPremium - transmitter.lastCollected;
      pooledShare = totalDifference / uint96(s_transmittersList.length);
    }

    return (
      transmitter.active,
      transmitter.index,
      (transmitter.balance + pooledShare),
      transmitter.lastCollected,
      s_transmitterPayees[query]
    );
  }

  /**
   * @notice read the current info about any signer address
   */
  function getSignerInfo(address query) external view returns (bool active, uint8 index) {
    Signer memory signer = s_signers[query];
    return (signer.active, signer.index);
  }

  /**
   * @notice read the current state of the registry
   * @dev this function is deprecated
   */
  function getState()
    external
    view
    returns (
      IAutomationV21PlusCommon.StateLegacy memory state,
      IAutomationV21PlusCommon.OnchainConfigLegacy memory config,
      address[] memory signers,
      address[] memory transmitters,
      uint8 f
    )
  {
    state = IAutomationV21PlusCommon.StateLegacy({
      nonce: s_storage.nonce,
      ownerLinkBalance: 0, // deprecated
      expectedLinkBalance: 0, // deprecated
      totalPremium: s_hotVars.totalPremium,
      numUpkeeps: s_upkeepIDs.length(),
      configCount: s_storage.configCount,
      latestConfigBlockNumber: s_storage.latestConfigBlockNumber,
      latestConfigDigest: s_latestConfigDigest,
      latestEpoch: s_hotVars.latestEpoch,
      paused: s_hotVars.paused
    });

    config = IAutomationV21PlusCommon.OnchainConfigLegacy({
      paymentPremiumPPB: 0, // deprecated
      flatFeeMicroLink: 0, // deprecated
      checkGasLimit: s_storage.checkGasLimit,
      stalenessSeconds: s_hotVars.stalenessSeconds,
      gasCeilingMultiplier: s_hotVars.gasCeilingMultiplier,
      minUpkeepSpend: 0, // deprecated
      maxPerformGas: s_storage.maxPerformGas,
      maxCheckDataSize: s_storage.maxCheckDataSize,
      maxPerformDataSize: s_storage.maxPerformDataSize,
      maxRevertDataSize: s_storage.maxRevertDataSize,
      fallbackGasPrice: s_fallbackGasPrice,
      fallbackLinkPrice: s_fallbackLinkPrice,
      transcoder: s_storage.transcoder,
      registrars: s_registrars.values(),
      upkeepPrivilegeManager: s_storage.upkeepPrivilegeManager
    });

    return (state, config, s_signersList, s_transmittersList, s_hotVars.f);
  }

  /**
   * @notice read the Storage data
   * @dev this function signature will change with each version of automation
   * this should not be treated as a stable function
   */
  function getStorage() external view returns (Storage memory) {
    return s_storage;
  }

  /**
   * @notice read the HotVars data
   * @dev this function signature will change with each version of automation
   * this should not be treated as a stable function
   */
  function getHotVars() external view returns (HotVars memory) {
    return s_hotVars;
  }

  /**
   * @notice get the chain module
   */
  function getChainModule() external view returns (IChainModule chainModule) {
    return s_hotVars.chainModule;
  }

  /**
   * @notice if this registry has reorg protection enabled
   */
  function getReorgProtectionEnabled() external view returns (bool reorgProtectionEnabled) {
    return s_hotVars.reorgProtectionEnabled;
  }

  /**
   * @notice calculates the minimum balance required for an upkeep to remain eligible
   * @param id the upkeep id to calculate minimum balance for
   */
  function getBalance(uint256 id) external view returns (uint96 balance) {
    return s_upkeep[id].balance;
  }

  /**
   * @notice calculates the minimum balance required for an upkeep to remain eligible
   * @param id the upkeep id to calculate minimum balance for
   */
  function getMinBalance(uint256 id) external view returns (uint96) {
    return getMinBalanceForUpkeep(id);
  }

  /**
   * @notice calculates the minimum balance required for an upkeep to remain eligible
   * @param id the upkeep id to calculate minimum balance for
   * @dev this will be deprecated in a future version in favor of getMinBalance
   */
  function getMinBalanceForUpkeep(uint256 id) public view returns (uint96 minBalance) {
    Upkeep memory upkeep = s_upkeep[id];
    return getMaxPaymentForGas(_getTriggerType(id), upkeep.performGas, upkeep.billingToken);
  }

  /**
   * @notice calculates the maximum payment for a given gas limit
   * @param gasLimit the gas to calculate payment for
   */
  function getMaxPaymentForGas(
    Trigger triggerType,
    uint32 gasLimit,
    IERC20 billingToken
  ) public view returns (uint96 maxPayment) {
    HotVars memory hotVars = s_hotVars;
    (uint256 fastGasWei, uint256 linkUSD, uint256 nativeUSD) = _getFeedData(hotVars);
    return _getMaxPayment(hotVars, triggerType, gasLimit, fastGasWei, linkUSD, nativeUSD, billingToken);
  }

  /**
   * @notice retrieves the migration permission for a peer registry
   */
  function getPeerRegistryMigrationPermission(address peer) external view returns (MigrationPermission) {
    return s_peerRegistryMigrationPermission[peer];
  }

  /**
   * @notice returns the upkeep privilege config
   */
  function getUpkeepPrivilegeConfig(uint256 upkeepId) external view returns (bytes memory) {
    return s_upkeepPrivilegeConfig[upkeepId];
  }

  /**
   * @notice returns the upkeep privilege config
   */
  function getAdminPrivilegeConfig(address admin) external view returns (bytes memory) {
    return s_adminPrivilegeConfig[admin];
  }

  /**
   * @notice returns the upkeep's forwarder contract
   */
  function getForwarder(uint256 upkeepID) external view returns (IAutomationForwarder) {
    return s_upkeep[upkeepID].forwarder;
  }

  /**
   * @notice returns the upkeep's forwarder contract
   */
  function hasDedupKey(bytes32 dedupKey) external view returns (bool) {
    return s_dedupKeys[dedupKey];
  }

  /**
   * @notice returns the fallback native price
   */
  function getFallbackNativePrice() external view returns (uint256) {
    return s_fallbackNativePrice;
  }

  /**
   * @notice returns the fallback native price
   */
  function getReserveAmount(address billingToken) external view returns (uint256) {
    return s_reserveAmounts[billingToken];
  }
=======
>>>>>>> 3ca34944
}<|MERGE_RESOLUTION|>--- conflicted
+++ resolved
@@ -16,24 +16,6 @@
    * @param logicC the address of the third logic contract
    */
   constructor(
-<<<<<<< HEAD
-    address link,
-    address linkUSDFeed,
-    address nativeUSDFeed,
-    address fastGasFeed,
-    address automationForwarderLogic,
-    address allowedReadOnlyAddress,
-    PayoutMode payoutMode
-  )
-    AutomationRegistryBase2_3(
-      link,
-      linkUSDFeed,
-      nativeUSDFeed,
-      fastGasFeed,
-      automationForwarderLogic,
-      allowedReadOnlyAddress,
-      payoutMode
-=======
     AutomationRegistryLogicC2_3 logicC
   )
     AutomationRegistryBase2_3(
@@ -42,272 +24,11 @@
       logicC.getNativeUSDFeedAddress(),
       logicC.getFastGasFeedAddress(),
       logicC.getAutomationForwarderLogic(),
-      logicC.getAllowedReadOnlyAddress()
->>>>>>> 3ca34944
+      logicC.getAllowedReadOnlyAddress(),
+      logicC.getPayoutMode()
     )
     Chainable(address(logicC))
   {}
-<<<<<<< HEAD
-
-  // ================================================================
-  // |                      UPKEEP MANAGEMENT                       |
-  // ================================================================
-
-  /**
-   * @notice transfers the address of an admin for an upkeep
-   */
-  function transferUpkeepAdmin(uint256 id, address proposed) external {
-    _requireAdminAndNotCancelled(id);
-    if (proposed == msg.sender) revert ValueNotChanged();
-
-    if (s_proposedAdmin[id] != proposed) {
-      s_proposedAdmin[id] = proposed;
-      emit UpkeepAdminTransferRequested(id, msg.sender, proposed);
-    }
-  }
-
-  /**
-   * @notice accepts the transfer of an upkeep admin
-   */
-  function acceptUpkeepAdmin(uint256 id) external {
-    Upkeep memory upkeep = s_upkeep[id];
-    if (upkeep.maxValidBlocknumber != UINT32_MAX) revert UpkeepCancelled();
-    if (s_proposedAdmin[id] != msg.sender) revert OnlyCallableByProposedAdmin();
-    address past = s_upkeepAdmin[id];
-    s_upkeepAdmin[id] = msg.sender;
-    s_proposedAdmin[id] = ZERO_ADDRESS;
-
-    emit UpkeepAdminTransferred(id, past, msg.sender);
-  }
-
-  /**
-   * @notice pauses an upkeep - an upkeep will be neither checked nor performed while paused
-   */
-  function pauseUpkeep(uint256 id) external {
-    _requireAdminAndNotCancelled(id);
-    Upkeep memory upkeep = s_upkeep[id];
-    if (upkeep.paused) revert OnlyUnpausedUpkeep();
-    s_upkeep[id].paused = true;
-    s_upkeepIDs.remove(id);
-    emit UpkeepPaused(id);
-  }
-
-  /**
-   * @notice unpauses an upkeep
-   */
-  function unpauseUpkeep(uint256 id) external {
-    _requireAdminAndNotCancelled(id);
-    Upkeep memory upkeep = s_upkeep[id];
-    if (!upkeep.paused) revert OnlyPausedUpkeep();
-    s_upkeep[id].paused = false;
-    s_upkeepIDs.add(id);
-    emit UpkeepUnpaused(id);
-  }
-
-  /**
-   * @notice updates the checkData for an upkeep
-   */
-  function setUpkeepCheckData(uint256 id, bytes calldata newCheckData) external {
-    _requireAdminAndNotCancelled(id);
-    if (newCheckData.length > s_storage.maxCheckDataSize) revert CheckDataExceedsLimit();
-    s_checkData[id] = newCheckData;
-    emit UpkeepCheckDataSet(id, newCheckData);
-  }
-
-  /**
-   * @notice updates the gas limit for an upkeep
-   */
-  function setUpkeepGasLimit(uint256 id, uint32 gasLimit) external {
-    if (gasLimit < PERFORM_GAS_MIN || gasLimit > s_storage.maxPerformGas) revert GasLimitOutsideRange();
-    _requireAdminAndNotCancelled(id);
-    s_upkeep[id].performGas = gasLimit;
-
-    emit UpkeepGasLimitSet(id, gasLimit);
-  }
-
-  /**
-   * @notice updates the offchain config for an upkeep
-   */
-  function setUpkeepOffchainConfig(uint256 id, bytes calldata config) external {
-    _requireAdminAndNotCancelled(id);
-    s_upkeepOffchainConfig[id] = config;
-    emit UpkeepOffchainConfigSet(id, config);
-  }
-
-  /**
-   * @notice sets the upkeep trigger config
-   * @param id the upkeepID to change the trigger for
-   * @param triggerConfig the new trigger config
-   */
-  function setUpkeepTriggerConfig(uint256 id, bytes calldata triggerConfig) external {
-    _requireAdminAndNotCancelled(id);
-    s_upkeepTriggerConfig[id] = triggerConfig;
-    emit UpkeepTriggerConfigSet(id, triggerConfig);
-  }
-
-  /**
-   * @notice withdraws an upkeep's funds from an upkeep
-   * @dev note that an upkeep must be cancelled first!!
-   */
-  function withdrawFunds(uint256 id, address to) external nonReentrant {
-    if (to == ZERO_ADDRESS) revert InvalidRecipient();
-    Upkeep memory upkeep = s_upkeep[id];
-    if (s_upkeepAdmin[id] != msg.sender) revert OnlyCallableByAdmin();
-    if (upkeep.maxValidBlocknumber > s_hotVars.chainModule.blockNumber()) revert UpkeepNotCanceled();
-    uint96 amountToWithdraw = s_upkeep[id].balance;
-    s_reserveAmounts[address(upkeep.billingToken)] = s_reserveAmounts[address(upkeep.billingToken)] - amountToWithdraw;
-    s_upkeep[id].balance = 0;
-    bool success = upkeep.billingToken.transfer(to, amountToWithdraw);
-    if (!success) revert TransferFailed();
-    emit FundsWithdrawn(id, amountToWithdraw, to);
-  }
-
-  /**
-   * @notice LINK available to withdraw by the finance team
-   */
-  function linkAvailableForPayment() public view returns (uint256) {
-    return i_link.balanceOf(address(this)) - s_reserveAmounts[address(i_link)];
-  }
-
-  function withdrawLinkFees(address to, uint256 amount) external {
-    _onlyFinanceAdminAllowed();
-    if (to == ZERO_ADDRESS) revert InvalidRecipient();
-
-    uint256 available = linkAvailableForPayment();
-    if (amount > available) revert InsufficientBalance(available, amount);
-
-    bool transferStatus = i_link.transfer(to, amount);
-    if (!transferStatus) {
-      revert TransferFailed();
-    }
-    emit FeesWithdrawn(to, address(i_link), amount);
-  }
-
-  function withdrawERC20Fees(address assetAddress, address to, uint256 amount) external {
-    _onlyFinanceAdminAllowed();
-    if (to == ZERO_ADDRESS) revert InvalidRecipient();
-
-    bool transferStatus = IERC20(assetAddress).transfer(to, amount);
-    if (!transferStatus) {
-      revert TransferFailed();
-    }
-
-    emit FeesWithdrawn(to, assetAddress, amount);
-  }
-
-  // ================================================================
-  // |                       NODE MANAGEMENT                        |
-  // ================================================================
-
-  /**
-   * @notice transfers the address of payee for a transmitter
-   */
-  function transferPayeeship(address transmitter, address proposed) external {
-    if (s_transmitterPayees[transmitter] != msg.sender) revert OnlyCallableByPayee();
-    if (proposed == msg.sender) revert ValueNotChanged();
-
-    if (s_proposedPayee[transmitter] != proposed) {
-      s_proposedPayee[transmitter] = proposed;
-      emit PayeeshipTransferRequested(transmitter, msg.sender, proposed);
-    }
-  }
-
-  /**
-   * @notice accepts the transfer of the payee
-   */
-  function acceptPayeeship(address transmitter) external {
-    if (s_proposedPayee[transmitter] != msg.sender) revert OnlyCallableByProposedPayee();
-    address past = s_transmitterPayees[transmitter];
-    s_transmitterPayees[transmitter] = msg.sender;
-    s_proposedPayee[transmitter] = ZERO_ADDRESS;
-
-    emit PayeeshipTransferred(transmitter, past, msg.sender);
-  }
-
-  /**
-   * @notice withdraws LINK received as payment for work performed
-   */
-  function withdrawPayment(address from, address to) external {
-    if (to == ZERO_ADDRESS) revert InvalidRecipient();
-    if (s_payoutMode == PayoutMode.OFF_CHAIN) revert MustSettleOffchain();
-    if (s_transmitterPayees[from] != msg.sender) revert OnlyCallableByPayee();
-    uint96 balance = _updateTransmitterBalanceFromPool(from, s_hotVars.totalPremium, uint96(s_transmittersList.length));
-    s_transmitters[from].balance = 0;
-    s_reserveAmounts[address(i_link)] = s_reserveAmounts[address(i_link)] - balance;
-    i_link.transfer(to, balance);
-    emit PaymentWithdrawn(from, balance, to, msg.sender);
-  }
-
-  // ================================================================
-  // |                   OWNER / MANAGER ACTIONS                    |
-  // ================================================================
-
-  /**
-   * @notice sets the privilege config for an upkeep
-   */
-  function setUpkeepPrivilegeConfig(uint256 upkeepId, bytes calldata newPrivilegeConfig) external {
-    if (msg.sender != s_storage.upkeepPrivilegeManager) {
-      revert OnlyCallableByUpkeepPrivilegeManager();
-    }
-    s_upkeepPrivilegeConfig[upkeepId] = newPrivilegeConfig;
-    emit UpkeepPrivilegeConfigSet(upkeepId, newPrivilegeConfig);
-  }
-
-  /**
-   * @notice sets the payees for the transmitters
-   */
-  function setPayees(address[] calldata payees) external onlyOwner {
-    if (s_transmittersList.length != payees.length) revert ParameterLengthError();
-    for (uint256 i = 0; i < s_transmittersList.length; i++) {
-      address transmitter = s_transmittersList[i];
-      address oldPayee = s_transmitterPayees[transmitter];
-      address newPayee = payees[i];
-      if (
-        (newPayee == ZERO_ADDRESS) || (oldPayee != ZERO_ADDRESS && oldPayee != newPayee && newPayee != IGNORE_ADDRESS)
-      ) revert InvalidPayee();
-      if (newPayee != IGNORE_ADDRESS) {
-        s_transmitterPayees[transmitter] = newPayee;
-      }
-    }
-    emit PayeesUpdated(s_transmittersList, payees);
-  }
-
-  /**
-   * @notice sets the migration permission for a peer registry
-   * @dev this must be done before upkeeps can be migrated to/from another registry
-   */
-  function setPeerRegistryMigrationPermission(address peer, MigrationPermission permission) external onlyOwner {
-    s_peerRegistryMigrationPermission[peer] = permission;
-  }
-
-  /**
-   * @notice pauses the entire registry
-   */
-  function pause() external onlyOwner {
-    s_hotVars.paused = true;
-    emit Paused(msg.sender);
-  }
-
-  /**
-   * @notice unpauses the entire registry
-   */
-  function unpause() external onlyOwner {
-    s_hotVars.paused = false;
-    emit Unpaused(msg.sender);
-  }
-
-  /**
-   * @notice sets a generic bytes field used to indicate the privilege that this admin address had
-   * @param admin the address to set privilege for
-   * @param newPrivilegeConfig the privileges that this admin has
-   */
-  function setAdminPrivilegeConfig(address admin, bytes calldata newPrivilegeConfig) external {
-    if (msg.sender != s_storage.upkeepPrivilegeManager) {
-      revert OnlyCallableByUpkeepPrivilegeManager();
-    }
-    s_adminPrivilegeConfig[admin] = newPrivilegeConfig;
-    emit AdminPrivilegeConfigSet(admin, newPrivilegeConfig);
-  }
 
   /**
    * @notice settles NOPs' LINK payment offchain
@@ -334,354 +55,4 @@
   function disableOffchainPayments() external onlyOwner {
     s_payoutMode = PayoutMode.ON_CHAIN;
   }
-
-  // ================================================================
-  // |                           GETTERS                            |
-  // ================================================================
-
-  function getConditionalGasOverhead() external pure returns (uint256) {
-    return REGISTRY_CONDITIONAL_OVERHEAD;
-  }
-
-  function getLogGasOverhead() external pure returns (uint256) {
-    return REGISTRY_LOG_OVERHEAD;
-  }
-
-  function getPerPerformByteGasOverhead() external pure returns (uint256) {
-    return REGISTRY_PER_PERFORM_BYTE_GAS_OVERHEAD;
-  }
-
-  function getPerSignerGasOverhead() external pure returns (uint256) {
-    return REGISTRY_PER_SIGNER_GAS_OVERHEAD;
-  }
-
-  function getTransmitCalldataFixedBytesOverhead() external pure returns (uint256) {
-    return TRANSMIT_CALLDATA_FIXED_BYTES_OVERHEAD;
-  }
-
-  function getTransmitCalldataPerSignerBytesOverhead() external pure returns (uint256) {
-    return TRANSMIT_CALLDATA_PER_SIGNER_BYTES_OVERHEAD;
-  }
-
-  function getCancellationDelay() external pure returns (uint256) {
-    return CANCELLATION_DELAY;
-  }
-
-  function getLinkAddress() external view returns (address) {
-    return address(i_link);
-  }
-
-  function getLinkUSDFeedAddress() external view returns (address) {
-    return address(i_linkUSDFeed);
-  }
-
-  function getNativeUSDFeedAddress() external view returns (address) {
-    return address(i_nativeUSDFeed);
-  }
-
-  function getFastGasFeedAddress() external view returns (address) {
-    return address(i_fastGasFeed);
-  }
-
-  function getAutomationForwarderLogic() external view returns (address) {
-    return i_automationForwarderLogic;
-  }
-
-  function getAllowedReadOnlyAddress() external view returns (address) {
-    return i_allowedReadOnlyAddress;
-  }
-
-  function getPayoutMode() external view returns (PayoutMode) {
-    return s_payoutMode;
-  }
-
-  function getBillingToken(uint256 upkeepID) external view returns (IERC20) {
-    return s_upkeep[upkeepID].billingToken;
-  }
-
-  function getBillingTokens() external view returns (IERC20[] memory) {
-    return s_billingTokens;
-  }
-
-  function supportsBillingToken(IERC20 token) external view returns (bool) {
-    return address(s_billingConfigs[token].priceFeed) != address(0);
-  }
-
-  function getBillingTokenConfig(IERC20 token) external view returns (BillingConfig memory) {
-    return s_billingConfigs[token];
-  }
-
-  function upkeepTranscoderVersion() public pure returns (UpkeepFormat) {
-    return UPKEEP_TRANSCODER_VERSION_BASE;
-  }
-
-  function upkeepVersion() public pure returns (uint8) {
-    return UPKEEP_VERSION_BASE;
-  }
-
-  /**
-   * @notice gets the number of upkeeps on the registry
-   */
-  function getNumUpkeeps() external view returns (uint256) {
-    return s_upkeepIDs.length();
-  }
-
-  /**
-   * @notice read all of the details about an upkeep
-   * @dev this function may be deprecated in a future version of automation in favor of individual
-   * getters for each field
-   */
-  function getUpkeep(uint256 id) external view returns (IAutomationV21PlusCommon.UpkeepInfoLegacy memory upkeepInfo) {
-    Upkeep memory reg = s_upkeep[id];
-    address target = address(reg.forwarder) == address(0) ? address(0) : reg.forwarder.getTarget();
-    upkeepInfo = IAutomationV21PlusCommon.UpkeepInfoLegacy({
-      target: target,
-      performGas: reg.performGas,
-      checkData: s_checkData[id],
-      balance: reg.balance,
-      admin: s_upkeepAdmin[id],
-      maxValidBlocknumber: reg.maxValidBlocknumber,
-      lastPerformedBlockNumber: reg.lastPerformedBlockNumber,
-      amountSpent: uint96(reg.amountSpent), // force casting to uint96 for backwards compatibility. Not an issue if it overflows.
-      paused: reg.paused,
-      offchainConfig: s_upkeepOffchainConfig[id]
-    });
-    return upkeepInfo;
-  }
-
-  /**
-   * @notice retrieve active upkeep IDs. Active upkeep is defined as an upkeep which is not paused and not canceled.
-   * @param startIndex starting index in list
-   * @param maxCount max count to retrieve (0 = unlimited)
-   * @dev the order of IDs in the list is **not guaranteed**, therefore, if making successive calls, one
-   * should consider keeping the blockheight constant to ensure a holistic picture of the contract state
-   */
-  function getActiveUpkeepIDs(uint256 startIndex, uint256 maxCount) external view returns (uint256[] memory) {
-    uint256 numUpkeeps = s_upkeepIDs.length();
-    if (startIndex >= numUpkeeps) revert IndexOutOfRange();
-    uint256 endIndex = startIndex + maxCount;
-    endIndex = endIndex > numUpkeeps || maxCount == 0 ? numUpkeeps : endIndex;
-    uint256[] memory ids = new uint256[](endIndex - startIndex);
-    for (uint256 idx = 0; idx < ids.length; idx++) {
-      ids[idx] = s_upkeepIDs.at(idx + startIndex);
-    }
-    return ids;
-  }
-
-  /**
-   * @notice returns the upkeep's trigger type
-   */
-  function getTriggerType(uint256 upkeepId) external pure returns (Trigger) {
-    return _getTriggerType(upkeepId);
-  }
-
-  /**
-   * @notice returns the trigger config for an upkeeep
-   */
-  function getUpkeepTriggerConfig(uint256 upkeepId) public view returns (bytes memory) {
-    return s_upkeepTriggerConfig[upkeepId];
-  }
-
-  /**
-   * @notice read the current info about any transmitter address
-   */
-  function getTransmitterInfo(
-    address query
-  ) external view returns (bool active, uint8 index, uint96 balance, uint96 lastCollected, address payee) {
-    Transmitter memory transmitter = s_transmitters[query];
-
-    uint96 pooledShare = 0;
-    if (transmitter.active) {
-      uint96 totalDifference = s_hotVars.totalPremium - transmitter.lastCollected;
-      pooledShare = totalDifference / uint96(s_transmittersList.length);
-    }
-
-    return (
-      transmitter.active,
-      transmitter.index,
-      (transmitter.balance + pooledShare),
-      transmitter.lastCollected,
-      s_transmitterPayees[query]
-    );
-  }
-
-  /**
-   * @notice read the current info about any signer address
-   */
-  function getSignerInfo(address query) external view returns (bool active, uint8 index) {
-    Signer memory signer = s_signers[query];
-    return (signer.active, signer.index);
-  }
-
-  /**
-   * @notice read the current state of the registry
-   * @dev this function is deprecated
-   */
-  function getState()
-    external
-    view
-    returns (
-      IAutomationV21PlusCommon.StateLegacy memory state,
-      IAutomationV21PlusCommon.OnchainConfigLegacy memory config,
-      address[] memory signers,
-      address[] memory transmitters,
-      uint8 f
-    )
-  {
-    state = IAutomationV21PlusCommon.StateLegacy({
-      nonce: s_storage.nonce,
-      ownerLinkBalance: 0, // deprecated
-      expectedLinkBalance: 0, // deprecated
-      totalPremium: s_hotVars.totalPremium,
-      numUpkeeps: s_upkeepIDs.length(),
-      configCount: s_storage.configCount,
-      latestConfigBlockNumber: s_storage.latestConfigBlockNumber,
-      latestConfigDigest: s_latestConfigDigest,
-      latestEpoch: s_hotVars.latestEpoch,
-      paused: s_hotVars.paused
-    });
-
-    config = IAutomationV21PlusCommon.OnchainConfigLegacy({
-      paymentPremiumPPB: 0, // deprecated
-      flatFeeMicroLink: 0, // deprecated
-      checkGasLimit: s_storage.checkGasLimit,
-      stalenessSeconds: s_hotVars.stalenessSeconds,
-      gasCeilingMultiplier: s_hotVars.gasCeilingMultiplier,
-      minUpkeepSpend: 0, // deprecated
-      maxPerformGas: s_storage.maxPerformGas,
-      maxCheckDataSize: s_storage.maxCheckDataSize,
-      maxPerformDataSize: s_storage.maxPerformDataSize,
-      maxRevertDataSize: s_storage.maxRevertDataSize,
-      fallbackGasPrice: s_fallbackGasPrice,
-      fallbackLinkPrice: s_fallbackLinkPrice,
-      transcoder: s_storage.transcoder,
-      registrars: s_registrars.values(),
-      upkeepPrivilegeManager: s_storage.upkeepPrivilegeManager
-    });
-
-    return (state, config, s_signersList, s_transmittersList, s_hotVars.f);
-  }
-
-  /**
-   * @notice read the Storage data
-   * @dev this function signature will change with each version of automation
-   * this should not be treated as a stable function
-   */
-  function getStorage() external view returns (Storage memory) {
-    return s_storage;
-  }
-
-  /**
-   * @notice read the HotVars data
-   * @dev this function signature will change with each version of automation
-   * this should not be treated as a stable function
-   */
-  function getHotVars() external view returns (HotVars memory) {
-    return s_hotVars;
-  }
-
-  /**
-   * @notice get the chain module
-   */
-  function getChainModule() external view returns (IChainModule chainModule) {
-    return s_hotVars.chainModule;
-  }
-
-  /**
-   * @notice if this registry has reorg protection enabled
-   */
-  function getReorgProtectionEnabled() external view returns (bool reorgProtectionEnabled) {
-    return s_hotVars.reorgProtectionEnabled;
-  }
-
-  /**
-   * @notice calculates the minimum balance required for an upkeep to remain eligible
-   * @param id the upkeep id to calculate minimum balance for
-   */
-  function getBalance(uint256 id) external view returns (uint96 balance) {
-    return s_upkeep[id].balance;
-  }
-
-  /**
-   * @notice calculates the minimum balance required for an upkeep to remain eligible
-   * @param id the upkeep id to calculate minimum balance for
-   */
-  function getMinBalance(uint256 id) external view returns (uint96) {
-    return getMinBalanceForUpkeep(id);
-  }
-
-  /**
-   * @notice calculates the minimum balance required for an upkeep to remain eligible
-   * @param id the upkeep id to calculate minimum balance for
-   * @dev this will be deprecated in a future version in favor of getMinBalance
-   */
-  function getMinBalanceForUpkeep(uint256 id) public view returns (uint96 minBalance) {
-    Upkeep memory upkeep = s_upkeep[id];
-    return getMaxPaymentForGas(_getTriggerType(id), upkeep.performGas, upkeep.billingToken);
-  }
-
-  /**
-   * @notice calculates the maximum payment for a given gas limit
-   * @param gasLimit the gas to calculate payment for
-   */
-  function getMaxPaymentForGas(
-    Trigger triggerType,
-    uint32 gasLimit,
-    IERC20 billingToken
-  ) public view returns (uint96 maxPayment) {
-    HotVars memory hotVars = s_hotVars;
-    (uint256 fastGasWei, uint256 linkUSD, uint256 nativeUSD) = _getFeedData(hotVars);
-    return _getMaxPayment(hotVars, triggerType, gasLimit, fastGasWei, linkUSD, nativeUSD, billingToken);
-  }
-
-  /**
-   * @notice retrieves the migration permission for a peer registry
-   */
-  function getPeerRegistryMigrationPermission(address peer) external view returns (MigrationPermission) {
-    return s_peerRegistryMigrationPermission[peer];
-  }
-
-  /**
-   * @notice returns the upkeep privilege config
-   */
-  function getUpkeepPrivilegeConfig(uint256 upkeepId) external view returns (bytes memory) {
-    return s_upkeepPrivilegeConfig[upkeepId];
-  }
-
-  /**
-   * @notice returns the upkeep privilege config
-   */
-  function getAdminPrivilegeConfig(address admin) external view returns (bytes memory) {
-    return s_adminPrivilegeConfig[admin];
-  }
-
-  /**
-   * @notice returns the upkeep's forwarder contract
-   */
-  function getForwarder(uint256 upkeepID) external view returns (IAutomationForwarder) {
-    return s_upkeep[upkeepID].forwarder;
-  }
-
-  /**
-   * @notice returns the upkeep's forwarder contract
-   */
-  function hasDedupKey(bytes32 dedupKey) external view returns (bool) {
-    return s_dedupKeys[dedupKey];
-  }
-
-  /**
-   * @notice returns the fallback native price
-   */
-  function getFallbackNativePrice() external view returns (uint256) {
-    return s_fallbackNativePrice;
-  }
-
-  /**
-   * @notice returns the fallback native price
-   */
-  function getReserveAmount(address billingToken) external view returns (uint256) {
-    return s_reserveAmounts[billingToken];
-  }
-=======
->>>>>>> 3ca34944
 }