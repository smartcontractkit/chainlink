// SPDX-License-Identifier: BUSL-1.1
pragma solidity 0.8.16;

import {AutomationRegistryBase2_2} from "./AutomationRegistryBase2_2.sol";
import {EnumerableSet} from "../../../vendor/openzeppelin-solidity/v4.7.3/contracts/utils/structs/EnumerableSet.sol";
import {Address} from "../../../vendor/openzeppelin-solidity/v4.7.3/contracts/utils/Address.sol";
import {UpkeepFormat} from "../../interfaces/UpkeepTranscoderInterface.sol";
import {IAutomationForwarder} from "../../interfaces/IAutomationForwarder.sol";

contract AutomationRegistryLogicB2_2 is AutomationRegistryBase2_2 {
  using Address for address;
  using EnumerableSet for EnumerableSet.UintSet;
  using EnumerableSet for EnumerableSet.AddressSet;

  /**
   * @dev see AutomationRegistry master contract for constructor description
   */
  constructor(
    Mode mode,
    address link,
    address linkNativeFeed,
    address fastGasFeed,
    address automationForwarderLogic,
    address allowedReadOnlyAddress
  )
    AutomationRegistryBase2_2(
      mode,
      link,
      linkNativeFeed,
      fastGasFeed,
      i_automationForwarderLogic,
      i_allowedReadOnlyAddress
    )
  {}

  // ================================================================
  // |                      UPKEEP MANAGEMENT                       |
  // ================================================================

  /**
   * @notice transfers the address of an admin for an upkeep
   */
  function transferUpkeepAdmin(uint256 id, address proposed) external {
    _requireAdminAndNotCancelled(id);
    if (proposed == msg.sender) revert ValueNotChanged();

    if (s_proposedAdmin[id] != proposed) {
      s_proposedAdmin[id] = proposed;
      emit UpkeepAdminTransferRequested(id, msg.sender, proposed);
    }
  }

  /**
   * @notice accepts the transfer of an upkeep admin
   */
  function acceptUpkeepAdmin(uint256 id) external {
    Upkeep memory upkeep = s_upkeep[id];
    if (upkeep.maxValidBlocknumber != UINT32_MAX) revert UpkeepCancelled();
    if (s_proposedAdmin[id] != msg.sender) revert OnlyCallableByProposedAdmin();
    address past = s_upkeepAdmin[id];
    s_upkeepAdmin[id] = msg.sender;
    s_proposedAdmin[id] = ZERO_ADDRESS;

    emit UpkeepAdminTransferred(id, past, msg.sender);
  }

  /**
   * @notice pauses an upkeep - an upkeep will be neither checked nor performed while paused
   */
  function pauseUpkeep(uint256 id) external {
    _requireAdminAndNotCancelled(id);
    Upkeep memory upkeep = s_upkeep[id];
    if (upkeep.paused) revert OnlyUnpausedUpkeep();
    s_upkeep[id].paused = true;
    s_upkeepIDs.remove(id);
    emit UpkeepPaused(id);
  }

  /**
   * @notice unpauses an upkeep
   */
  function unpauseUpkeep(uint256 id) external {
    _requireAdminAndNotCancelled(id);
    Upkeep memory upkeep = s_upkeep[id];
    if (!upkeep.paused) revert OnlyPausedUpkeep();
    s_upkeep[id].paused = false;
    s_upkeepIDs.add(id);
    emit UpkeepUnpaused(id);
  }

  /**
   * @notice updates the checkData for an upkeep
   */
  function setUpkeepCheckData(uint256 id, bytes calldata newCheckData) external {
    _requireAdminAndNotCancelled(id);
    if (newCheckData.length > s_storage.maxCheckDataSize) revert CheckDataExceedsLimit();
    s_checkData[id] = newCheckData;
    emit UpkeepCheckDataSet(id, newCheckData);
  }

  /**
   * @notice updates the gas limit for an upkeep
   */
  function setUpkeepGasLimit(uint256 id, uint32 gasLimit) external {
    if (gasLimit < PERFORM_GAS_MIN || gasLimit > s_storage.maxPerformGas) revert GasLimitOutsideRange();
    _requireAdminAndNotCancelled(id);
    s_upkeep[id].performGas = gasLimit;

    emit UpkeepGasLimitSet(id, gasLimit);
  }

  /**
   * @notice updates the offchain config for an upkeep
   */
  function setUpkeepOffchainConfig(uint256 id, bytes calldata config) external {
    _requireAdminAndNotCancelled(id);
    s_upkeepOffchainConfig[id] = config;
    emit UpkeepOffchainConfigSet(id, config);
  }

  /**
   * @notice withdraws LINK funds from an upkeep
   * @dev note that an upkeep must be cancelled first!!
   */
  function withdrawFunds(uint256 id, address to) external nonReentrant {
    if (to == ZERO_ADDRESS) revert InvalidRecipient();
    Upkeep memory upkeep = s_upkeep[id];
    if (s_upkeepAdmin[id] != msg.sender) revert OnlyCallableByAdmin();
    if (upkeep.maxValidBlocknumber > _blockNum()) revert UpkeepNotCanceled();
    uint96 amountToWithdraw = s_upkeep[id].balance;
    s_expectedLinkBalance = s_expectedLinkBalance - amountToWithdraw;
    s_upkeep[id].balance = 0;
    i_link.transfer(to, amountToWithdraw);
    emit FundsWithdrawn(id, amountToWithdraw, to);
  }

  // ================================================================
  // |                       NODE MANAGEMENT                        |
  // ================================================================

  /**
   * @notice transfers the address of payee for a transmitter
   */
  function transferPayeeship(address transmitter, address proposed) external {
    if (s_transmitterPayees[transmitter] != msg.sender) revert OnlyCallableByPayee();
    if (proposed == msg.sender) revert ValueNotChanged();

    if (s_proposedPayee[transmitter] != proposed) {
      s_proposedPayee[transmitter] = proposed;
      emit PayeeshipTransferRequested(transmitter, msg.sender, proposed);
    }
  }

  /**
   * @notice accepts the transfer of the payee
   */
  function acceptPayeeship(address transmitter) external {
    if (s_proposedPayee[transmitter] != msg.sender) revert OnlyCallableByProposedPayee();
    address past = s_transmitterPayees[transmitter];
    s_transmitterPayees[transmitter] = msg.sender;
    s_proposedPayee[transmitter] = ZERO_ADDRESS;

    emit PayeeshipTransferred(transmitter, past, msg.sender);
  }

  /**
   * @notice withdraws LINK received as payment for work performed
   */
  function withdrawPayment(address from, address to) external {
    if (to == ZERO_ADDRESS) revert InvalidRecipient();
    if (s_transmitterPayees[from] != msg.sender) revert OnlyCallableByPayee();
    uint96 balance = _updateTransmitterBalanceFromPool(from, s_hotVars.totalPremium, uint96(s_transmittersList.length));
    s_transmitters[from].balance = 0;
    s_expectedLinkBalance = s_expectedLinkBalance - balance;
    i_link.transfer(to, balance);
    emit PaymentWithdrawn(from, balance, to, msg.sender);
  }

  // ================================================================
  // |                   OWNER / MANAGER ACTIONS                    |
  // ================================================================

  /**
   * @notice sets the privilege config for an upkeep
   */
  function setUpkeepPrivilegeConfig(uint256 upkeepId, bytes calldata newPrivilegeConfig) external {
    if (msg.sender != s_storage.upkeepPrivilegeManager) {
      revert OnlyCallableByUpkeepPrivilegeManager();
    }
    s_upkeepPrivilegeConfig[upkeepId] = newPrivilegeConfig;
    emit UpkeepPrivilegeConfigSet(upkeepId, newPrivilegeConfig);
  }

  /**
   * @notice withdraws the owner's LINK balance
   */
  function withdrawOwnerFunds() external onlyOwner {
    uint96 amount = s_storage.ownerLinkBalance;
    s_expectedLinkBalance = s_expectedLinkBalance - amount;
    s_storage.ownerLinkBalance = 0;
    emit OwnerFundsWithdrawn(amount);
    i_link.transfer(msg.sender, amount);
  }

  /**
   * @notice allows the owner to withdraw any LINK accidentally sent to the contract
   */
  function recoverFunds() external onlyOwner {
    uint256 total = i_link.balanceOf(address(this));
    i_link.transfer(msg.sender, total - s_expectedLinkBalance);
  }

  /**
   * @notice sets the payees for the transmitters
   */
  function setPayees(address[] calldata payees) external onlyOwner {
    if (s_transmittersList.length != payees.length) revert ParameterLengthError();
    for (uint256 i = 0; i < s_transmittersList.length; i++) {
      address transmitter = s_transmittersList[i];
      address oldPayee = s_transmitterPayees[transmitter];
      address newPayee = payees[i];
      if (
        (newPayee == ZERO_ADDRESS) || (oldPayee != ZERO_ADDRESS && oldPayee != newPayee && newPayee != IGNORE_ADDRESS)
      ) revert InvalidPayee();
      if (newPayee != IGNORE_ADDRESS) {
        s_transmitterPayees[transmitter] = newPayee;
      }
    }
    emit PayeesUpdated(s_transmittersList, payees);
  }

  /**
   * @notice sets the migration permission for a peer registry
   * @dev this must be done before upkeeps can be migrated to/from another registry
   */
  function setPeerRegistryMigrationPermission(address peer, MigrationPermission permission) external onlyOwner {
    s_peerRegistryMigrationPermission[peer] = permission;
  }

  /**
   * @notice pauses the entire registry
   */
  function pause() external onlyOwner {
    s_hotVars.paused = true;
    emit Paused(msg.sender);
  }

  /**
   * @notice unpauses the entire registry
   */
  function unpause() external onlyOwner {
    s_hotVars.paused = false;
    emit Unpaused(msg.sender);
  }

  /**
   * @notice sets a generic bytes field used to indicate the privilege that this admin address had
   * @param admin the address to set privilege for
   * @param newPrivilegeConfig the privileges that this admin has
   */
  function setAdminPrivilegeConfig(address admin, bytes calldata newPrivilegeConfig) external {
    if (msg.sender != s_storage.upkeepPrivilegeManager) {
      revert OnlyCallableByUpkeepPrivilegeManager();
    }
    s_adminPrivilegeConfig[admin] = newPrivilegeConfig;
    emit AdminPrivilegeConfigSet(admin, newPrivilegeConfig);
  }

  // ================================================================
  // |                           GETTERS                            |
  // ================================================================

  function getConditionalGasOverhead() external pure returns (uint256) {
    return REGISTRY_CONDITIONAL_OVERHEAD;
  }

  function getLogGasOverhead() external pure returns (uint256) {
    return REGISTRY_LOG_OVERHEAD;
  }

  function getPerPerformByteGasOverhead() external pure returns (uint256) {
    return REGISTRY_PER_PERFORM_BYTE_GAS_OVERHEAD;
  }

  function getPerSignerGasOverhead() external pure returns (uint256) {
    return REGISTRY_PER_SIGNER_GAS_OVERHEAD;
  }

  function getCancellationDelay() external pure returns (uint256) {
    return CANCELLATION_DELAY;
  }

  function getMode() external view returns (Mode) {
    return i_mode;
  }

  function getLinkAddress() external view returns (address) {
    return address(i_link);
  }

  function getLinkNativeFeedAddress() external view returns (address) {
    return address(i_linkNativeFeed);
  }

  function getFastGasFeedAddress() external view returns (address) {
    return address(i_fastGasFeed);
  }

  function getAutomationForwarderLogic() external view returns (address) {
    return i_automationForwarderLogic;
  }

  function getAllowedReadOnlyAddress() external view returns (address) {
    return i_allowedReadOnlyAddress;
  }

  function upkeepTranscoderVersion() public pure returns (UpkeepFormat) {
    return UPKEEP_TRANSCODER_VERSION_BASE;
  }

  function upkeepVersion() public pure returns (uint8) {
    return UPKEEP_VERSION_BASE;
  }

  /**
   * @notice read all of the details about an upkeep
   * @dev this function may be deprecated in a future version of automation in favor of individual
   * getters for each field
   */
  function getUpkeep(uint256 id) external view returns (UpkeepInfo memory upkeepInfo) {
    Upkeep memory reg = s_upkeep[id];
    address target = address(reg.forwarder) == address(0) ? address(0) : reg.forwarder.getTarget();
    upkeepInfo = UpkeepInfo({
      target: target,
      performGas: reg.performGas,
      checkData: s_checkData[id],
      balance: reg.balance,
      admin: s_upkeepAdmin[id],
      maxValidBlocknumber: reg.maxValidBlocknumber,
      lastPerformedBlockNumber: reg.lastPerformedBlockNumber,
      amountSpent: reg.amountSpent,
      paused: reg.paused,
      offchainConfig: s_upkeepOffchainConfig[id]
    });
    return upkeepInfo;
  }

  /**
   * @notice retrieve active upkeep IDs. Active upkeep is defined as an upkeep which is not paused and not canceled.
   * @param startIndex starting index in list
   * @param maxCount max count to retrieve (0 = unlimited)
   * @dev the order of IDs in the list is **not guaranteed**, therefore, if making successive calls, one
   * should consider keeping the blockheight constant to ensure a holistic picture of the contract state
   */
  function getActiveUpkeepIDs(uint256 startIndex, uint256 maxCount) external view returns (uint256[] memory) {
    uint256 numUpkeeps = s_upkeepIDs.length();
    if (startIndex >= numUpkeeps) revert IndexOutOfRange();
    uint256 endIndex = startIndex + maxCount;
    endIndex = endIndex > numUpkeeps || maxCount == 0 ? numUpkeeps : endIndex;
    uint256[] memory ids = new uint256[](endIndex - startIndex);
    for (uint256 idx = 0; idx < ids.length; idx++) {
      ids[idx] = s_upkeepIDs.at(idx + startIndex);
    }
    return ids;
  }

  /**
   * @notice returns the upkeep's trigger type
   */
  function getTriggerType(uint256 upkeepId) external pure returns (Trigger) {
    return _getTriggerType(upkeepId);
  }

  /**
   * @notice returns the trigger config for an upkeeep
   */
  function getUpkeepTriggerConfig(uint256 upkeepId) public view returns (bytes memory) {
    return s_upkeepTriggerConfig[upkeepId];
  }

  /**
   * @notice read the current info about any transmitter address
   */
  function getTransmitterInfo(
    address query
  ) external view returns (bool active, uint8 index, uint96 balance, uint96 lastCollected, address payee) {
    Transmitter memory transmitter = s_transmitters[query];

    uint96 pooledShare = 0;
    if (transmitter.active) {
      uint96 totalDifference = s_hotVars.totalPremium - transmitter.lastCollected;
      pooledShare = totalDifference / uint96(s_transmittersList.length);
    }

    return (
      transmitter.active,
      transmitter.index,
      (transmitter.balance + pooledShare),
      transmitter.lastCollected,
      s_transmitterPayees[query]
    );
  }

  /**
   * @notice read the current info about any signer address
   */
  function getSignerInfo(address query) external view returns (bool active, uint8 index) {
    Signer memory signer = s_signers[query];
    return (signer.active, signer.index);
  }

  /**
   * @notice read the current state of the registry
   */
  function getState()
    external
    view
    returns (
      State memory state,
      OnchainConfig memory config,
      address[] memory signers,
      address[] memory transmitters,
      uint8 f
    )
  {
    state = State({
      nonce: s_storage.nonce,
      ownerLinkBalance: s_storage.ownerLinkBalance,
      expectedLinkBalance: s_expectedLinkBalance,
      totalPremium: s_hotVars.totalPremium,
      numUpkeeps: s_upkeepIDs.length(),
      configCount: s_storage.configCount,
      latestConfigBlockNumber: s_storage.latestConfigBlockNumber,
      latestConfigDigest: s_latestConfigDigest,
      latestEpoch: s_hotVars.latestEpoch,
      paused: s_hotVars.paused
    });

    config = OnchainConfig({
      paymentPremiumPPB: s_hotVars.paymentPremiumPPB,
      flatFeeMicroLink: s_hotVars.flatFeeMicroLink,
      checkGasLimit: s_storage.checkGasLimit,
      stalenessSeconds: s_hotVars.stalenessSeconds,
      gasCeilingMultiplier: s_hotVars.gasCeilingMultiplier,
      minUpkeepSpend: s_storage.minUpkeepSpend,
      maxPerformGas: s_storage.maxPerformGas,
      maxCheckDataSize: s_storage.maxCheckDataSize,
      maxPerformDataSize: s_storage.maxPerformDataSize,
      maxRevertDataSize: s_storage.maxRevertDataSize,
      fallbackGasPrice: s_fallbackGasPrice,
      fallbackLinkPrice: s_fallbackLinkPrice,
      transcoder: s_storage.transcoder,
      registrars: s_registrars.values(),
      upkeepPrivilegeManager: s_storage.upkeepPrivilegeManager,
<<<<<<< HEAD
      skipReorgProtection: s_skipReorgProtection
=======
      skipReorgProtection: s_hotVars.skipReorgProtection
>>>>>>> 0872942e
    });

    return (state, config, s_signersList, s_transmittersList, s_hotVars.f);
  }

  /**
   * @notice calculates the minimum balance required for an upkeep to remain eligible
   * @param id the upkeep id to calculate minimum balance for
   */
  function getBalance(uint256 id) external view returns (uint96 balance) {
    return s_upkeep[id].balance;
  }

  /**
   * @notice calculates the minimum balance required for an upkeep to remain eligible
   * @param id the upkeep id to calculate minimum balance for
   */
  function getMinBalance(uint256 id) external view returns (uint96) {
    return getMinBalanceForUpkeep(id);
  }

  /**
   * @notice calculates the minimum balance required for an upkeep to remain eligible
   * @param id the upkeep id to calculate minimum balance for
   * @dev this will be deprecated in a future version in favor of getMinBalance
   */
  function getMinBalanceForUpkeep(uint256 id) public view returns (uint96 minBalance) {
    return getMaxPaymentForGas(_getTriggerType(id), s_upkeep[id].performGas);
  }

  /**
   * @notice calculates the maximum payment for a given gas limit
   * @param gasLimit the gas to calculate payment for
   */
  function getMaxPaymentForGas(Trigger triggerType, uint32 gasLimit) public view returns (uint96 maxPayment) {
    HotVars memory hotVars = s_hotVars;
    (uint256 fastGasWei, uint256 linkNative) = _getFeedData(hotVars);
    return
      _getMaxLinkPayment(hotVars, triggerType, gasLimit, s_storage.maxPerformDataSize, fastGasWei, linkNative, false);
  }

  /**
   * @notice retrieves the migration permission for a peer registry
   */
  function getPeerRegistryMigrationPermission(address peer) external view returns (MigrationPermission) {
    return s_peerRegistryMigrationPermission[peer];
  }

  /**
   * @notice returns the upkeep privilege config
   */
  function getUpkeepPrivilegeConfig(uint256 upkeepId) external view returns (bytes memory) {
    return s_upkeepPrivilegeConfig[upkeepId];
  }

  /**
   * @notice returns the upkeep privilege config
   */
  function getAdminPrivilegeConfig(address admin) external view returns (bytes memory) {
    return s_adminPrivilegeConfig[admin];
  }

  /**
   * @notice returns the upkeep's forwarder contract
   */
  function getForwarder(uint256 upkeepID) external view returns (IAutomationForwarder) {
    return s_upkeep[upkeepID].forwarder;
  }

  /**
   * @notice returns the upkeep's forwarder contract
   */
  function hasDedupKey(bytes32 dedupKey) external view returns (bool) {
    return s_dedupKeys[dedupKey];
  }
}<|MERGE_RESOLUTION|>--- conflicted
+++ resolved
@@ -452,11 +452,7 @@
       transcoder: s_storage.transcoder,
       registrars: s_registrars.values(),
       upkeepPrivilegeManager: s_storage.upkeepPrivilegeManager,
-<<<<<<< HEAD
-      skipReorgProtection: s_skipReorgProtection
-=======
       skipReorgProtection: s_hotVars.skipReorgProtection
->>>>>>> 0872942e
     });
 
     return (state, config, s_signersList, s_transmittersList, s_hotVars.f);
