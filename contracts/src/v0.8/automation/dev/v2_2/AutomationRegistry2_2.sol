--- conflicted
+++ resolved
@@ -113,8 +113,6 @@
 
     uint256 blocknumber = hotVars.chainModule.blockNumber();
     uint256 l1Fee = hotVars.chainModule.getCurrentL1Fee();
-
-    uint256 blocknumber = hotVars.chainModule.blockNumber();
     for (uint256 i = 0; i < report.upkeepIds.length; i++) {
       upkeepTransmitInfo[i].upkeep = s_upkeep[report.upkeepIds[i]];
       upkeepTransmitInfo[i].triggerType = _getTriggerType(report.upkeepIds[i]);
@@ -161,20 +159,9 @@
     }
 
     // This is the overall gas overhead that will be split across performed upkeeps
-<<<<<<< HEAD
     // Take upper bound of 16 gas per callData bytes
     gasOverhead = (gasOverhead - gasleft()) + (16 * msg.data.length) + ACCOUNTING_FIXED_GAS_OVERHEAD;
     gasOverhead = gasOverhead / transmitVars.numUpkeepsPassedChecks + ACCOUNTING_PER_UPKEEP_GAS_OVERHEAD;
-=======
-    // Take upper bound of 16 gas per callData bytes, which is approximated to be reportLength
-    // Rest of msg.data is accounted for in accounting overheads
-    // NOTE in process of changing accounting, so pre-emptively changed reportLength to msg.data.length
-    gasOverhead =
-      (gasOverhead - gasleft() + 16 * msg.data.length) +
-      ACCOUNTING_FIXED_GAS_OVERHEAD +
-      (ACCOUNTING_PER_SIGNER_GAS_OVERHEAD * (hotVars.f + 1));
-    gasOverhead = gasOverhead / numUpkeepsPassedChecks + ACCOUNTING_PER_UPKEEP_GAS_OVERHEAD;
->>>>>>> 9a687b04
 
     {
       uint96 reimbursement;
@@ -207,13 +194,8 @@
       }
     }
     // record payments
-<<<<<<< HEAD
     s_transmitters[msg.sender].balance += transmitVars.totalReimbursement;
     s_hotVars.totalPremium += transmitVars.totalPremium;
-=======
-    s_transmitters[msg.sender].balance += totalReimbursement;
-    s_hotVars.totalPremium += totalPremium;
->>>>>>> 9a687b04
   }
 
   /**
