--- conflicted
+++ resolved
@@ -183,18 +183,11 @@
         minSpend: 100000000000000000000 // 100 USD
       });
     } else {
-<<<<<<< HEAD
-      billingTokens = new IERC20[](2);
-      billingTokens[0] = IERC20(address(linkToken));
-      billingTokens[1] = IERC20(address(mockERC20));
-      minRegistrationFees = new uint256[](billingTokens.length);
-=======
-      IERC20[] memory billingTokens = new IERC20[](3);
+      billingTokens = new IERC20[](3);
       billingTokens[0] = IERC20(address(linkToken));
       billingTokens[1] = IERC20(address(mockERC20));
       billingTokens[2] = IERC20(address(weth));
-      uint256[] memory minRegistrationFees = new uint256[](billingTokens.length);
->>>>>>> b2576475
+      minRegistrationFees = new uint256[](billingTokens.length);
       minRegistrationFees[0] = 5000000000000000000; // 5 LINK
       minRegistrationFees[1] = 100000000000000000000; // 100 USD
       minRegistrationFees[2] = 5000000000000000000; // 5 Native
@@ -213,30 +206,7 @@
       for (uint256 i = 0; i < billingTokens.length; i++) {
         billingTokenAddresses[i] = address(billingTokens[i]);
       }
-<<<<<<< HEAD
       billingTokenConfigs = new AutomationRegistryBase2_3.BillingConfig[](2);
-=======
-      AutomationRegistryBase2_3.OnchainConfig memory cfg = AutomationRegistryBase2_3.OnchainConfig({
-        checkGasLimit: 5_000_000,
-        stalenessSeconds: 90_000,
-        gasCeilingMultiplier: 0,
-        maxPerformGas: 10_000_000,
-        maxCheckDataSize: 5_000,
-        maxPerformDataSize: 5_000,
-        maxRevertDataSize: 5_000,
-        fallbackGasPrice: 20_000_000_000,
-        fallbackLinkPrice: 2_000_000_000, // $20
-        fallbackNativePrice: 400_000_000_000, // $4,000
-        transcoder: 0xB1e66855FD67f6e85F0f0fA38cd6fBABdf00923c,
-        registrars: registrars,
-        upkeepPrivilegeManager: 0xD9c855F08A7e460691F41bBDDe6eC310bc0593D8,
-        chainModule: address(new ChainModuleBase()),
-        reorgProtectionEnabled: true,
-        financeAdmin: FINANCE_ADMIN
-      });
-      AutomationRegistryBase2_3.BillingConfig[]
-        memory billingTokenConfigs = new AutomationRegistryBase2_3.BillingConfig[](billingTokens.length);
->>>>>>> b2576475
       billingTokenConfigs[0] = AutomationRegistryBase2_3.BillingConfig({
         gasFeePPB: 10_000_000, // 10%
         flatFeeMicroLink: 100_000,
@@ -251,8 +221,6 @@
         fallbackPrice: 100_000_000, // $1
         minSpend: 100000000000000000000 // 100 USD
       });
-<<<<<<< HEAD
-=======
       billingTokenConfigs[2] = AutomationRegistryBase2_3.BillingConfig({
         gasFeePPB: 10_000_000, // 15%
         flatFeeMicroLink: 100_000,
@@ -260,17 +228,6 @@
         fallbackPrice: 100_000_000, // $1
         minSpend: 5000000000000000000 // 5 Native
       });
-      registry.setConfigTypeSafe(
-        SIGNERS,
-        TRANSMITTERS,
-        F,
-        cfg,
-        OFFCHAIN_CONFIG_VERSION,
-        "",
-        billingTokenAddresses,
-        billingTokenConfigs
-      );
->>>>>>> b2576475
     }
 
     AutomationRegistryBase2_3.OnchainConfig memory cfg = AutomationRegistryBase2_3.OnchainConfig({
