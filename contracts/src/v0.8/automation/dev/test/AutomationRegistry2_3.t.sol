// SPDX-License-Identifier: BUSL-1.1
pragma solidity 0.8.19;

import {BaseTest} from "./BaseTest.t.sol";
import {AutomationRegistryBase2_3 as AutoBase} from "../v2_3/AutomationRegistryBase2_3.sol";
import {IAutomationRegistryMaster2_3, AutomationRegistryBase2_3} from "../interfaces/v2_3/IAutomationRegistryMaster2_3.sol";
import {AutomationRegistrar2_3} from "../v2_3/AutomationRegistrar2_3.sol";
import {ChainModuleBase} from "../../chains/ChainModuleBase.sol";
import {IERC20} from "../../../vendor/openzeppelin-solidity/v4.8.3/contracts/token/ERC20/IERC20.sol";
import {IWrappedNative} from "../interfaces/v2_3/IWrappedNative.sol";

// forge test --match-path src/v0.8/automation/dev/test/AutomationRegistry2_3.t.sol

contract SetUp is BaseTest {
  address[] internal s_registrars;

  IAutomationRegistryMaster2_3 internal registry;
  uint256[] internal upkeepIds;
  uint256[] internal gasLimits;
  bytes[] internal performDatas;
<<<<<<< HEAD
  uint256[] internal payments;
  bytes internal constant offchainConfigBytes = abi.encode(1234, ZERO_ADDRESS);
=======
  uint256[] internal balances;
  AutomationRegistrar2_3 internal registrar;
>>>>>>> b2576475

  function setUp() public virtual override {
    super.setUp();

    s_registrars = new address[](1);
    s_registrars[0] = 0x3a0eDE26aa188BFE00b9A0C9A431A1a0CA5f7966;

    (registry, registrar) = deployAndConfigureAll(AutoBase.PayoutMode.ON_CHAIN);
  }
}

contract LatestConfigDetails is SetUp {
  function testGet() public {
    (uint32 configCount, uint32 blockNumber, bytes32 configDigest) = registry.latestConfigDetails();
    assertEq(configCount, 1);
    assertTrue(blockNumber > 0);
    assertNotEq(configDigest, "");
  }
}

contract CheckUpkeep is SetUp {
  function testPreventExecutionOnCheckUpkeep() public {
    uint256 id = 1;
    bytes memory triggerData = abi.encodePacked("trigger_data");

    // The tx.origin is the DEFAULT_SENDER (0x1804c8AB1F12E6bbf3894d4083f33e07309d1f38) of foundry
    // Expecting a revert since the tx.origin is not address(0)
    vm.expectRevert(abi.encodeWithSelector(IAutomationRegistryMaster2_3.OnlySimulatedBackend.selector));
    registry.checkUpkeep(id, triggerData);
  }
}

contract AddFunds is SetUp {
  event FundsAdded(uint256 indexed id, address indexed from, uint96 amount);

  function registerUpkeepWithBillingToken(IERC20 billingToken) internal returns (uint256 upkeepID, uint96 amount) {
    registrar.setTriggerConfig(0, AutomationRegistrar2_3.AutoApproveType.ENABLED_ALL, 1000);

    vm.startPrank(UPKEEP_ADMIN);

    amount = uint96(registrar.getMinimumRegistrationAmount(billingToken));
    billingToken.approve(address(registrar), amount);

    upkeepID = registrar.registerUpkeep(
      AutomationRegistrar2_3.RegistrationParams({
        upkeepContract: address(TARGET1),
        amount: amount,
        adminAddress: UPKEEP_ADMIN,
        gasLimit: 10_000,
        triggerType: 0,
        billingToken: billingToken,
        name: "foobar",
        encryptedEmail: "",
        checkData: bytes("check data"),
        triggerConfig: "",
        offchainConfig: ""
      })
    );

    assertEq(billingToken.balanceOf(address(registry)), amount);
    assertEq(registry.getNumUpkeeps(), 1);

    return (upkeepID, amount);
  }

  // when msg.value is 0, it uses the ERC20 payment path
  function testNative_msgValue0() external {
    (uint256 upkeepID, uint96 amount) = registerUpkeepWithBillingToken(IERC20(address(weth)));

    IERC20(address(weth)).approve(address(registry), amount);

    vm.expectEmit();
    emit FundsAdded(upkeepID, UPKEEP_ADMIN, amount);
    registry.addFunds(upkeepID, amount);
    assertEq(weth.balanceOf(address(registry)), amount * 2);
  }

  // when msg.value is not 0, it uses the native payment path
  function testNative_msgValueNot0() external {
    (uint256 upkeepID, uint96 amount) = registerUpkeepWithBillingToken(IERC20(address(weth)));

    IERC20(address(weth)).approve(address(registry), amount);

    vm.expectEmit();
    emit FundsAdded(upkeepID, UPKEEP_ADMIN, amount);
    registry.addFunds{value: amount}(upkeepID, amount);
    assertEq(weth.balanceOf(address(registry)), amount * 2);
  }

  // it fails when the billing token is not native, but trying to pay with native
  function testNative_billingTokenMismatch() external {
    (uint256 upkeepID, uint96 amount) = registerUpkeepWithBillingToken(IERC20(address(mockERC20)));

    vm.expectRevert(abi.encodeWithSelector(IAutomationRegistryMaster2_3.InvalidBillingToken.selector));
    registry.addFunds{value: amount}(upkeepID, 0);
  }
}

contract Withdraw is SetUp {
  address internal aMockAddress = address(0x1111111111111111111111111111111111111113);

  function testLinkAvailableForPaymentReturnsLinkBalance() public {
    //simulate a deposit of link to the liquidity pool
    _mintLink(address(registry), 1e10);

    //check there's a balance
    assertGt(linkToken.balanceOf(address(registry)), 0);

    //check the link available for payment is the link balance
    assertEq(registry.linkAvailableForPayment(), linkToken.balanceOf(address(registry)));
  }

  function testWithdrawLinkFeesRevertsBecauseOnlyFinanceAdminAllowed() public {
    vm.expectRevert(abi.encodeWithSelector(IAutomationRegistryMaster2_3.OnlyFinanceAdmin.selector));
    registry.withdrawLinkFees(aMockAddress, 1);
  }

  function testWithdrawLinkFeesRevertsBecauseOfInsufficientBalance() public {
    vm.startPrank(FINANCE_ADMIN);

    // try to withdraw 1 link while there is 0 balance
    vm.expectRevert(abi.encodeWithSelector(IAutomationRegistryMaster2_3.InsufficientBalance.selector, 0, 1));
    registry.withdrawLinkFees(aMockAddress, 1);

    vm.stopPrank();
  }

  function testWithdrawLinkFeesRevertsBecauseOfInvalidRecipient() public {
    vm.startPrank(FINANCE_ADMIN);

    // try to withdraw 1 link while there is 0 balance
    vm.expectRevert(abi.encodeWithSelector(IAutomationRegistryMaster2_3.InvalidRecipient.selector));
    registry.withdrawLinkFees(ZERO_ADDRESS, 1);

    vm.stopPrank();
  }

  function testWithdrawLinkFeeSuccess() public {
    //simulate a deposit of link to the liquidity pool
    _mintLink(address(registry), 1e10);

    //check there's a balance
    assertGt(linkToken.balanceOf(address(registry)), 0);

    vm.startPrank(FINANCE_ADMIN);

    // try to withdraw 1 link while there is a ton of link available
    registry.withdrawLinkFees(aMockAddress, 1);

    vm.stopPrank();

    assertEq(linkToken.balanceOf(address(aMockAddress)), 1);
    assertEq(linkToken.balanceOf(address(registry)), 1e10 - 1);
  }

  function testWithdrawERC20FeeSuccess() public {
    // simulate a deposit of ERC20 to the liquidity pool
    _mintERC20(address(registry), 1e10);

    // check there's a balance
    assertGt(mockERC20.balanceOf(address(registry)), 0);

    vm.startPrank(FINANCE_ADMIN);

    // try to withdraw 1 link while there is a ton of link available
    registry.withdrawERC20Fees(address(mockERC20), aMockAddress, 1);

    vm.stopPrank();

    assertEq(mockERC20.balanceOf(address(aMockAddress)), 1);
    assertEq(mockERC20.balanceOf(address(registry)), 1e10 - 1);
  }
}

contract SetConfig is SetUp {
  event ConfigSet(
    uint32 previousConfigBlockNumber,
    bytes32 configDigest,
    uint64 configCount,
    address[] signers,
    address[] transmitters,
    uint8 f,
    bytes onchainConfig,
    uint64 offchainConfigVersion,
    bytes offchainConfig
  );

  address module = address(new ChainModuleBase());
  AutomationRegistryBase2_3.OnchainConfig cfg =
    AutomationRegistryBase2_3.OnchainConfig({
      checkGasLimit: 5_000_000,
      stalenessSeconds: 90_000,
      gasCeilingMultiplier: 0,
      maxPerformGas: 10_000_000,
      maxCheckDataSize: 5_000,
      maxPerformDataSize: 5_000,
      maxRevertDataSize: 5_000,
      fallbackGasPrice: 20_000_000_000,
      fallbackLinkPrice: 2_000_000_000, // $20
      fallbackNativePrice: 400_000_000_000, // $4,000
      transcoder: 0xB1e66855FD67f6e85F0f0fA38cd6fBABdf00923c,
      registrars: s_registrars,
      upkeepPrivilegeManager: 0xD9c855F08A7e460691F41bBDDe6eC310bc0593D8,
      chainModule: module,
      reorgProtectionEnabled: true,
      financeAdmin: FINANCE_ADMIN
    });

  function testSetConfigSuccess() public {
    (uint32 configCount, uint32 blockNumber, ) = registry.latestConfigDetails();
    assertEq(configCount, 1);

    address billingTokenAddress = address(0x1111111111111111111111111111111111111111);
    address[] memory billingTokens = new address[](1);
    billingTokens[0] = billingTokenAddress;

    AutomationRegistryBase2_3.BillingConfig[] memory billingConfigs = new AutomationRegistryBase2_3.BillingConfig[](1);
    billingConfigs[0] = AutomationRegistryBase2_3.BillingConfig({
      gasFeePPB: 5_000,
      flatFeeMicroLink: 20_000,
      priceFeed: 0x2222222222222222222222222222222222222222,
      fallbackPrice: 2_000_000_000, // $20
      minSpend: 100_000
    });

    bytes memory onchainConfigBytes = abi.encode(cfg);
    bytes memory onchainConfigBytesWithBilling = abi.encode(cfg, billingTokens, billingConfigs);

    bytes32 configDigest = _configDigestFromConfigData(
      block.chainid,
      address(registry),
      ++configCount,
      SIGNERS,
      TRANSMITTERS,
      F,
      onchainConfigBytes,
      OFFCHAIN_CONFIG_VERSION,
      offchainConfigBytes
    );

    vm.expectEmit();
    emit ConfigSet(
      blockNumber,
      configDigest,
      configCount,
      SIGNERS,
      TRANSMITTERS,
      F,
      onchainConfigBytes,
      OFFCHAIN_CONFIG_VERSION,
      offchainConfigBytes
    );

    registry.setConfig(
      SIGNERS,
      TRANSMITTERS,
      F,
      onchainConfigBytesWithBilling,
      OFFCHAIN_CONFIG_VERSION,
      offchainConfigBytes
    );

    (, , address[] memory signers, address[] memory transmitters, uint8 f) = registry.getState();

    assertEq(signers, SIGNERS);
    assertEq(transmitters, TRANSMITTERS);
    assertEq(f, F);

    AutomationRegistryBase2_3.BillingConfig memory config = registry.getBillingTokenConfig(billingTokenAddress);
    assertEq(config.gasFeePPB, 5_000);
    assertEq(config.flatFeeMicroLink, 20_000);
    assertEq(config.priceFeed, 0x2222222222222222222222222222222222222222);
    assertEq(config.minSpend, 100_000);

    address[] memory tokens = registry.getBillingTokens();
    assertEq(tokens.length, 1);
  }

  function testSetConfigMultipleBillingConfigsSuccess() public {
    (uint32 configCount, , ) = registry.latestConfigDetails();
    assertEq(configCount, 1);

    address billingTokenAddress1 = address(0x1111111111111111111111111111111111111111);
    address billingTokenAddress2 = address(0x1111111111111111111111111111111111111112);
    address[] memory billingTokens = new address[](2);
    billingTokens[0] = billingTokenAddress1;
    billingTokens[1] = billingTokenAddress2;

    AutomationRegistryBase2_3.BillingConfig[] memory billingConfigs = new AutomationRegistryBase2_3.BillingConfig[](2);
    billingConfigs[0] = AutomationRegistryBase2_3.BillingConfig({
      gasFeePPB: 5_001,
      flatFeeMicroLink: 20_001,
      priceFeed: 0x2222222222222222222222222222222222222221,
      fallbackPrice: 100,
      minSpend: 100
    });
    billingConfigs[1] = AutomationRegistryBase2_3.BillingConfig({
      gasFeePPB: 5_002,
      flatFeeMicroLink: 20_002,
      priceFeed: 0x2222222222222222222222222222222222222222,
      fallbackPrice: 200,
      minSpend: 200
    });

    bytes memory onchainConfigBytesWithBilling = abi.encode(cfg, billingTokens, billingConfigs);

    registry.setConfig(
      SIGNERS,
      TRANSMITTERS,
      F,
      onchainConfigBytesWithBilling,
      OFFCHAIN_CONFIG_VERSION,
      offchainConfigBytes
    );

    (, , address[] memory signers, address[] memory transmitters, uint8 f) = registry.getState();

    assertEq(signers, SIGNERS);
    assertEq(transmitters, TRANSMITTERS);
    assertEq(f, F);

    AutomationRegistryBase2_3.BillingConfig memory config1 = registry.getBillingTokenConfig(billingTokenAddress1);
    assertEq(config1.gasFeePPB, 5_001);
    assertEq(config1.flatFeeMicroLink, 20_001);
    assertEq(config1.priceFeed, 0x2222222222222222222222222222222222222221);
    assertEq(config1.fallbackPrice, 100);
    assertEq(config1.minSpend, 100);

    AutomationRegistryBase2_3.BillingConfig memory config2 = registry.getBillingTokenConfig(billingTokenAddress2);
    assertEq(config2.gasFeePPB, 5_002);
    assertEq(config2.flatFeeMicroLink, 20_002);
    assertEq(config2.priceFeed, 0x2222222222222222222222222222222222222222);
    assertEq(config2.fallbackPrice, 200);
    assertEq(config2.minSpend, 200);

    address[] memory tokens = registry.getBillingTokens();
    assertEq(tokens.length, 2);
  }

  function testSetConfigTwiceAndLastSetOverwrites() public {
    (uint32 configCount, , ) = registry.latestConfigDetails();
    assertEq(configCount, 1);

    // BillingConfig1
    address billingTokenAddress1 = address(0x1111111111111111111111111111111111111111);
    address[] memory billingTokens1 = new address[](1);
    billingTokens1[0] = billingTokenAddress1;

    AutomationRegistryBase2_3.BillingConfig[] memory billingConfigs1 = new AutomationRegistryBase2_3.BillingConfig[](1);
    billingConfigs1[0] = AutomationRegistryBase2_3.BillingConfig({
      gasFeePPB: 5_001,
      flatFeeMicroLink: 20_001,
      priceFeed: 0x2222222222222222222222222222222222222221,
      fallbackPrice: 100,
      minSpend: 100
    });

    bytes memory onchainConfigBytesWithBilling1 = abi.encode(cfg, billingTokens1, billingConfigs1);

    // BillingConfig2
    address billingTokenAddress2 = address(0x1111111111111111111111111111111111111112);
    address[] memory billingTokens2 = new address[](1);
    billingTokens2[0] = billingTokenAddress2;

    AutomationRegistryBase2_3.BillingConfig[] memory billingConfigs2 = new AutomationRegistryBase2_3.BillingConfig[](1);
    billingConfigs2[0] = AutomationRegistryBase2_3.BillingConfig({
      gasFeePPB: 5_002,
      flatFeeMicroLink: 20_002,
      priceFeed: 0x2222222222222222222222222222222222222222,
      fallbackPrice: 200,
      minSpend: 200
    });

    bytes memory onchainConfigBytesWithBilling2 = abi.encode(cfg, billingTokens2, billingConfigs2);

    // set config once
    registry.setConfig(
      SIGNERS,
      TRANSMITTERS,
      F,
      onchainConfigBytesWithBilling1,
      OFFCHAIN_CONFIG_VERSION,
      offchainConfigBytes
    );

    // set config twice
    registry.setConfig(
      SIGNERS,
      TRANSMITTERS,
      F,
      onchainConfigBytesWithBilling2,
      OFFCHAIN_CONFIG_VERSION,
      offchainConfigBytes
    );

    (, , address[] memory signers, address[] memory transmitters, uint8 f) = registry.getState();

    assertEq(signers, SIGNERS);
    assertEq(transmitters, TRANSMITTERS);
    assertEq(f, F);

    AutomationRegistryBase2_3.BillingConfig memory config2 = registry.getBillingTokenConfig(billingTokenAddress2);
    assertEq(config2.gasFeePPB, 5_002);
    assertEq(config2.flatFeeMicroLink, 20_002);
    assertEq(config2.priceFeed, 0x2222222222222222222222222222222222222222);
    assertEq(config2.fallbackPrice, 200);
    assertEq(config2.minSpend, 200);

    address[] memory tokens = registry.getBillingTokens();
    assertEq(tokens.length, 1);
  }

  function testSetConfigDuplicateBillingConfigFailure() public {
    (uint32 configCount, , ) = registry.latestConfigDetails();
    assertEq(configCount, 1);

    address billingTokenAddress1 = address(0x1111111111111111111111111111111111111111);
    address billingTokenAddress2 = address(0x1111111111111111111111111111111111111111);
    address[] memory billingTokens = new address[](2);
    billingTokens[0] = billingTokenAddress1;
    billingTokens[1] = billingTokenAddress2;

    AutomationRegistryBase2_3.BillingConfig[] memory billingConfigs = new AutomationRegistryBase2_3.BillingConfig[](2);
    billingConfigs[0] = AutomationRegistryBase2_3.BillingConfig({
      gasFeePPB: 5_001,
      flatFeeMicroLink: 20_001,
      priceFeed: 0x2222222222222222222222222222222222222221,
      fallbackPrice: 100,
      minSpend: 100
    });
    billingConfigs[1] = AutomationRegistryBase2_3.BillingConfig({
      gasFeePPB: 5_002,
      flatFeeMicroLink: 20_002,
      priceFeed: 0x2222222222222222222222222222222222222222,
      fallbackPrice: 200,
      minSpend: 200
    });

    bytes memory onchainConfigBytesWithBilling = abi.encode(cfg, billingTokens, billingConfigs);

    // expect revert because of duplicate tokens
    vm.expectRevert(abi.encodeWithSelector(IAutomationRegistryMaster2_3.DuplicateEntry.selector));
    registry.setConfig(
      SIGNERS,
      TRANSMITTERS,
      F,
      onchainConfigBytesWithBilling,
      OFFCHAIN_CONFIG_VERSION,
      offchainConfigBytes
    );
  }

  function testSetConfigRevertDueToInvalidBillingToken() public {
    address[] memory billingTokens = new address[](1);
    billingTokens[0] = address(linkToken);

    AutomationRegistryBase2_3.BillingConfig[] memory billingConfigs = new AutomationRegistryBase2_3.BillingConfig[](1);
    billingConfigs[0] = AutomationRegistryBase2_3.BillingConfig({
      gasFeePPB: 5_000,
      flatFeeMicroLink: 20_000,
      priceFeed: 0x2222222222222222222222222222222222222222,
      fallbackPrice: 2_000_000_000, // $20
      minSpend: 100_000
    });

    bytes memory onchainConfigBytesWithBilling = abi.encode(cfg, billingTokens, billingConfigs);
    // deploy registry with OFF_CHAIN payout mode
    registry = deployRegistry(AutoBase.PayoutMode.OFF_CHAIN);

    vm.expectRevert(abi.encodeWithSelector(IAutomationRegistryMaster2_3.InvalidBillingToken.selector));
    registry.setConfigTypeSafe(
      SIGNERS,
      TRANSMITTERS,
      F,
      cfg,
      OFFCHAIN_CONFIG_VERSION,
      offchainConfigBytes,
      billingTokens,
      billingConfigs
    );
  }

  function _configDigestFromConfigData(
    uint256 chainId,
    address contractAddress,
    uint64 configCount,
    address[] memory signers,
    address[] memory transmitters,
    uint8 f,
    bytes memory onchainConfig,
    uint64 offchainConfigVersion,
    bytes memory offchainConfig
  ) internal pure returns (bytes32) {
    uint256 h = uint256(
      keccak256(
        abi.encode(
          chainId,
          contractAddress,
          configCount,
          signers,
          transmitters,
          f,
          onchainConfig,
          offchainConfigVersion,
          offchainConfig
        )
      )
    );
    uint256 prefixMask = type(uint256).max << (256 - 16); // 0xFFFF00..00
    uint256 prefix = 0x0001 << (256 - 16); // 0x000100..00
    return bytes32((prefix & prefixMask) | (h & ~prefixMask));
  }
}

contract NOPsSettlement is SetUp {
  event NOPsSettledOffchain(address[] payees, uint256[] payments);

  function testSettleNOPsOffchainRevertDueToUnauthorizedCaller() public {
    (IAutomationRegistryMaster2_3 registry, ) = deployAndConfigureAll(AutoBase.PayoutMode.ON_CHAIN);

    vm.expectRevert(abi.encodeWithSelector(IAutomationRegistryMaster2_3.OnlyFinanceAdmin.selector));
    registry.settleNOPsOffchain();
  }

  function testSettleNOPsOffchainRevertDueToOffchainSettlementDisabled() public {
    (IAutomationRegistryMaster2_3 registry, ) = deployAndConfigureAll(AutoBase.PayoutMode.OFF_CHAIN);

    vm.prank(registry.owner());
    registry.disableOffchainPayments();

    vm.prank(FINANCE_ADMIN);
    vm.expectRevert(abi.encodeWithSelector(IAutomationRegistryMaster2_3.MustSettleOnchain.selector));
    registry.settleNOPsOffchain();
  }

  function testSettleNOPsOffchainSuccess() public {
    // deploy and configure a registry with OFF_CHAIN payout
    (IAutomationRegistryMaster2_3 registry, ) = deployAndConfigureAll(AutoBase.PayoutMode.OFF_CHAIN);

    uint256[] memory payments = new uint256[](TRANSMITTERS.length);
    for (uint256 i = 0; i < TRANSMITTERS.length; i++) {
      payments[i] = 0;
    }

    vm.startPrank(FINANCE_ADMIN);
    vm.expectEmit();
    emit NOPsSettledOffchain(PAYEES, payments);
    registry.settleNOPsOffchain();
  }

  function testSettleNOPsOffchainSuccessTransmitterBalanceZeroed() public {
    // deploy and configure a registry with OFF_CHAIN payout
    (IAutomationRegistryMaster2_3 registry, ) = deployAndConfigureAll(AutoBase.PayoutMode.OFF_CHAIN);

    // register an upkeep and add funds
    uint256 id = registry.registerUpkeep(address(TARGET1), 1000000, UPKEEP_ADMIN, 0, address(mockERC20), "", "", "");
    _mintERC20(UPKEEP_ADMIN, 1e20);
    vm.startPrank(UPKEEP_ADMIN);
    mockERC20.approve(address(registry), 1e20);
    registry.addFunds(id, 1e20);

    // manually create a transmit so transmitters earn some rewards
    upkeepIds = new uint256[](1);
    gasLimits = new uint256[](1);
    performDatas = new bytes[](1);
    bytes[] memory triggers = new bytes[](1);
    upkeepIds[0] = id;
    gasLimits[0] = 1000000;
    triggers[0] = _encodeConditionalTrigger(
      AutoBase.ConditionalTrigger(uint32(block.number - 1), blockhash(block.number - 1))
    );
    AutoBase.Report memory report = AutoBase.Report(
      uint256(1000000000),
      uint256(2000000000),
      upkeepIds,
      gasLimits,
      triggers,
      performDatas
    );
    bytes memory reportBytes = _encodeReport(report);
    (, , bytes32 configDigest) = registry.latestConfigDetails();
    bytes32[3] memory reportContext = [configDigest, configDigest, configDigest];
    uint256[] memory signerPKs = new uint256[](2);
    signerPKs[0] = SIGNING_KEY0;
    signerPKs[1] = SIGNING_KEY1;
    (bytes32[] memory rs, bytes32[] memory ss, bytes32 vs) = _signReport(reportBytes, reportContext, signerPKs);

    vm.startPrank(TRANSMITTERS[0]);
    registry.transmit(reportContext, reportBytes, rs, ss, vs);

    // verify transmitters have positive balances
    (bool active, uint8 index, uint96 balance, uint96 lastCollected, ) = registry.getTransmitterInfo(TRANSMITTERS[1]);
    assertTrue(active);
    assertEq(1, index);
    assertTrue(balance > 0);
    assertEq(0, lastCollected);

    payments = new uint256[](TRANSMITTERS.length);
    for (uint256 i = 0; i < payments.length; i++) {
      payments[i] = balance;
    }

    // verify offchain settlement will emit NOPs' balances
    vm.startPrank(FINANCE_ADMIN);
    vm.expectEmit();
    emit NOPsSettledOffchain(PAYEES, payments);
    registry.settleNOPsOffchain();

    // verify that transmitters balance has been zeroed out
    (active, index, balance, , ) = registry.getTransmitterInfo(TRANSMITTERS[2]);
    assertTrue(active);
    assertEq(2, index);
    assertEq(0, balance);
  }

  function testDisableOffchainPaymentsRevertDueToUnauthorizedCaller() public {
    (IAutomationRegistryMaster2_3 registry, ) = deployAndConfigureAll(AutoBase.PayoutMode.OFF_CHAIN);

    vm.startPrank(FINANCE_ADMIN);
    vm.expectRevert(bytes("Only callable by owner"));
    registry.disableOffchainPayments();
  }

  function testDisableOffchainPaymentsSuccess() public {
    (IAutomationRegistryMaster2_3 registry, ) = deployAndConfigureAll(AutoBase.PayoutMode.OFF_CHAIN);

    vm.startPrank(registry.owner());
    registry.disableOffchainPayments();

    assertEq(uint8(AutoBase.PayoutMode.ON_CHAIN), registry.getPayoutMode());
  }
}

contract WithdrawPayment is SetUp {
  function testWithdrawPaymentRevertDueToOffchainPayoutMode() public {
    registry = deployRegistry(AutoBase.PayoutMode.OFF_CHAIN);
    vm.expectRevert(abi.encodeWithSelector(IAutomationRegistryMaster2_3.MustSettleOffchain.selector));
    vm.prank(TRANSMITTERS[0]);
    registry.withdrawPayment(TRANSMITTERS[0], TRANSMITTERS[0]);
  }
}<|MERGE_RESOLUTION|>--- conflicted
+++ resolved
@@ -15,16 +15,12 @@
   address[] internal s_registrars;
 
   IAutomationRegistryMaster2_3 internal registry;
+  AutomationRegistrar2_3 internal registrar;
   uint256[] internal upkeepIds;
   uint256[] internal gasLimits;
   bytes[] internal performDatas;
-<<<<<<< HEAD
   uint256[] internal payments;
   bytes internal constant offchainConfigBytes = abi.encode(1234, ZERO_ADDRESS);
-=======
-  uint256[] internal balances;
-  AutomationRegistrar2_3 internal registrar;
->>>>>>> b2576475
 
   function setUp() public virtual override {
     super.setUp();
