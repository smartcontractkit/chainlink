// SPDX-License-Identifier: MIT
pragma solidity ^0.8.0;

import {EnumerableSet} from "../../vendor/openzeppelin-solidity/v4.7.3/contracts/utils/structs/EnumerableSet.sol";
import {LinkTokenInterface} from "../../shared/interfaces/LinkTokenInterface.sol";
import {ConfirmedOwner} from "../../shared/access/ConfirmedOwner.sol";
import {AggregatorV3Interface} from "../../shared/interfaces/AggregatorV3Interface.sol";
import {IERC677Receiver} from "../../shared/interfaces/IERC677Receiver.sol";
import {IVRFSubscriptionV2Plus} from "./interfaces/IVRFSubscriptionV2Plus.sol";

abstract contract SubscriptionAPI is ConfirmedOwner, IERC677Receiver, IVRFSubscriptionV2Plus {
  using EnumerableSet for EnumerableSet.UintSet;

  /// @dev may not be provided upon construction on some chains due to lack of availability
  LinkTokenInterface public LINK;
  /// @dev may not be provided upon construction on some chains due to lack of availability
  AggregatorV3Interface public LINK_NATIVE_FEED;

  // We need to maintain a list of consuming addresses.
  // This bound ensures we are able to loop over them as needed.
  // Should a user require more consumers, they can use multiple subscriptions.
  uint16 public constant MAX_CONSUMERS = 100;
  error TooManyConsumers();
  error InsufficientBalance();
  error InvalidConsumer(uint256 subId, address consumer);
  error InvalidSubscription();
  error OnlyCallableFromLink();
  error InvalidCalldata();
  error MustBeSubOwner(address owner);
  error PendingRequestExists();
  error MustBeRequestedOwner(address proposedOwner);
  error BalanceInvariantViolated(uint256 internalBalance, uint256 externalBalance); // Should never happen
  event FundsRecovered(address to, uint256 amount);
  event NativeFundsRecovered(address to, uint256 amount);
  error LinkAlreadySet();
  error FailedToSendNative();
  error FailedToTransferLink();
  error IndexOutOfRange();
  error LinkNotSet();

  // We use the subscription struct (1 word)
  // at fulfillment time.
  struct Subscription {
    // There are only 1e9*1e18 = 1e27 juels in existence, so the balance can fit in uint96 (2^96 ~ 7e28)
    uint96 balance; // Common link balance used for all consumer requests.
    // a uint96 is large enough to hold around ~8e28 wei, or 80 billion ether.
    // That should be enough to cover most (if not all) subscriptions.
    uint96 nativeBalance; // Common native balance used for all consumer requests.
    uint64 reqCount;
  }
  // We use the config for the mgmt APIs
  struct SubscriptionConfig {
    address owner; // Owner can fund/withdraw/cancel the sub.
    address requestedOwner; // For safely transferring sub ownership.
    // Maintains the list of keys in s_consumers.
    // We do this for 2 reasons:
    // 1. To be able to clean up all keys from s_consumers when canceling a subscription.
    // 2. To be able to return the list of all consumers in getSubscription.
    // Note that we need the s_consumers map to be able to directly check if a
    // consumer is valid without reading all the consumers from storage.
    address[] consumers;
  }
  struct ConsumerConfig {
    bool active;
    uint64 nonce;
<<<<<<< HEAD
    uint64 pendingReqCount;
  }
  // Note a nonce of 0 indicates an the consumer is not assigned to that subscription.
  mapping(address => mapping(uint256 => ConsumerConfig)) /* consumerAddress */ /* subId */ /* consumerConfig */
    public s_consumers;
=======
  }
  // Note a nonce of 0 indicates an the consumer is not assigned to that subscription.
  mapping(address => mapping(uint256 => ConsumerConfig)) /* consumerAddress */ /* subId */ /* consumerConfig */
    internal s_consumers;
>>>>>>> caab80d7
  mapping(uint256 => SubscriptionConfig) /* subId */ /* subscriptionConfig */ internal s_subscriptionConfigs;
  mapping(uint256 => Subscription) /* subId */ /* subscription */ internal s_subscriptions;
  // subscription nonce used to construct subId. Rises monotonically
  uint64 public s_currentSubNonce;
  // track all subscription id's that were created by this contract
  // note: access should be through the getActiveSubscriptionIds() view function
  // which takes a starting index and a max number to fetch in order to allow
  // "pagination" of the subscription ids. in the event a very large number of
  // subscription id's are stored in this set, they cannot be retrieved in a
  // single RPC call without violating various size limits.
  EnumerableSet.UintSet internal s_subIds;
  // s_totalBalance tracks the total link sent to/from
  // this contract through onTokenTransfer, cancelSubscription and oracleWithdraw.
  // A discrepancy with this contract's link balance indicates someone
  // sent tokens using transfer and so we may need to use recoverFunds.
  uint96 public s_totalBalance;
  // s_totalNativeBalance tracks the total native sent to/from
  // this contract through fundSubscription, cancelSubscription and oracleWithdrawNative.
  // A discrepancy with this contract's native balance indicates someone
  // sent native using transfer and so we may need to use recoverNativeFunds.
  uint96 public s_totalNativeBalance;
  uint96 internal s_withdrawableTokens;
  uint96 internal s_withdrawableNative;

  event SubscriptionCreated(uint256 indexed subId, address owner);
  event SubscriptionFunded(uint256 indexed subId, uint256 oldBalance, uint256 newBalance);
  event SubscriptionFundedWithNative(uint256 indexed subId, uint256 oldNativeBalance, uint256 newNativeBalance);
  event SubscriptionConsumerAdded(uint256 indexed subId, address consumer);
  event SubscriptionConsumerRemoved(uint256 indexed subId, address consumer);
  event SubscriptionCanceled(uint256 indexed subId, address to, uint256 amountLink, uint256 amountNative);
  event SubscriptionOwnerTransferRequested(uint256 indexed subId, address from, address to);
  event SubscriptionOwnerTransferred(uint256 indexed subId, address from, address to);

  struct Config {
    uint16 minimumRequestConfirmations;
    uint32 maxGasLimit;
    // Reentrancy protection.
    bool reentrancyLock;
    // stalenessSeconds is how long before we consider the feed price to be stale
    // and fallback to fallbackWeiPerUnitLink.
    uint32 stalenessSeconds;
    // Gas to cover oracle payment after we calculate the payment.
    // We make it configurable in case those operations are repriced.
    // The recommended number is below, though it may vary slightly
    // if certain chains do not implement certain EIP's.
    // 21000 + // base cost of the transaction
    // 100 + 5000 + // warm subscription balance read and update. See https://eips.ethereum.org/EIPS/eip-2929
    // 2*2100 + 5000 - // cold read oracle address and oracle balance and first time oracle balance update, note first time will be 20k, but 5k subsequently
    // 4800 + // request delete refund (refunds happen after execution), note pre-london fork was 15k. See https://eips.ethereum.org/EIPS/eip-3529
    // 6685 + // Positive static costs of argument encoding etc. note that it varies by +/- x*12 for every x bytes of non-zero data in the proof.
    // Total: 37,185 gas.
    uint32 gasAfterPaymentCalculation;
    // Flat fee charged per fulfillment in millionths of native.
    // So fee range is [0, 2^32/10^6].
    uint32 fulfillmentFlatFeeNativePPM;
    // Discount relative to fulfillmentFlatFeeNativePPM for link payment in millionths of native
    // Should not exceed fulfillmentFlatFeeNativePPM
    // So fee range is [0, 2^32/10^6].
    uint32 fulfillmentFlatFeeLinkDiscountPPM;
    // nativePremiumPercentage is the percentage of the total gas costs that is added to the final premium for native payment
    // nativePremiumPercentage = 10 means 10% of the total gas costs is added. only integral percentage is allowed
    uint8 nativePremiumPercentage;
    // linkPremiumPercentage is the percentage of total gas costs that is added to the final premium for link payment
    // linkPremiumPercentage = 10 means 10% of the total gas costs is added. only integral percentage is allowed
    uint8 linkPremiumPercentage;
  }
  Config public s_config;

  error Reentrant();
  modifier nonReentrant() {
    _nonReentrant();
    _;
  }

  function _nonReentrant() internal view {
    if (s_config.reentrancyLock) {
      revert Reentrant();
    }
  }

  constructor() ConfirmedOwner(msg.sender) {}

  /**
   * @notice set the LINK token contract and link native feed to be
   * used by this coordinator
   * @param link - address of link token
   * @param linkNativeFeed address of the link native feed
   */
  function setLINKAndLINKNativeFeed(address link, address linkNativeFeed) external onlyOwner {
    // Disallow re-setting link token because the logic wouldn't really make sense
    if (address(LINK) != address(0)) {
      revert LinkAlreadySet();
    }
    LINK = LinkTokenInterface(link);
    LINK_NATIVE_FEED = AggregatorV3Interface(linkNativeFeed);
  }

  /**
   * @notice Owner cancel subscription, sends remaining link directly to the subscription owner.
   * @param subId subscription id
   * @dev notably can be called even if there are pending requests, outstanding ones may fail onchain
   */
  function ownerCancelSubscription(uint256 subId) external onlyOwner {
    address owner = s_subscriptionConfigs[subId].owner;
    if (owner == address(0)) {
      revert InvalidSubscription();
    }
    _cancelSubscriptionHelper(subId, owner);
  }

  /**
   * @notice Recover link sent with transfer instead of transferAndCall.
   * @param to address to send link to
   */
  function recoverFunds(address to) external onlyOwner {
    // If LINK is not set, we cannot recover funds.
    // It is possible that this coordinator address was funded with LINK
    // by accident by a user but the LINK token needs to be set first
    // before we can recover it.
    if (address(LINK) == address(0)) {
      revert LinkNotSet();
    }

    uint256 externalBalance = LINK.balanceOf(address(this));
    uint256 internalBalance = uint256(s_totalBalance);
    if (internalBalance > externalBalance) {
      revert BalanceInvariantViolated(internalBalance, externalBalance);
    }
    if (internalBalance < externalBalance) {
      uint256 amount = externalBalance - internalBalance;
      if (!LINK.transfer(to, amount)) {
        revert FailedToTransferLink();
      }
      emit FundsRecovered(to, amount);
    }
    // If the balances are equal, nothing to be done.
  }

  /**
   * @notice Recover native sent with transfer/call/send instead of fundSubscription.
   * @param to address to send native to
   */
  function recoverNativeFunds(address payable to) external onlyOwner {
    uint256 externalBalance = address(this).balance;
    uint256 internalBalance = uint256(s_totalNativeBalance);
    if (internalBalance > externalBalance) {
      revert BalanceInvariantViolated(internalBalance, externalBalance);
    }
    if (internalBalance < externalBalance) {
      uint256 amount = externalBalance - internalBalance;
      (bool sent, ) = to.call{value: amount}("");
      if (!sent) {
        revert FailedToSendNative();
      }
      emit NativeFundsRecovered(to, amount);
    }
    // If the balances are equal, nothing to be done.
  }

  /*
   * @notice withdraw LINK earned through fulfilling requests
   * @param recipient where to send the funds
   * @param amount amount to withdraw
   */
  function withdraw(address recipient) external nonReentrant onlyOwner {
    if (address(LINK) == address(0)) {
      revert LinkNotSet();
    }
    if (s_withdrawableTokens == 0) {
      revert InsufficientBalance();
    }
    uint96 amount = s_withdrawableTokens;
    s_withdrawableTokens -= amount;
    s_totalBalance -= amount;
    if (!LINK.transfer(recipient, amount)) {
      revert InsufficientBalance();
    }
  }

  /*
   * @notice withdraw native earned through fulfilling requests
   * @param recipient where to send the funds
   * @param amount amount to withdraw
   */
  function withdrawNative(address payable recipient) external nonReentrant onlyOwner {
    if (s_withdrawableNative == 0) {
      revert InsufficientBalance();
    }
    // Prevent re-entrancy by updating state before transfer.
    uint96 amount = s_withdrawableNative;
    s_withdrawableNative -= amount;
    s_totalNativeBalance -= amount;
    (bool sent, ) = recipient.call{value: amount}("");
    if (!sent) {
      revert FailedToSendNative();
    }
  }

  function onTokenTransfer(address /* sender */, uint256 amount, bytes calldata data) external override nonReentrant {
    if (msg.sender != address(LINK)) {
      revert OnlyCallableFromLink();
    }
    if (data.length != 32) {
      revert InvalidCalldata();
    }
    uint256 subId = abi.decode(data, (uint256));
    if (s_subscriptionConfigs[subId].owner == address(0)) {
      revert InvalidSubscription();
    }
    // We do not check that the sender is the subscription owner,
    // anyone can fund a subscription.
    uint256 oldBalance = s_subscriptions[subId].balance;
    s_subscriptions[subId].balance += uint96(amount);
    s_totalBalance += uint96(amount);
    emit SubscriptionFunded(subId, oldBalance, oldBalance + amount);
  }

  /**
   * @inheritdoc IVRFSubscriptionV2Plus
   */
  function fundSubscriptionWithNative(uint256 subId) external payable override nonReentrant {
    if (s_subscriptionConfigs[subId].owner == address(0)) {
      revert InvalidSubscription();
    }
    // We do not check that the msg.sender is the subscription owner,
    // anyone can fund a subscription.
    // We also do not check that msg.value > 0, since that's just a no-op
    // and would be a waste of gas on the caller's part.
    uint256 oldNativeBalance = s_subscriptions[subId].nativeBalance;
    s_subscriptions[subId].nativeBalance += uint96(msg.value);
    s_totalNativeBalance += uint96(msg.value);
    emit SubscriptionFundedWithNative(subId, oldNativeBalance, oldNativeBalance + msg.value);
  }

  /**
   * @inheritdoc IVRFSubscriptionV2Plus
   */
  function getSubscription(
    uint256 subId
  )
    public
    view
    override
    returns (uint96 balance, uint96 nativeBalance, uint64 reqCount, address owner, address[] memory consumers)
  {
    owner = s_subscriptionConfigs[subId].owner;
    if (owner == address(0)) {
      revert InvalidSubscription();
    }
    return (
      s_subscriptions[subId].balance,
      s_subscriptions[subId].nativeBalance,
      s_subscriptions[subId].reqCount,
      owner,
      s_subscriptionConfigs[subId].consumers
    );
  }

  /**
   * @inheritdoc IVRFSubscriptionV2Plus
   */
  function getActiveSubscriptionIds(
    uint256 startIndex,
    uint256 maxCount
  ) external view override returns (uint256[] memory ids) {
    uint256 numSubs = s_subIds.length();
    if (startIndex >= numSubs) revert IndexOutOfRange();
    uint256 endIndex = startIndex + maxCount;
    endIndex = endIndex > numSubs || maxCount == 0 ? numSubs : endIndex;
    uint256 idsLength = endIndex - startIndex;
    ids = new uint256[](idsLength);
    for (uint256 idx = 0; idx < idsLength; ++idx) {
      ids[idx] = s_subIds.at(idx + startIndex);
    }
    return ids;
  }

  /**
   * @inheritdoc IVRFSubscriptionV2Plus
   */
  function createSubscription() external override nonReentrant returns (uint256 subId) {
    // Generate a subscription id that is globally unique.
    uint64 currentSubNonce = s_currentSubNonce;
    subId = uint256(
      keccak256(abi.encodePacked(msg.sender, blockhash(block.number - 1), address(this), currentSubNonce))
    );
    // Increment the subscription nonce counter.
    s_currentSubNonce = currentSubNonce + 1;
    // Initialize storage variables.
    address[] memory consumers = new address[](0);
    s_subscriptions[subId] = Subscription({balance: 0, nativeBalance: 0, reqCount: 0});
    s_subscriptionConfigs[subId] = SubscriptionConfig({
      owner: msg.sender,
      requestedOwner: address(0),
      consumers: consumers
    });
    // Update the s_subIds set, which tracks all subscription ids created in this contract.
    s_subIds.add(subId);

    emit SubscriptionCreated(subId, msg.sender);
    return subId;
  }

  /**
   * @inheritdoc IVRFSubscriptionV2Plus
   */
  function requestSubscriptionOwnerTransfer(
    uint256 subId,
    address newOwner
  ) external override onlySubOwner(subId) nonReentrant {
    // Proposing to address(0) would never be claimable so don't need to check.
    SubscriptionConfig storage subscriptionConfig = s_subscriptionConfigs[subId];
    if (subscriptionConfig.requestedOwner != newOwner) {
      subscriptionConfig.requestedOwner = newOwner;
      emit SubscriptionOwnerTransferRequested(subId, msg.sender, newOwner);
    }
  }

  /**
   * @inheritdoc IVRFSubscriptionV2Plus
   */
  function acceptSubscriptionOwnerTransfer(uint256 subId) external override nonReentrant {
    address oldOwner = s_subscriptionConfigs[subId].owner;
    if (oldOwner == address(0)) {
      revert InvalidSubscription();
    }
    if (s_subscriptionConfigs[subId].requestedOwner != msg.sender) {
      revert MustBeRequestedOwner(s_subscriptionConfigs[subId].requestedOwner);
    }
    s_subscriptionConfigs[subId].owner = msg.sender;
    s_subscriptionConfigs[subId].requestedOwner = address(0);
    emit SubscriptionOwnerTransferred(subId, oldOwner, msg.sender);
  }

  /**
   * @inheritdoc IVRFSubscriptionV2Plus
   */
  function addConsumer(uint256 subId, address consumer) external override onlySubOwner(subId) nonReentrant {
    ConsumerConfig storage consumerConfig = s_consumers[consumer][subId];
    if (consumerConfig.active) {
      // Idempotence - do nothing if already added.
      // Ensures uniqueness in s_subscriptions[subId].consumers.
      return;
    }
    // Already maxed, cannot add any more consumers.
    address[] storage consumers = s_subscriptionConfigs[subId].consumers;
    if (consumers.length == MAX_CONSUMERS) {
      revert TooManyConsumers();
    }
    // consumerConfig.nonce is 0 if the consumer had never sent a request to this subscription
    // otherwise, consumerConfig.nonce is non-zero
    // in both cases, use consumerConfig.nonce as is and set active status to true
    consumerConfig.active = true;
    consumers.push(consumer);

    emit SubscriptionConsumerAdded(subId, consumer);
  }

  function _deleteSubscription(uint256 subId) internal returns (uint96 balance, uint96 nativeBalance) {
    address[] storage consumers = s_subscriptionConfigs[subId].consumers;
    balance = s_subscriptions[subId].balance;
    nativeBalance = s_subscriptions[subId].nativeBalance;
    // Note bounded by MAX_CONSUMERS;
    // If no consumers, does nothing.
    uint256 consumersLength = consumers.length;
    for (uint256 i = 0; i < consumersLength; ++i) {
      delete s_consumers[consumers[i]][subId];
    }
    delete s_subscriptionConfigs[subId];
    delete s_subscriptions[subId];
    s_subIds.remove(subId);
    if (balance != 0) {
      s_totalBalance -= balance;
    }
    if (nativeBalance != 0) {
      s_totalNativeBalance -= nativeBalance;
    }
    return (balance, nativeBalance);
  }

  function _cancelSubscriptionHelper(uint256 subId, address to) internal {
    (uint96 balance, uint96 nativeBalance) = _deleteSubscription(subId);

    // Only withdraw LINK if the token is active and there is a balance.
    if (address(LINK) != address(0) && balance != 0) {
      if (!LINK.transfer(to, uint256(balance))) {
        revert InsufficientBalance();
      }
    }

    // send native to the "to" address using call
    (bool success, ) = to.call{value: uint256(nativeBalance)}("");
    if (!success) {
      revert FailedToSendNative();
    }
    emit SubscriptionCanceled(subId, to, balance, nativeBalance);
  }

  modifier onlySubOwner(uint256 subId) {
    _onlySubOwner(subId);
    _;
  }

  function _onlySubOwner(uint256 subId) internal view {
    address owner = s_subscriptionConfigs[subId].owner;
    if (owner == address(0)) {
      revert InvalidSubscription();
    }
    if (msg.sender != owner) {
      revert MustBeSubOwner(owner);
    }
  }
}<|MERGE_RESOLUTION|>--- conflicted
+++ resolved
@@ -63,18 +63,11 @@
   struct ConsumerConfig {
     bool active;
     uint64 nonce;
-<<<<<<< HEAD
     uint64 pendingReqCount;
-  }
-  // Note a nonce of 0 indicates an the consumer is not assigned to that subscription.
-  mapping(address => mapping(uint256 => ConsumerConfig)) /* consumerAddress */ /* subId */ /* consumerConfig */
-    public s_consumers;
-=======
   }
   // Note a nonce of 0 indicates an the consumer is not assigned to that subscription.
   mapping(address => mapping(uint256 => ConsumerConfig)) /* consumerAddress */ /* subId */ /* consumerConfig */
     internal s_consumers;
->>>>>>> caab80d7
   mapping(uint256 => SubscriptionConfig) /* subId */ /* subscriptionConfig */ internal s_subscriptionConfigs;
   mapping(uint256 => Subscription) /* subId */ /* subscription */ internal s_subscriptions;
   // subscription nonce used to construct subId. Rises monotonically
