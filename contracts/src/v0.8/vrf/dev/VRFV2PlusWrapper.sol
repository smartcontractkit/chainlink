--- conflicted
+++ resolved
@@ -154,16 +154,9 @@
     }
 
     s_link = LinkTokenInterface(link);
-<<<<<<< HEAD
-
-    emit LinkSet(link);
-  }
-=======
->>>>>>> e8405d9a
-
     s_linkNativeFeed = AggregatorV3Interface(linkNativeFeed);
 
-    emit LinkNativeFeedSet(linkNativeFeed);
+    emit LinkAndLinkNativeFeedSet(link, linkNativeFeed);
   }
 
   /**
@@ -497,11 +490,12 @@
    * @param _recipient is the address that should receive the LINK funds.
    */
   function withdraw(address _recipient) external onlyOwner {
-    if (!s_link.transfer(_recipient, s_link.balanceOf(address(this)))) {
+    uint256 amount = s_link.balanceOf(address(this));
+    if (!s_link.transfer(_recipient, amount)) {
       revert FailedToTransferLink();
     }
 
-    emit Withdrawn(_recipient, _amount);
+    emit Withdrawn(_recipient, amount);
   }
 
   /**
@@ -510,11 +504,12 @@
    * @param _recipient is the address that should receive the native funds.
    */
   function withdrawNative(address _recipient) external onlyOwner {
-    (bool success, ) = payable(_recipient).call{value: address(this).balance}("");
+    uint256 amount = address(this).balance;
+    (bool success, ) = payable(_recipient).call{value: amount}("");
     // solhint-disable-next-line custom-errors
     require(success, "failed to withdraw native");
 
-    emit NativeWithdrawn(_recipient, _amount);
+    emit NativeWithdrawn(_recipient, amount);
   }
 
   /**
