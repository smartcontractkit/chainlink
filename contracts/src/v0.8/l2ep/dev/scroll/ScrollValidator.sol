// SPDX-License-Identifier: MIT
pragma solidity 0.8.19;

import {SequencerUptimeFeed} from "../SequencerUptimeFeed.sol";
import {GasLimitValidator} from "../GasLimitValidator.sol";

import {IL1MessageQueue} from "@scroll-tech/contracts/L1/rollup/IL1MessageQueue.sol";
import {IL1ScrollMessenger} from "@scroll-tech/contracts/L1/IL1ScrollMessenger.sol";

/// @title ScrollValidator - makes cross chain call to update the Sequencer Uptime Feed on L2
<<<<<<< HEAD
contract ScrollValidator is GasLimitValidator {
=======
contract ScrollValidator is TypeAndVersionInterface, AggregatorValidatorInterface, SimpleWriteAccessController {
  // solhint-disable-next-line chainlink-solidity/prefix-immutable-variables-with-i
  address public immutable L1_CROSS_DOMAIN_MESSENGER_ADDRESS;
  // solhint-disable-next-line chainlink-solidity/prefix-immutable-variables-with-i
  address public immutable L2_UPTIME_FEED_ADDR;
  // solhint-disable-next-line chainlink-solidity/prefix-immutable-variables-with-i
  address public immutable L1_MSG_QUEUE_ADDR;

  // solhint-disable-next-line chainlink-solidity/all-caps-constant-storage-variables
>>>>>>> 9a20034a
  string public constant override typeAndVersion = "ScrollValidator 1.0.0";

  // solhint-disable-next-line chainlink-solidity/prefix-immutable-variables-with-i
  address public immutable L1_MSG_QUEUE_ADDR;

  /// @param l1CrossDomainMessengerAddress address the L1CrossDomainMessenger contract address
  /// @param l2UptimeFeedAddr the address of the SequencerUptimeFeed contract address
  /// @param gasLimit the gasLimit to use for sending a message from L1 to L2
  constructor(
    address l1CrossDomainMessengerAddress,
    address l2UptimeFeedAddr,
    address l1MessageQueueAddr,
    uint32 gasLimit
<<<<<<< HEAD
  ) GasLimitValidator(l1CrossDomainMessengerAddress, l2UptimeFeedAddr, gasLimit) {
    // solhint-disable-next-line custom-errors
    require(l1MessageQueueAddr != address(0), "Invalid L1 message queue address");
    L1_MSG_QUEUE_ADDR = l1MessageQueueAddr;
=======
  ) {
    // solhint-disable-next-line custom-errors
    require(l1CrossDomainMessengerAddress != address(0), "Invalid xDomain Messenger address");
    // solhint-disable-next-line custom-errors
    require(l1MessageQueueAddr != address(0), "Invalid L1 message queue address");
    // solhint-disable-next-line custom-errors
    require(l2UptimeFeedAddr != address(0), "Invalid ScrollSequencerUptimeFeed contract address");
    L1_CROSS_DOMAIN_MESSENGER_ADDRESS = l1CrossDomainMessengerAddress;
    L2_UPTIME_FEED_ADDR = l2UptimeFeedAddr;
    L1_MSG_QUEUE_ADDR = l1MessageQueueAddr;
    s_gasLimit = gasLimit;
  }

  /// @notice sets the new gas cost to spend when sending cross chain message
  /// @param gasLimit the updated gas cost
  function setGasLimit(uint32 gasLimit) external onlyOwner {
    s_gasLimit = gasLimit;
    emit GasLimitUpdated(gasLimit);
>>>>>>> 9a20034a
  }

  /// @notice makes this contract payable
  /// @dev receives funds:
  ///  - to use them (if configured) to pay for L2 execution on L1
  ///  - when withdrawing funds from L2 xDomain alias address (pay for L2 execution on L2)
  receive() external payable {}

  /// @notice makes this contract payable
  /// @dev receives funds:
  ///  - to use them (if configured) to pay for L2 execution on L1
  ///  - when withdrawing funds from L2 xDomain alias address (pay for L2 execution on L2)
  receive() external payable {}

  /// @notice validate method sends an xDomain L2 tx to update Uptime Feed contract on L2.
  /// @dev A message is sent using the L1CrossDomainMessenger. This method is accessed controlled.
  /// @param currentAnswer new aggregator answer - value of 1 considers the sequencer offline.
  function validate(
    uint256 /* previousRoundId */,
    int256 /* previousAnswer */,
    uint256 /* currentRoundId */,
    int256 currentAnswer
  ) external override checkAccess returns (bool) {
    // Make the xDomain call
    IL1ScrollMessenger(L1_CROSS_DOMAIN_MESSENGER_ADDRESS).sendMessage{
      value: IL1MessageQueue(L1_MSG_QUEUE_ADDR).estimateCrossDomainMessageFee(s_gasLimit)
    }(
      L2_UPTIME_FEED_ADDR,
      0,
      abi.encodeWithSelector(
        SequencerUptimeFeed.updateStatus.selector,
        currentAnswer == ANSWER_SEQ_OFFLINE,
        uint64(block.timestamp)
      ),
      s_gasLimit
    );

    // return success
    return true;
  }
}<|MERGE_RESOLUTION|>--- conflicted
+++ resolved
@@ -8,23 +8,12 @@
 import {IL1ScrollMessenger} from "@scroll-tech/contracts/L1/IL1ScrollMessenger.sol";
 
 /// @title ScrollValidator - makes cross chain call to update the Sequencer Uptime Feed on L2
-<<<<<<< HEAD
 contract ScrollValidator is GasLimitValidator {
-=======
-contract ScrollValidator is TypeAndVersionInterface, AggregatorValidatorInterface, SimpleWriteAccessController {
-  // solhint-disable-next-line chainlink-solidity/prefix-immutable-variables-with-i
-  address public immutable L1_CROSS_DOMAIN_MESSENGER_ADDRESS;
-  // solhint-disable-next-line chainlink-solidity/prefix-immutable-variables-with-i
-  address public immutable L2_UPTIME_FEED_ADDR;
   // solhint-disable-next-line chainlink-solidity/prefix-immutable-variables-with-i
   address public immutable L1_MSG_QUEUE_ADDR;
 
   // solhint-disable-next-line chainlink-solidity/all-caps-constant-storage-variables
->>>>>>> 9a20034a
   string public constant override typeAndVersion = "ScrollValidator 1.0.0";
-
-  // solhint-disable-next-line chainlink-solidity/prefix-immutable-variables-with-i
-  address public immutable L1_MSG_QUEUE_ADDR;
 
   /// @param l1CrossDomainMessengerAddress address the L1CrossDomainMessenger contract address
   /// @param l2UptimeFeedAddr the address of the SequencerUptimeFeed contract address
@@ -34,38 +23,11 @@
     address l2UptimeFeedAddr,
     address l1MessageQueueAddr,
     uint32 gasLimit
-<<<<<<< HEAD
   ) GasLimitValidator(l1CrossDomainMessengerAddress, l2UptimeFeedAddr, gasLimit) {
     // solhint-disable-next-line custom-errors
     require(l1MessageQueueAddr != address(0), "Invalid L1 message queue address");
     L1_MSG_QUEUE_ADDR = l1MessageQueueAddr;
-=======
-  ) {
-    // solhint-disable-next-line custom-errors
-    require(l1CrossDomainMessengerAddress != address(0), "Invalid xDomain Messenger address");
-    // solhint-disable-next-line custom-errors
-    require(l1MessageQueueAddr != address(0), "Invalid L1 message queue address");
-    // solhint-disable-next-line custom-errors
-    require(l2UptimeFeedAddr != address(0), "Invalid ScrollSequencerUptimeFeed contract address");
-    L1_CROSS_DOMAIN_MESSENGER_ADDRESS = l1CrossDomainMessengerAddress;
-    L2_UPTIME_FEED_ADDR = l2UptimeFeedAddr;
-    L1_MSG_QUEUE_ADDR = l1MessageQueueAddr;
-    s_gasLimit = gasLimit;
   }
-
-  /// @notice sets the new gas cost to spend when sending cross chain message
-  /// @param gasLimit the updated gas cost
-  function setGasLimit(uint32 gasLimit) external onlyOwner {
-    s_gasLimit = gasLimit;
-    emit GasLimitUpdated(gasLimit);
->>>>>>> 9a20034a
-  }
-
-  /// @notice makes this contract payable
-  /// @dev receives funds:
-  ///  - to use them (if configured) to pay for L2 execution on L1
-  ///  - when withdrawing funds from L2 xDomain alias address (pay for L2 execution on L2)
-  receive() external payable {}
 
   /// @notice makes this contract payable
   /// @dev receives funds:
