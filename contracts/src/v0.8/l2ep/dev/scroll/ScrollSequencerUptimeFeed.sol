--- conflicted
+++ resolved
@@ -11,70 +11,24 @@
   // solhint-disable-next-line chainlink-solidity/all-caps-constant-storage-variables
   string public constant override typeAndVersion = "ScrollSequencerUptimeFeed 1.0.0";
 
-<<<<<<< HEAD
-=======
-  /// @dev Round info (for uptime history)
-  struct Round {
-    bool status;
-    uint64 startedAt;
-    uint64 updatedAt;
-  }
-
-  /// @dev Packed state struct to save sloads
-  struct FeedState {
-    uint80 latestRoundId;
-    bool latestStatus;
-    uint64 startedAt;
-    uint64 updatedAt;
-  }
-
-  /// @notice Sender is not the L2 messenger
-  error InvalidSender();
-  /// @notice Replacement for AggregatorV3Interface "No data present"
-  error NoDataPresent();
   /// @notice Address must not be the zero address
   error ZeroAddress();
 
-  event L1SenderTransferred(address indexed from, address indexed to);
-  /// @dev Emitted when an `updateStatus` call is ignored due to unchanged status or stale timestamp
-  event UpdateIgnored(bool latestStatus, uint64 latestTimestamp, bool incomingStatus, uint64 incomingTimestamp);
-  /// @dev Emitted when a updateStatus is called without the status changing
-  event RoundUpdated(int256 status, uint64 updatedAt);
-
-  // solhint-disable-next-line chainlink-solidity/all-caps-constant-storage-variables
-  uint8 public constant override decimals = 0;
-  // solhint-disable-next-line chainlink-solidity/all-caps-constant-storage-variables
-  string public constant override description = "L2 Sequencer Uptime Status Feed";
-  // solhint-disable-next-line chainlink-solidity/all-caps-constant-storage-variables
-  uint256 public constant override version = 1;
-
-  /// @dev L1 address
-  address private s_l1Sender;
-  /// @dev s_latestRoundId == 0 means this contract is uninitialized.
-  FeedState private s_feedState = FeedState({latestRoundId: 0, latestStatus: false, startedAt: 0, updatedAt: 0});
-  mapping(uint80 roundId => Round round) private s_rounds;
-
->>>>>>> d37c085a
   // solhint-disable-next-line chainlink-solidity/prefix-immutable-variables-with-i
   IL2ScrollMessenger private immutable s_l2CrossDomainMessenger;
 
   /// @param l1SenderAddress Address of the L1 contract that is permissioned to call this contract
   /// @param l2CrossDomainMessengerAddr Address of the L2CrossDomainMessenger contract
   /// @param initialStatus The initial status of the feed
-<<<<<<< HEAD
   constructor(
     address l1SenderAddress,
     address l2CrossDomainMessengerAddr,
     bool initialStatus
   ) SequencerUptimeFeed(l1SenderAddress, true) {
-=======
-  constructor(address l1SenderAddress, address l2CrossDomainMessengerAddr, bool initialStatus) {
     if (l2CrossDomainMessengerAddr == address(0)) {
       revert ZeroAddress();
     }
 
-    _setL1Sender(l1SenderAddress);
->>>>>>> d37c085a
     s_l2CrossDomainMessenger = IL2ScrollMessenger(l2CrossDomainMessengerAddr);
 
     _recordRound(1, initialStatus, uint64(block.timestamp), uint64(block.timestamp));
