--- conflicted
+++ resolved
@@ -69,13 +69,11 @@
 
   function unpauseUpkeep(uint256 id) external;
 
-<<<<<<< HEAD
   function transferUpkeepAdmin(uint256 id, address proposed) external;
 
   function acceptUpkeepAdmin(uint256 id) external;
-=======
+
   function updateCheckData(uint256 id, bytes calldata newCheckData) external;
->>>>>>> 374972ab
 
   function addFunds(uint256 id, uint96 amount) external;
 
