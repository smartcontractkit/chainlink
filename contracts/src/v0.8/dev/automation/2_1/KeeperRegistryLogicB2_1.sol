// SPDX-License-Identifier: MIT
pragma solidity 0.8.6;

import "./KeeperRegistryBase2_1.sol";
import {UpkeepInfo} from "./interfaces/AutomationRegistryInterface2_1.sol";

contract KeeperRegistryLogicB2_1 is KeeperRegistryBase2_1 {
  using Address for address;
  using EnumerableSet for EnumerableSet.UintSet;

  /**
   * @dev see KeeperRegistry master contract for constructor description
   */
  constructor(
    Mode mode,
    address link,
    address linkNativeFeed,
    address fastGasFeed
  ) KeeperRegistryBase2_1(mode, link, linkNativeFeed, fastGasFeed) {}

  function transferPayeeship(address transmitter, address proposed) external {
    if (s_transmitterPayees[transmitter] != msg.sender) revert OnlyCallableByPayee();
    if (proposed == msg.sender) revert ValueNotChanged();

    if (s_proposedPayee[transmitter] != proposed) {
      s_proposedPayee[transmitter] = proposed;
      emit PayeeshipTransferRequested(transmitter, msg.sender, proposed);
    }
  }

  function acceptPayeeship(address transmitter) external {
    if (s_proposedPayee[transmitter] != msg.sender) revert OnlyCallableByProposedPayee();
    address past = s_transmitterPayees[transmitter];
    s_transmitterPayees[transmitter] = msg.sender;
    s_proposedPayee[transmitter] = ZERO_ADDRESS;

    emit PayeeshipTransferred(transmitter, past, msg.sender);
  }

  function transferUpkeepAdmin(uint256 id, address proposed) external {
    _requireAdminAndNotCancelled(id);
    if (proposed == msg.sender) revert ValueNotChanged();
    if (proposed == ZERO_ADDRESS) revert InvalidRecipient();

    if (s_proposedAdmin[id] != proposed) {
      s_proposedAdmin[id] = proposed;
      emit UpkeepAdminTransferRequested(id, msg.sender, proposed);
    }
  }

  function acceptUpkeepAdmin(uint256 id) external {
    Upkeep memory upkeep = s_upkeep[id];
    if (upkeep.maxValidBlocknumber != UINT32_MAX) revert UpkeepCancelled();
    if (s_proposedAdmin[id] != msg.sender) revert OnlyCallableByProposedAdmin();
    address past = s_upkeepAdmin[id];
    s_upkeepAdmin[id] = msg.sender;
    s_proposedAdmin[id] = ZERO_ADDRESS;

    emit UpkeepAdminTransferred(id, past, msg.sender);
  }

  function pauseUpkeep(uint256 id) external {
    _requireAdminAndNotCancelled(id);
    Upkeep memory upkeep = s_upkeep[id];
    if (upkeep.paused) revert OnlyUnpausedUpkeep();
    s_upkeep[id].paused = true;
    s_upkeepIDs.remove(id);
    emit UpkeepPaused(id);
  }

  function unpauseUpkeep(uint256 id) external {
    _requireAdminAndNotCancelled(id);
    Upkeep memory upkeep = s_upkeep[id];
    if (!upkeep.paused) revert OnlyPausedUpkeep();
    s_upkeep[id].paused = false;
    s_upkeepIDs.add(id);
    emit UpkeepUnpaused(id);
  }

  // TODO rename
  function updateCheckData(uint256 id, bytes calldata newCheckData) external {
    _requireAdminAndNotCancelled(id);
    if (newCheckData.length > s_storage.maxCheckDataSize) revert CheckDataExceedsLimit();
    s_checkData[id] = newCheckData;
    emit UpkeepCheckDataUpdated(id, newCheckData);
  }

  function setUpkeepGasLimit(uint256 id, uint32 gasLimit) external {
    if (gasLimit < PERFORM_GAS_MIN || gasLimit > s_storage.maxPerformGas) revert GasLimitOutsideRange();
    _requireAdminAndNotCancelled(id);
    s_upkeep[id].executeGas = gasLimit;

    emit UpkeepGasLimitSet(id, gasLimit);
  }

  function setUpkeepOffchainConfig(uint256 id, bytes calldata config) external {
    _requireAdminAndNotCancelled(id);
    s_upkeepOffchainConfig[id] = config;
    emit UpkeepOffchainConfigSet(id, config);
  }

  function withdrawFunds(uint256 id, address to) external nonReentrant {
    if (to == ZERO_ADDRESS) revert InvalidRecipient();
    Upkeep memory upkeep = s_upkeep[id];
    if (s_upkeepAdmin[id] != msg.sender) revert OnlyCallableByAdmin();
    if (upkeep.maxValidBlocknumber > _blockNum()) revert UpkeepNotCanceled();

    uint96 amountToWithdraw = s_upkeep[id].balance;
    s_expectedLinkBalance = s_expectedLinkBalance - amountToWithdraw;
    s_upkeep[id].balance = 0;
    i_link.transfer(to, amountToWithdraw);
    emit FundsWithdrawn(id, amountToWithdraw, to);
  }

  function withdrawPayment(address from, address to) external {
    if (to == ZERO_ADDRESS) revert InvalidRecipient();
    if (s_transmitterPayees[from] != msg.sender) revert OnlyCallableByPayee();

    uint96 balance = _updateTransmitterBalanceFromPool(from, s_hotVars.totalPremium, uint96(s_transmittersList.length));
    s_transmitters[from].balance = 0;
    s_expectedLinkBalance = s_expectedLinkBalance - balance;

    i_link.transfer(to, balance);

    emit PaymentWithdrawn(from, balance, to, msg.sender);
  }

  ///////////////////
  // OWNER ACTIONS //
  ///////////////////

  function withdrawOwnerFunds() external onlyOwner {
    uint96 amount = s_storage.ownerLinkBalance;

    s_expectedLinkBalance = s_expectedLinkBalance - amount;
    s_storage.ownerLinkBalance = 0;

    emit OwnerFundsWithdrawn(amount);
    i_link.transfer(msg.sender, amount);
  }

  function recoverFunds() external onlyOwner {
    uint256 total = i_link.balanceOf(address(this));
    i_link.transfer(msg.sender, total - s_expectedLinkBalance);
  }

  function setPayees(address[] calldata payees) external onlyOwner {
    if (s_transmittersList.length != payees.length) revert ParameterLengthError();
    for (uint256 i = 0; i < s_transmittersList.length; i++) {
      address transmitter = s_transmittersList[i];
      address oldPayee = s_transmitterPayees[transmitter];
      address newPayee = payees[i];
      if (
        (newPayee == ZERO_ADDRESS) || (oldPayee != ZERO_ADDRESS && oldPayee != newPayee && newPayee != IGNORE_ADDRESS)
      ) revert InvalidPayee();
      if (newPayee != IGNORE_ADDRESS) {
        s_transmitterPayees[transmitter] = newPayee;
      }
    }
    emit PayeesUpdated(s_transmittersList, payees);
  }

  function pause() external onlyOwner {
    s_hotVars.paused = true;

    emit Paused(msg.sender);
  }

  function unpause() external onlyOwner {
    s_hotVars.paused = false;

    emit Unpaused(msg.sender);
  }

  function setPeerRegistryMigrationPermission(address peer, MigrationPermission permission) external onlyOwner {
    s_peerRegistryMigrationPermission[peer] = permission;
  }

  /**
   * @dev Called through KeeperRegistry main contract
   */
  function setUpkeepAdminOffchainConfig(uint256 upkeepId, bytes calldata newAdminOffchainConfig) external {
    if (msg.sender != s_upkeepManager) {
      revert OnlyCallableByUpkeepManager();
    }
    s_upkeepAdminOffchainConfig[upkeepId] = newAdminOffchainConfig;
  }

  /**
   * @dev Called through KeeperRegistry main contract
   */
  function setUpkeepManager(address newUpkeepManager) external onlyOwner {
    s_upkeepManager = newUpkeepManager;
  }

  /////////////
  // GETTERS //
  /////////////

  /**
   * @notice read all of the details about an upkeep
   */
  function getUpkeep(uint256 id) external view returns (UpkeepInfo memory upkeepInfo) {
    Upkeep memory reg = s_upkeep[id];
    upkeepInfo = UpkeepInfo({
      target: reg.target,
      forwarder: address(reg.forwarder),
      executeGas: reg.executeGas,
      checkData: s_checkData[id],
      balance: reg.balance,
      admin: s_upkeepAdmin[id],
      maxValidBlocknumber: reg.maxValidBlocknumber,
      lastPerformBlockNumber: reg.lastPerformBlockNumber,
      amountSpent: reg.amountSpent,
      paused: reg.paused,
      offchainConfig: s_upkeepOffchainConfig[id]
    });
    return upkeepInfo;
  }

  /**
   * @notice retrieve active upkeep IDs. Active upkeep is defined as an upkeep which is not paused and not canceled.
   * @param startIndex starting index in list
   * @param endIndex end index. non-inclusive
   * @dev the order of IDs in the list is **not guaranteed**, therefore, if making successive calls, one
   * should consider keeping the blockheight constant to ensure a holistic picture of the contract state
   * @dev this function will not error if an endIndex is provided that is too large, instead, it will resolve gracefully
<<<<<<< HEAD
   * by supplying as many results as it can within the bounds of the upkeep set
=======
   * by suppling as many results as it can within the bounds of the upkeep set
>>>>>>> 699f90f8
   */
  function getActiveUpkeepIDs(uint256 startIndex, uint256 endIndex) external view returns (uint256[] memory) {
    uint256 maxIndex = s_upkeepIDs.length();
    endIndex = endIndex > maxIndex ? maxIndex : endIndex;
    if (startIndex > endIndex) revert IndexOutOfRange();
    uint256 count = endIndex - startIndex;
    uint256[] memory ids = new uint256[](count);
    for (uint256 idx = 0; idx < count; idx++) {
      ids[idx] = s_upkeepIDs.at(idx + startIndex);
    }
    return ids;
  }

  /**
   * @notice retrieve active upkeep IDs within the range, filtered by the provided type
   * @param startIndex starting index in list
   * @param endIndex end index. non-inclusive
   * @dev the order of IDs in the list is **not guaranteed**, therefore, if making successive calls, one
   * should consider keeping the blockheight constant to ensure a holistic picture of the contract state
   * @dev this function will not error if an endIndex is provided that is too large, instead, it will resolve gracefully
<<<<<<< HEAD
   * by supplying as many results as it can within the bounds of the upkeep set
=======
   * by suppling as many results as it can within the bounds of the upkeep set
>>>>>>> 699f90f8
   */
  function getActiveUpkeepIDsByType(
    uint256 startIndex,
    uint256 endIndex,
    Trigger trigger
  ) external view returns (uint256[] memory) {
    uint256 maxIndex = s_upkeepIDs.length();
    endIndex = endIndex > maxIndex ? maxIndex : endIndex;
    if (startIndex > endIndex) revert IndexOutOfRange();
    uint256 maxCount = endIndex - startIndex;
    uint256 numFound;
    uint256[] memory ids = new uint256[](maxCount);
    for (uint256 idx = 0; idx < maxCount; idx++) {
      uint256 id = s_upkeepIDs.at(idx + startIndex);
      if (getTriggerType(id) == trigger) {
        ids[numFound] = id;
        numFound++;
      }
    }
    if (numFound != maxCount) {
      assembly {
        mstore(ids, numFound)
      }
    }
    return ids;
  }

  function getUpkeepTriggerConfig(uint256 upkeepId) public view returns (bytes memory) {
    return s_upkeepTriggerConfig[upkeepId];
  }

  function getLogTriggerConfig(uint256 upkeepId) public view returns (LogTriggerConfig memory) {
    require(getTriggerType(upkeepId) == Trigger.LOG);
    return abi.decode(s_upkeepTriggerConfig[upkeepId], (LogTriggerConfig));
  }

  function getCronTriggerConfig(uint256 upkeepId) public view returns (CronTriggerConfig memory) {
    require(getTriggerType(upkeepId) == Trigger.CRON);
    return abi.decode(s_upkeepTriggerConfig[upkeepId], (CronTriggerConfig));
  }

  /**
   * @notice read the current info about any transmitter address
   */
  function getTransmitterInfo(
    address query
  ) external view returns (bool active, uint8 index, uint96 balance, uint96 lastCollected, address payee) {
    Transmitter memory transmitter = s_transmitters[query];
    uint96 totalDifference = s_hotVars.totalPremium - transmitter.lastCollected;
    uint96 pooledShare = totalDifference / uint96(s_transmittersList.length);

    return (
      transmitter.active,
      transmitter.index,
      (transmitter.balance + pooledShare),
      transmitter.lastCollected,
      s_transmitterPayees[query]
    );
  }

  /**
   * @notice read the current info about any signer address
   */
  function getSignerInfo(address query) external view returns (bool active, uint8 index) {
    Signer memory signer = s_signers[query];
    return (signer.active, signer.index);
  }

  /**
   * @notice read the current state of the registry
   */
  function getState()
    external
    view
    returns (
      State memory state,
      OnchainConfig memory config,
      address[] memory signers,
      address[] memory transmitters,
      uint8 f
    )
  {
    state = State({
      nonce: s_storage.nonce,
      ownerLinkBalance: s_storage.ownerLinkBalance,
      expectedLinkBalance: s_expectedLinkBalance,
      totalPremium: s_hotVars.totalPremium,
      numUpkeeps: s_upkeepIDs.length(),
      configCount: s_storage.configCount,
      latestConfigBlockNumber: s_storage.latestConfigBlockNumber,
      latestConfigDigest: s_latestConfigDigest,
      latestEpoch: s_hotVars.latestEpoch,
      paused: s_hotVars.paused
    });

    config = OnchainConfig({
      paymentPremiumPPB: s_hotVars.paymentPremiumPPB,
      flatFeeMicroLink: s_hotVars.flatFeeMicroLink,
      checkGasLimit: s_storage.checkGasLimit,
      stalenessSeconds: s_hotVars.stalenessSeconds,
      gasCeilingMultiplier: s_hotVars.gasCeilingMultiplier,
      minUpkeepSpend: s_storage.minUpkeepSpend,
      maxPerformGas: s_storage.maxPerformGas,
      maxCheckDataSize: s_storage.maxCheckDataSize,
      maxPerformDataSize: s_storage.maxPerformDataSize,
      fallbackGasPrice: s_fallbackGasPrice,
      fallbackLinkPrice: s_fallbackLinkPrice,
      transcoder: s_storage.transcoder,
      registrar: s_storage.registrar
    });

    return (state, config, s_signersList, s_transmittersList, s_hotVars.f);
  }

  /**
   * @notice calculates the minimum balance required for an upkeep to remain eligible
   * @param id the upkeep id to calculate minimum balance for
   */
  function getMinBalanceForUpkeep(uint256 id) external view returns (uint96 minBalance) {
    return getMaxPaymentForGas(s_upkeep[id].executeGas);
  }

  /**
   * @notice calculates the maximum payment for a given gas limit
   * @param gasLimit the gas to calculate payment for
   */
  function getMaxPaymentForGas(uint32 gasLimit) public view returns (uint96 maxPayment) {
    HotVars memory hotVars = s_hotVars;
    (uint256 fastGasWei, uint256 linkNative) = _getFeedData(hotVars);
    return _getMaxLinkPayment(hotVars, gasLimit, s_storage.maxPerformDataSize, fastGasWei, linkNative, false);
  }

  /**
   * @notice retrieves the migration permission for a peer registry
   */
  function getPeerRegistryMigrationPermission(address peer) external view returns (MigrationPermission) {
    return s_peerRegistryMigrationPermission[peer];
  }

  /**
   * @notice returns the upkeep manager address
   */
  function getUpkeepManager() external view returns (address) {
    return s_upkeepManager;
  }

  /**
   * @notice returns the upkeep administrative offchain config
   */
  function getUpkeepAdminOffchainConfig(uint256 upkeepId) external view returns (bytes memory) {
    return s_upkeepAdminOffchainConfig[upkeepId];
  }
}<|MERGE_RESOLUTION|>--- conflicted
+++ resolved
@@ -225,11 +225,7 @@
    * @dev the order of IDs in the list is **not guaranteed**, therefore, if making successive calls, one
    * should consider keeping the blockheight constant to ensure a holistic picture of the contract state
    * @dev this function will not error if an endIndex is provided that is too large, instead, it will resolve gracefully
-<<<<<<< HEAD
    * by supplying as many results as it can within the bounds of the upkeep set
-=======
-   * by suppling as many results as it can within the bounds of the upkeep set
->>>>>>> 699f90f8
    */
   function getActiveUpkeepIDs(uint256 startIndex, uint256 endIndex) external view returns (uint256[] memory) {
     uint256 maxIndex = s_upkeepIDs.length();
@@ -250,11 +246,7 @@
    * @dev the order of IDs in the list is **not guaranteed**, therefore, if making successive calls, one
    * should consider keeping the blockheight constant to ensure a holistic picture of the contract state
    * @dev this function will not error if an endIndex is provided that is too large, instead, it will resolve gracefully
-<<<<<<< HEAD
    * by supplying as many results as it can within the bounds of the upkeep set
-=======
-   * by suppling as many results as it can within the bounds of the upkeep set
->>>>>>> 699f90f8
    */
   function getActiveUpkeepIDsByType(
     uint256 startIndex,
