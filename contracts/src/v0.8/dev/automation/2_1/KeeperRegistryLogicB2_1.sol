--- conflicted
+++ resolved
@@ -18,12 +18,6 @@
     address fastGasFeed
   ) KeeperRegistryBase2_1(mode, link, linkNativeFeed, fastGasFeed) {}
 
-<<<<<<< HEAD
-  /**
-   * @dev Called through KeeperRegistry main contract
-   */
-=======
->>>>>>> 03b07433
   function transferPayeeship(address transmitter, address proposed) external {
     if (s_transmitterPayees[transmitter] != msg.sender) revert OnlyCallableByPayee();
     if (proposed == msg.sender) revert ValueNotChanged();
@@ -34,12 +28,6 @@
     }
   }
 
-<<<<<<< HEAD
-  /**
-   * @dev Called through KeeperRegistry main contract
-   */
-=======
->>>>>>> 03b07433
   function acceptPayeeship(address transmitter) external {
     if (s_proposedPayee[transmitter] != msg.sender) revert OnlyCallableByProposedPayee();
     address past = s_transmitterPayees[transmitter];
@@ -49,12 +37,6 @@
     emit PayeeshipTransferred(transmitter, past, msg.sender);
   }
 
-<<<<<<< HEAD
-  /**
-   * @dev Called through KeeperRegistry main contract
-   */
-=======
->>>>>>> 03b07433
   function transferUpkeepAdmin(uint256 id, address proposed) external {
     _requireAdminAndNotCancelled(id);
     if (proposed == msg.sender) revert ValueNotChanged();
@@ -66,12 +48,6 @@
     }
   }
 
-<<<<<<< HEAD
-  /**
-   * @dev Called through KeeperRegistry main contract
-   */
-=======
->>>>>>> 03b07433
   function acceptUpkeepAdmin(uint256 id) external {
     Upkeep memory upkeep = s_upkeep[id];
     if (upkeep.maxValidBlocknumber != UINT32_MAX) revert UpkeepCancelled();
@@ -83,12 +59,6 @@
     emit UpkeepAdminTransferred(id, past, msg.sender);
   }
 
-<<<<<<< HEAD
-  /**
-   * @dev Called through KeeperRegistry main contract
-   */
-=======
->>>>>>> 03b07433
   function pauseUpkeep(uint256 id) external {
     _requireAdminAndNotCancelled(id);
     Upkeep memory upkeep = s_upkeep[id];
@@ -98,12 +68,6 @@
     emit UpkeepPaused(id);
   }
 
-<<<<<<< HEAD
-  /**
-   * @dev Called through KeeperRegistry main contract
-   */
-=======
->>>>>>> 03b07433
   function unpauseUpkeep(uint256 id) external {
     _requireAdminAndNotCancelled(id);
     Upkeep memory upkeep = s_upkeep[id];
@@ -113,13 +77,7 @@
     emit UpkeepUnpaused(id);
   }
 
-<<<<<<< HEAD
-  /**
-   * @dev Called through KeeperRegistry main contract
-   */
-=======
   // TODO rename
->>>>>>> 03b07433
   function updateCheckData(uint256 id, bytes calldata newCheckData) external {
     _requireAdminAndNotCancelled(id);
     if (newCheckData.length > s_storage.maxCheckDataSize) revert CheckDataExceedsLimit();
@@ -127,8 +85,6 @@
     emit UpkeepCheckDataUpdated(id, newCheckData);
   }
 
-<<<<<<< HEAD
-=======
   function setUpkeepGasLimit(uint256 id, uint32 gasLimit) external {
     if (gasLimit < PERFORM_GAS_MIN || gasLimit > s_storage.maxPerformGas) revert GasLimitOutsideRange();
     _requireAdminAndNotCancelled(id);
@@ -169,7 +125,6 @@
     emit PaymentWithdrawn(from, balance, to, msg.sender);
   }
 
->>>>>>> 03b07433
   ///////////////////
   // OWNER ACTIONS //
   ///////////////////
