--- conflicted
+++ resolved
@@ -113,13 +113,9 @@
   uint256 internal s_expectedLinkBalance; // Used in case of erroneous LINK transfers to contract
   address internal s_upkeepManager;
   mapping(address => MigrationPermission) internal s_peerRegistryMigrationPermission; // Permissions for migration to and fro
-<<<<<<< HEAD
   mapping(uint256 => bytes) internal s_upkeepOffchainConfig; // general config set by users for each upkeep
+  mapping(uint256 => bytes) internal s_upkeepTriggerConfig; // upkeep triggers
   mapping(uint256 => bytes) internal s_upkeepAdminOffchainConfig; // general config set by an administrative role
-=======
-  mapping(uint256 => bytes) internal s_upkeepTriggerConfig; // upkeep triggers
-  mapping(uint256 => bytes) internal s_upkeepOffchainConfig; // general configuration preferences
->>>>>>> 699f90f8
 
   error ArrayHasNoEntries();
   error CannotCancel();
@@ -237,28 +233,15 @@
   }
 
   /**
-<<<<<<< HEAD
-   * @dev structure of offchain config for log triggers
-   */
-  struct LogTriggerConfig {
-    address contractAddress;
-=======
    * @notice structure of offchain config for log triggers
    */
   struct LogTriggerConfig {
     address contractAddress;
     uint8 filterSelector; // denotes which topics apply to filter ex 000, 101, 111...only last 3 bits apply
->>>>>>> 699f90f8
     bytes32 topic0;
     bytes32 topic1;
     bytes32 topic2;
     bytes32 topic3;
-<<<<<<< HEAD
-    uint8 filterSelector; // denotes which topics apply to filter ex 000, 101, 111...only last 3 bits apply
-  }
-
-  /**
-=======
   }
 
   /**
@@ -277,7 +260,6 @@
   } // TODO - the struct adds overhead...
 
   /**
->>>>>>> 699f90f8
    * @dev used for both conditional and ready trigger types
    */
   struct BlockTrigger {
@@ -571,10 +553,6 @@
   }
 
   function getTriggerType(uint256 upkeepId) public pure returns (Trigger) {
-<<<<<<< HEAD
-    // TODO
-    return Trigger.CONDITION;
-=======
     // TODO - alternatively, we could just look this up from storage
     bytes32 rawID = bytes32(upkeepId);
     bytes1 empty = bytes1(0);
@@ -593,7 +571,6 @@
   function _requireAdminAndNotCancelled(uint256 upkeepId) internal view {
     if (msg.sender != s_upkeepAdmin[upkeepId]) revert OnlyCallableByAdmin();
     if (s_upkeep[upkeepId].maxValidBlocknumber != UINT32_MAX) revert UpkeepCancelled();
->>>>>>> 699f90f8
   }
 
   /**
