// SPDX-License-Identifier: MIT
pragma solidity 0.8.6;

import "./KeeperRegistryBase2_1.sol";
import "./KeeperRegistryLogicB2_1.sol";
import "./Chainable.sol";
import {AutomationForwarder} from "./AutomationForwarder.sol";
import "../../../interfaces/automation/UpkeepTranscoderInterfaceV2.sol";

// TODO - we can probably combine these interfaces
import "../../../interfaces/automation/MigratableKeeperRegistryInterface.sol";
import "../../../interfaces/automation/MigratableKeeperRegistryInterfaceV2.sol";

/**
 * @notice Logic contract, works in tandem with KeeperRegistry as a proxy
 */
contract KeeperRegistryLogicA2_1 is
  KeeperRegistryBase2_1,
  Chainable,
  MigratableKeeperRegistryInterface,
  MigratableKeeperRegistryInterfaceV2
{
  using Address for address;
  using EnumerableSet for EnumerableSet.UintSet;

  /**
   * @param logicB the address of the second logic contract
   */
  constructor(
    KeeperRegistryLogicB2_1 logicB
  )
    KeeperRegistryBase2_1(
      logicB.getMode(),
      logicB.getLinkAddress(),
      logicB.getLinkNativeFeedAddress(),
      logicB.getFastGasFeedAddress()
    )
    Chainable(address(logicB))
  {}

  UpkeepFormat public constant override upkeepTranscoderVersion = UPKEEP_TRANSCODER_VERSION_BASE;

  uint8 public constant override upkeepVersion = UPKEEP_VERSION_BASE;

  /**
   * @dev this function will be deprecated in a future version of chainlink automation
   */
  function checkUpkeep(
    uint256 id
  )
    external
    returns (
      bool upkeepNeeded,
      bytes memory performData,
      UpkeepFailureReason upkeepFailureReason,
      uint256 gasUsed,
      uint256 fastGasWei,
      uint256 linkNative
    )
  {
    return checkUpkeep(id, s_checkData[id]);
  }

  function checkUpkeep(
    uint256 id,
    bytes memory checkData
  )
    public
    cannotExecute
    returns (
      bool upkeepNeeded,
      bytes memory performData,
      UpkeepFailureReason upkeepFailureReason,
      uint256 gasUsed,
      uint256 fastGasWei,
      uint256 linkNative
    )
  {
    HotVars memory hotVars = s_hotVars;
    Upkeep memory upkeep = s_upkeep[id];
    if (upkeep.maxValidBlocknumber != UINT32_MAX)
      return (false, bytes(""), UpkeepFailureReason.UPKEEP_CANCELLED, gasUsed, 0, 0);
    if (upkeep.paused) return (false, bytes(""), UpkeepFailureReason.UPKEEP_PAUSED, gasUsed, 0, 0);

    (fastGasWei, linkNative) = _getFeedData(hotVars);
    uint96 maxLinkPayment = _getMaxLinkPayment(
      hotVars,
      upkeep.executeGas,
      s_storage.maxPerformDataSize,
      fastGasWei,
      linkNative,
      false
    );
    if (upkeep.balance < maxLinkPayment)
      return (false, bytes(""), UpkeepFailureReason.INSUFFICIENT_BALANCE, gasUsed, fastGasWei, linkNative);

    gasUsed = gasleft();
    bytes memory callData = abi.encodeWithSelector(CHECK_SELECTOR, checkData);
    (bool success, bytes memory result) = upkeep.target.call{gas: s_storage.checkGasLimit}(callData);
    gasUsed = gasUsed - gasleft();

    if (!success) {
      upkeepFailureReason = UpkeepFailureReason.TARGET_CHECK_REVERTED;
    } else {
      (upkeepNeeded, result) = abi.decode(result, (bool, bytes));
      if (!upkeepNeeded)
        return (false, bytes(""), UpkeepFailureReason.UPKEEP_NOT_NEEDED, gasUsed, fastGasWei, linkNative);
      if (result.length > s_storage.maxPerformDataSize)
        return (false, bytes(""), UpkeepFailureReason.PERFORM_DATA_EXCEEDS_LIMIT, gasUsed, fastGasWei, linkNative);
    }

    return (success, result, upkeepFailureReason, gasUsed, fastGasWei, linkNative);
<<<<<<< HEAD
  }

  /**
   * @dev Called through KeeperRegistry main contract
   */
  function mercuryCallback(
    uint256 id,
    bytes[] memory values,
    bytes memory extraData
  )
    external
    cannotExecute
    returns (bool upkeepNeeded, bytes memory performData, UpkeepFailureReason upkeepFailureReason, uint256 gasUsed)
  {
    Upkeep memory upkeep = s_upkeep[id];

    gasUsed = gasleft();
    bytes memory callData = abi.encodeWithSelector(MERCURY_CALLBACK_SELECTOR, values, extraData);
    (bool success, bytes memory result) = upkeep.target.call{gas: s_storage.checkGasLimit}(callData);
    gasUsed = gasUsed - gasleft();

    if (!success) {
      upkeepFailureReason = UpkeepFailureReason.MERCURY_CALLBACK_REVERTED;
    } else {
      (upkeepNeeded, performData) = abi.decode(result, (bool, bytes));
    }
    return (upkeepNeeded, performData, upkeepFailureReason, gasUsed);
=======
>>>>>>> 456f2c99
  }

  /**
   * @dev Called through KeeperRegistry main contract
   */
  function cancelUpkeep(uint256 id) external {
    Upkeep memory upkeep = s_upkeep[id];
    bool canceled = upkeep.maxValidBlocknumber != UINT32_MAX;
    bool isOwner = msg.sender == owner();

    if (canceled && !(isOwner && upkeep.maxValidBlocknumber > _blockNum())) revert CannotCancel();
    if (!isOwner && msg.sender != s_upkeepAdmin[id]) revert OnlyCallableByOwnerOrAdmin();

    uint256 height = _blockNum();
    if (!isOwner) {
      height = height + CANCELLATION_DELAY;
    }
    s_upkeep[id].maxValidBlocknumber = uint32(height);
    s_upkeepIDs.remove(id);

    // charge the cancellation fee if the minUpkeepSpend is not met
    uint96 minUpkeepSpend = s_storage.minUpkeepSpend;
    uint96 cancellationFee = 0;
    // cancellationFee is supposed to be min(max(minUpkeepSpend - amountSpent,0), amountLeft)
    if (upkeep.amountSpent < minUpkeepSpend) {
      cancellationFee = minUpkeepSpend - upkeep.amountSpent;
      if (cancellationFee > upkeep.balance) {
        cancellationFee = upkeep.balance;
      }
    }
    s_upkeep[id].balance = upkeep.balance - cancellationFee;
    s_storage.ownerLinkBalance = s_storage.ownerLinkBalance + cancellationFee;

    emit UpkeepCanceled(id, uint64(height));
  }

  /**
   * @dev Called through KeeperRegistry main contract
   */
  function withdrawFunds(uint256 id, address to) external nonReentrant {
    if (to == ZERO_ADDRESS) revert InvalidRecipient();
    Upkeep memory upkeep = s_upkeep[id];
    if (s_upkeepAdmin[id] != msg.sender) revert OnlyCallableByAdmin();
    if (upkeep.maxValidBlocknumber > _blockNum()) revert UpkeepNotCanceled();

    uint96 amountToWithdraw = s_upkeep[id].balance;
    s_expectedLinkBalance = s_expectedLinkBalance - amountToWithdraw;
    s_upkeep[id].balance = 0;
    i_link.transfer(to, amountToWithdraw);
    emit FundsWithdrawn(id, amountToWithdraw, to);
  }

  /**
   * @dev Called through KeeperRegistry main contract
   */
  function setUpkeepGasLimit(uint256 id, uint32 gasLimit) external {
    if (gasLimit < PERFORM_GAS_MIN || gasLimit > s_storage.maxPerformGas) revert GasLimitOutsideRange();
    _requireAdminAndNotCancelled(id);
    s_upkeep[id].executeGas = gasLimit;

    emit UpkeepGasLimitSet(id, gasLimit);
  }

  /**
   * @dev Called through KeeperRegistry main contract
   */
  function setUpkeepOffchainConfig(uint256 id, bytes calldata config) external {
    _requireAdminAndNotCancelled(id);

    s_upkeepOffchainConfig[id] = config;

    emit UpkeepOffchainConfigSet(id, config);
  }

  /**
   * @dev Called through KeeperRegistry main contract
   */
  function withdrawPayment(address from, address to) external {
    if (to == ZERO_ADDRESS) revert InvalidRecipient();
    if (s_transmitterPayees[from] != msg.sender) revert OnlyCallableByPayee();

    uint96 balance = _updateTransmitterBalanceFromPool(from, s_hotVars.totalPremium, uint96(s_transmittersList.length));
    s_transmitters[from].balance = 0;
    s_expectedLinkBalance = s_expectedLinkBalance - balance;

    i_link.transfer(to, balance);

    emit PaymentWithdrawn(from, balance, to, msg.sender);
  }

  /**
   * @dev Called through KeeperRegistry main contract
   */
  function transferPayeeship(address transmitter, address proposed) external {
    if (s_transmitterPayees[transmitter] != msg.sender) revert OnlyCallableByPayee();
    if (proposed == msg.sender) revert ValueNotChanged();

    if (s_proposedPayee[transmitter] != proposed) {
      s_proposedPayee[transmitter] = proposed;
      emit PayeeshipTransferRequested(transmitter, msg.sender, proposed);
    }
  }

  /**
   * @dev Called through KeeperRegistry main contract
   */
  function acceptPayeeship(address transmitter) external {
    if (s_proposedPayee[transmitter] != msg.sender) revert OnlyCallableByProposedPayee();
    address past = s_transmitterPayees[transmitter];
    s_transmitterPayees[transmitter] = msg.sender;
    s_proposedPayee[transmitter] = ZERO_ADDRESS;

    emit PayeeshipTransferred(transmitter, past, msg.sender);
  }

  /**
   * @dev Called through KeeperRegistry main contract
   */
  function transferUpkeepAdmin(uint256 id, address proposed) external {
    _requireAdminAndNotCancelled(id);
    if (proposed == msg.sender) revert ValueNotChanged();
    if (proposed == ZERO_ADDRESS) revert InvalidRecipient();

    if (s_proposedAdmin[id] != proposed) {
      s_proposedAdmin[id] = proposed;
      emit UpkeepAdminTransferRequested(id, msg.sender, proposed);
    }
  }

  /**
   * @dev Called through KeeperRegistry main contract
   */
  function acceptUpkeepAdmin(uint256 id) external {
    Upkeep memory upkeep = s_upkeep[id];
    if (upkeep.maxValidBlocknumber != UINT32_MAX) revert UpkeepCancelled();
    if (s_proposedAdmin[id] != msg.sender) revert OnlyCallableByProposedAdmin();
    address past = s_upkeepAdmin[id];
    s_upkeepAdmin[id] = msg.sender;
    s_proposedAdmin[id] = ZERO_ADDRESS;

    emit UpkeepAdminTransferred(id, past, msg.sender);
  }

  /**
   * @dev Called through KeeperRegistry main contract
   */
  function pauseUpkeep(uint256 id) external {
    _requireAdminAndNotCancelled(id);
    Upkeep memory upkeep = s_upkeep[id];
    if (upkeep.paused) revert OnlyUnpausedUpkeep();
    s_upkeep[id].paused = true;
    s_upkeepIDs.remove(id);
    emit UpkeepPaused(id);
  }

  /**
   * @dev Called through KeeperRegistry main contract
   */
  function unpauseUpkeep(uint256 id) external {
    _requireAdminAndNotCancelled(id);
    Upkeep memory upkeep = s_upkeep[id];
    if (!upkeep.paused) revert OnlyPausedUpkeep();
    s_upkeep[id].paused = false;
    s_upkeepIDs.add(id);
    emit UpkeepUnpaused(id);
  }

  /**
   * @dev Called through KeeperRegistry main contract
   */
  function updateCheckData(uint256 id, bytes calldata newCheckData) external {
    _requireAdminAndNotCancelled(id);
    if (newCheckData.length > s_storage.maxCheckDataSize) revert CheckDataExceedsLimit();
    s_checkData[id] = newCheckData;
    emit UpkeepCheckDataUpdated(id, newCheckData);
  }

  /**
   * @dev Called through KeeperRegistry main contract
   */
  function migrateUpkeeps(uint256[] calldata ids, address destination)
    external
    override(MigratableKeeperRegistryInterface, MigratableKeeperRegistryInterfaceV2)
  {
    if (
      s_peerRegistryMigrationPermission[destination] != MigrationPermission.OUTGOING &&
      s_peerRegistryMigrationPermission[destination] != MigrationPermission.BIDIRECTIONAL
    ) revert MigrationNotPermitted();
    if (s_storage.transcoder == ZERO_ADDRESS) revert TranscoderNotSet();
    if (ids.length == 0) revert ArrayHasNoEntries();
    uint256 id;
    Upkeep memory upkeep;
    uint256 totalBalanceRemaining;
    bytes[] memory checkDatas = new bytes[](ids.length);
    address[] memory admins = new address[](ids.length);
    Upkeep[] memory upkeeps = new Upkeep[](ids.length);
    bytes[] memory offchainConfigs = new bytes[](ids.length);
    for (uint256 idx = 0; idx < ids.length; idx++) {
      id = ids[idx];
      upkeep = s_upkeep[id];
      _requireAdminAndNotCancelled(id);
      upkeeps[idx] = upkeep;
      checkDatas[idx] = s_checkData[id];
      admins[idx] = s_upkeepAdmin[id];
      offchainConfigs[idx] = s_upkeepOffchainConfig[id];
      totalBalanceRemaining = totalBalanceRemaining + upkeep.balance;
      delete s_upkeep[id];
      delete s_checkData[id];
      // nullify existing proposed admin change if an upkeep is being migrated
      delete s_proposedAdmin[id];
      s_upkeepIDs.remove(id);
      emit UpkeepMigrated(id, upkeep.balance, destination);
    }
    s_expectedLinkBalance = s_expectedLinkBalance - totalBalanceRemaining;
    bytes memory encodedUpkeeps = abi.encode(ids, upkeeps, checkDatas, admins, offchainConfigs);
    MigratableKeeperRegistryInterfaceV2(destination).receiveUpkeeps(
      UpkeepTranscoderInterfaceV2(s_storage.transcoder).transcodeUpkeeps(
        UPKEEP_VERSION_BASE,
        MigratableKeeperRegistryInterfaceV2(destination).upkeepVersion(),
        encodedUpkeeps
      )
    );
    i_link.transfer(destination, totalBalanceRemaining);
  }

  /**
   * @dev Called through KeeperRegistry main contract
   */
  function receiveUpkeeps(bytes calldata encodedUpkeeps)
    external
    override(MigratableKeeperRegistryInterface, MigratableKeeperRegistryInterfaceV2)
  {
    if (
      s_peerRegistryMigrationPermission[msg.sender] != MigrationPermission.INCOMING &&
      s_peerRegistryMigrationPermission[msg.sender] != MigrationPermission.BIDIRECTIONAL
    ) revert MigrationNotPermitted();
    (
      uint256[] memory ids,
      Upkeep[] memory upkeeps,
      bytes[] memory checkDatas,
      address[] memory upkeepAdmins,
      bytes[] memory offchainConfigs
    ) = abi.decode(encodedUpkeeps, (uint256[], Upkeep[], bytes[], address[], bytes[]));
    // TODO - we should be creating the forwarder in the transcoder, not here
    for (uint256 idx = 0; idx < ids.length; idx++) {
      if (address(upkeeps[idx].forwarder) == address(0)) {
        upkeeps[idx].forwarder = new AutomationForwarder(ids[idx], upkeeps[idx].target);
      }
      _createUpkeep(
        ids[idx],
        upkeeps[idx].target,
        upkeeps[idx].executeGas,
        upkeepAdmins[idx],
        upkeeps[idx].balance,
        checkDatas[idx],
        upkeeps[idx].paused,
        offchainConfigs[idx],
        upkeeps[idx].forwarder
      );
      emit UpkeepReceived(ids[idx], upkeeps[idx].balance, msg.sender);
    }
  }

  /**
   * @dev ensures the upkeep is not cancelled and the caller is the upkeep admin
   */
  function _requireAdminAndNotCancelled(uint256 upkeepId) internal view {
    if (msg.sender != s_upkeepAdmin[upkeepId]) revert OnlyCallableByAdmin();
    if (s_upkeep[upkeepId].maxValidBlocknumber != UINT32_MAX) revert UpkeepCancelled();
  }
}<|MERGE_RESOLUTION|>--- conflicted
+++ resolved
@@ -110,7 +110,6 @@
     }
 
     return (success, result, upkeepFailureReason, gasUsed, fastGasWei, linkNative);
-<<<<<<< HEAD
   }
 
   /**
@@ -138,8 +137,6 @@
       (upkeepNeeded, performData) = abi.decode(result, (bool, bytes));
     }
     return (upkeepNeeded, performData, upkeepFailureReason, gasUsed);
-=======
->>>>>>> 456f2c99
   }
 
   /**
