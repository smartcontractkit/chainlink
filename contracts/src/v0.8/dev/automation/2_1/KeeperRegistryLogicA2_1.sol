// SPDX-License-Identifier: MIT
pragma solidity 0.8.6;

import "./KeeperRegistryBase2_1.sol";
import "./KeeperRegistryLogicB2_1.sol";
import "./Chainable.sol";
import {AutomationForwarder} from "./AutomationForwarder.sol";
import "../../../interfaces/automation/UpkeepTranscoderInterfaceV2.sol";

// TODO - we can probably combine these interfaces
import "../../../interfaces/automation/MigratableKeeperRegistryInterface.sol";
import "../../../interfaces/automation/MigratableKeeperRegistryInterfaceV2.sol";

/**
 * @notice Logic contract, works in tandem with KeeperRegistry as a proxy
 */
contract KeeperRegistryLogicA2_1 is
  KeeperRegistryBase2_1,
  Chainable,
  MigratableKeeperRegistryInterface,
  MigratableKeeperRegistryInterfaceV2
{
  using Address for address;
  using EnumerableSet for EnumerableSet.UintSet;

  /**
   * @param logicB the address of the second logic contract
   */
  constructor(
    KeeperRegistryLogicB2_1 logicB
  )
    KeeperRegistryBase2_1(
      logicB.getMode(),
      logicB.getLinkAddress(),
      logicB.getLinkNativeFeedAddress(),
      logicB.getFastGasFeedAddress()
    )
    Chainable(address(logicB))
  {}

  UpkeepFormat public constant override upkeepTranscoderVersion = UPKEEP_TRANSCODER_VERSION_BASE;

  uint8 public constant override upkeepVersion = UPKEEP_VERSION_BASE;

  /**
   * @dev this function will be deprecated in a future version of chainlink automation
   */
  function checkUpkeep(
    uint256 id
  )
    external
    returns (
      bool upkeepNeeded,
      bytes memory performData,
      UpkeepFailureReason upkeepFailureReason,
      uint256 gasUsed,
      uint256 fastGasWei,
      uint256 linkNative
    )
  {
    return checkUpkeep(id, s_checkData[id]);
  }

  function checkUpkeep(
    uint256 id,
    bytes memory checkData
  )
    public
    cannotExecute
    returns (
      bool upkeepNeeded,
      bytes memory performData,
      UpkeepFailureReason upkeepFailureReason,
      uint256 gasUsed,
      uint256 fastGasWei,
      uint256 linkNative
    )
  {
    Trigger triggerType = getTriggerType(id);
    HotVars memory hotVars = s_hotVars;
    Upkeep memory upkeep = s_upkeep[id];
    if (upkeep.maxValidBlocknumber != UINT32_MAX)
      return (false, bytes(""), UpkeepFailureReason.UPKEEP_CANCELLED, gasUsed, 0, 0);
    if (upkeep.paused) return (false, bytes(""), UpkeepFailureReason.UPKEEP_PAUSED, gasUsed, 0, 0);

    (fastGasWei, linkNative) = _getFeedData(hotVars);
    uint96 maxLinkPayment = _getMaxLinkPayment(
      hotVars,
      upkeep.executeGas,
      s_storage.maxPerformDataSize,
      fastGasWei,
      linkNative,
      false
    );
    if (upkeep.balance < maxLinkPayment) {
      return (false, bytes(""), UpkeepFailureReason.INSUFFICIENT_BALANCE, gasUsed, fastGasWei, linkNative);
    }

<<<<<<< HEAD
    gasUsed = gasleft();
    bytes memory callData = abi.encodeWithSelector(CHECK_SELECTOR, checkData);
    (bool success, bytes memory result) = upkeep.target.call{gas: s_storage.checkGasLimit}(callData);
    gasUsed = gasUsed - gasleft();

    if (!success) {
      upkeepFailureReason = UpkeepFailureReason.TARGET_CHECK_REVERTED;
    } else {
      (upkeepNeeded, result) = abi.decode(result, (bool, bytes));
      if (!upkeepNeeded)
        return (false, bytes(""), UpkeepFailureReason.UPKEEP_NOT_NEEDED, gasUsed, fastGasWei, linkNative);
      if (result.length > s_storage.maxPerformDataSize)
        return (false, bytes(""), UpkeepFailureReason.PERFORM_DATA_EXCEEDS_LIMIT, gasUsed, fastGasWei, linkNative);
=======
    upkeepNeeded = true;

    if (triggerType == Trigger.CONDITION || triggerType == Trigger.LOG) {
      gasUsed = gasleft();
      bytes memory callData = abi.encodeWithSelector(CHECK_SELECTOR, checkData);
      (upkeepNeeded, performData) = upkeep.target.call{gas: s_storage.checkGasLimit}(callData);
      gasUsed = gasUsed - gasleft();
      if (!upkeepNeeded) {
        upkeepFailureReason = UpkeepFailureReason.TARGET_CHECK_REVERTED;
      } else {
        (upkeepNeeded, performData) = abi.decode(performData, (bool, bytes));
        if (!upkeepNeeded)
          return (false, bytes(""), UpkeepFailureReason.UPKEEP_NOT_NEEDED, gasUsed, fastGasWei, linkNative);
        if (performData.length > s_storage.maxPerformDataSize)
          return (false, bytes(""), UpkeepFailureReason.PERFORM_DATA_EXCEEDS_LIMIT, gasUsed, fastGasWei, linkNative);
      }
>>>>>>> 03b07433
    }
    // TODO - consider doing cron validation

    return (upkeepNeeded, performData, upkeepFailureReason, gasUsed, fastGasWei, linkNative);
  }

<<<<<<< HEAD
    return (success, result, upkeepFailureReason, gasUsed, fastGasWei, linkNative);
  }

=======
>>>>>>> 03b07433
  function registerUpkeep(
    address target,
    uint32 gasLimit, // TODO - we may want to allow 0 for "unlimited"
    address admin,
    bytes calldata checkData, // TODO - this should be included in the trigger
    bytes calldata extraData
  ) external returns (uint256 id) {
    if (msg.sender != owner() && msg.sender != s_storage.registrar) revert OnlyCallableByOwnerOrRegistrar();
    (Trigger triggerType, bytes memory triggerConfig, bytes memory offchainConfig) = abi.decode(
      extraData,
      (Trigger, bytes, bytes)
<<<<<<< HEAD
    );
    validateTrigger(triggerType, triggerConfig);
    id = _createID(triggerType);
    AutomationForwarder forwarder = new AutomationForwarder(id, target);
    _createUpkeep(id, target, gasLimit, admin, 0, checkData, false, triggerConfig, offchainConfig, forwarder);
    s_storage.nonce++;
    emit UpkeepRegistered(id, gasLimit, admin);
    emit UpkeepTriggerConfigSet(id, triggerConfig);
    emit UpkeepOffchainConfigSet(id, offchainConfig);
    return (id);
  }

  function addFunds(uint256 id, uint96 amount) external {
    Upkeep memory upkeep = s_upkeep[id];
    if (upkeep.maxValidBlocknumber != UINT32_MAX) revert UpkeepCancelled();

    s_upkeep[id].balance = upkeep.balance + amount;
    s_expectedLinkBalance = s_expectedLinkBalance + amount;
    i_link.transferFrom(msg.sender, address(this), amount);
    emit FundsAdded(id, msg.sender, amount);
  }

  /**
   * @notice creates an ID for the upkeep based on the upkeep's type
   * @dev the format of the ID looks like this:
   * ****00000000000X****************
   * 4 bytes of entropy
   * 11 bytes of zeros
   * 1 identifying byte for the trigger type
   * 16 bytes of entropy
   * @dev this maintains the same level of entropy as eth addresses, so IDs will still be unique
   * @dev we add the "identifying" part in the middle so that it is mostly hidden from users who usually only
   * see the first 4 and last 4 hex values ex 0x1234...ABCD
   */
  function _createID(Trigger triggerType) private view returns (uint256) {
    bytes1 empty;
    bytes memory idBytes = abi.encodePacked(
      keccak256(abi.encode(_blockHash(_blockNum() - 1), address(this), s_storage.nonce))
    );
    for (uint256 idx = 4; idx < 15; idx++) {
      idBytes[idx] = empty;
    }
    idBytes[15] = bytes1(uint8(triggerType));
    return uint256(bytes32(idBytes));
  }

  function validateTrigger(Trigger triggerType, bytes memory offchainConfig) public {
    if (msg.sender == address(this)) {
      // separate call stack, we can revert with any reason here
      if (triggerType == Trigger.CONDITION || triggerType == Trigger.READY) {
        require(offchainConfig.length == 0);
      } else if (triggerType == Trigger.LOG) {
        // will revert if data isn't the valid type
        LogTriggerConfig memory trigger = abi.decode(offchainConfig, (LogTriggerConfig));
=======
    );
    validateTriggerConfig(triggerType, triggerConfig);
    id = _createID(triggerType);
    AutomationForwarder forwarder = new AutomationForwarder(id, target);
    _createUpkeep(id, target, gasLimit, admin, 0, checkData, false, triggerConfig, offchainConfig, forwarder);
    s_storage.nonce++;
    emit UpkeepRegistered(id, gasLimit, admin);
    emit UpkeepTriggerConfigSet(id, triggerConfig);
    emit UpkeepOffchainConfigSet(id, offchainConfig);
    return (id);
  }

  function addFunds(uint256 id, uint96 amount) external {
    Upkeep memory upkeep = s_upkeep[id];
    if (upkeep.maxValidBlocknumber != UINT32_MAX) revert UpkeepCancelled();

    s_upkeep[id].balance = upkeep.balance + amount;
    s_expectedLinkBalance = s_expectedLinkBalance + amount;
    i_link.transferFrom(msg.sender, address(this), amount);
    emit FundsAdded(id, msg.sender, amount);
  }

  /**
   * @notice creates an ID for the upkeep based on the upkeep's type
   * @dev the format of the ID looks like this:
   * ****00000000000X****************
   * 4 bytes of entropy
   * 11 bytes of zeros
   * 1 identifying byte for the trigger type
   * 16 bytes of entropy
   * @dev this maintains the same level of entropy as eth addresses, so IDs will still be unique
   * @dev we add the "identifying" part in the middle so that it is mostly hidden from users who usually only
   * see the first 4 and last 4 hex values ex 0x1234...ABCD
   */
  function _createID(Trigger triggerType) private view returns (uint256) {
    bytes1 empty;
    bytes memory idBytes = abi.encodePacked(
      keccak256(abi.encode(_blockHash(_blockNum() - 1), address(this), s_storage.nonce))
    );
    for (uint256 idx = 4; idx < 15; idx++) {
      idBytes[idx] = empty;
    }
    idBytes[15] = bytes1(uint8(triggerType));
    return uint256(bytes32(idBytes));
  }

  function validateTriggerConfig(Trigger triggerType, bytes memory triggerConfig) public {
    if (msg.sender == address(this)) {
      // separate call stack, we can revert with any reason here
      if (triggerType == Trigger.CONDITION) {
        require(triggerConfig.length == 0);
      } else if (triggerType == Trigger.LOG) {
        // will revert if data isn't in the correct format
        LogTriggerConfig memory trigger = abi.decode(triggerConfig, (LogTriggerConfig));
>>>>>>> 03b07433
        require(trigger.contractAddress != ZERO_ADDRESS);
        require(trigger.topic0 != bytes32(0));
        require(uint8(trigger.filterSelector) < 8); // 8 corresponds to 1000 in binary, max is 111
      } else if (triggerType == Trigger.CRON) {
<<<<<<< HEAD
        // TODO
=======
        // will revert if data isn't in the correct format
        CronTriggerConfig memory trigger = abi.decode(triggerConfig, (CronTriggerConfig));
        require(trigger.payload.length % 32 == 4);
        // TODO - gas analysis to see if it's feasible to validate cron string
      } else if (triggerType == Trigger.READY) {
        ReadyTriggerConfig memory trigger = abi.decode(triggerConfig, (ReadyTriggerConfig));
        require(trigger.payload.length % 32 == 4);
>>>>>>> 03b07433
      } else {
        revert();
      }
    } else {
      // called directly, only revert with proper message
<<<<<<< HEAD
      try KeeperRegistryLogicA2_1(address(this)).validateTrigger(triggerType, offchainConfig) {
=======
      try KeeperRegistryLogicA2_1(address(this)).validateTriggerConfig(triggerType, triggerConfig) {
>>>>>>> 03b07433
        return;
      } catch {
        revert InvalidTrigger();
      }
    }
  }

  /**
   * @dev Called through KeeperRegistry main contract
   */
  function cancelUpkeep(uint256 id) external {
    Upkeep memory upkeep = s_upkeep[id];
    bool canceled = upkeep.maxValidBlocknumber != UINT32_MAX;
    bool isOwner = msg.sender == owner();

    if (canceled && !(isOwner && upkeep.maxValidBlocknumber > _blockNum())) revert CannotCancel();
    if (!isOwner && msg.sender != s_upkeepAdmin[id]) revert OnlyCallableByOwnerOrAdmin();

    uint256 height = _blockNum();
    if (!isOwner) {
      height = height + CANCELLATION_DELAY;
    }
    s_upkeep[id].maxValidBlocknumber = uint32(height);
    s_upkeepIDs.remove(id);

    // charge the cancellation fee if the minUpkeepSpend is not met
    uint96 minUpkeepSpend = s_storage.minUpkeepSpend;
    uint96 cancellationFee = 0;
    // cancellationFee is supposed to be min(max(minUpkeepSpend - amountSpent,0), amountLeft)
    if (upkeep.amountSpent < minUpkeepSpend) {
      cancellationFee = minUpkeepSpend - upkeep.amountSpent;
      if (cancellationFee > upkeep.balance) {
        cancellationFee = upkeep.balance;
      }
    }
    s_upkeep[id].balance = upkeep.balance - cancellationFee;
    s_storage.ownerLinkBalance = s_storage.ownerLinkBalance + cancellationFee;

    emit UpkeepCanceled(id, uint64(height));
  }

<<<<<<< HEAD
  /**
   * @dev Called through KeeperRegistry main contract
   */
  function withdrawFunds(uint256 id, address to) external nonReentrant {
    if (to == ZERO_ADDRESS) revert InvalidRecipient();
    Upkeep memory upkeep = s_upkeep[id];
    if (s_upkeepAdmin[id] != msg.sender) revert OnlyCallableByAdmin();
    if (upkeep.maxValidBlocknumber > _blockNum()) revert UpkeepNotCanceled();

    uint96 amountToWithdraw = s_upkeep[id].balance;
    s_expectedLinkBalance = s_expectedLinkBalance - amountToWithdraw;
    s_upkeep[id].balance = 0;
    i_link.transfer(to, amountToWithdraw);
    emit FundsWithdrawn(id, amountToWithdraw, to);
  }

  function setUpkeepGasLimit(uint256 id, uint32 gasLimit) external {
    if (gasLimit < PERFORM_GAS_MIN || gasLimit > s_storage.maxPerformGas) revert GasLimitOutsideRange();
    _requireAdminAndNotCancelled(id);
    s_upkeep[id].executeGas = gasLimit;

    emit UpkeepGasLimitSet(id, gasLimit);
  }

  function setUpkeepTriggerConfig(uint256 id, bytes calldata triggerConfig) external {
    _requireAdminAndNotCancelled(id);
    Trigger triggerType = getTriggerType(id);
    validateTrigger(triggerType, triggerConfig);
    s_upkeepTriggerConfig[id] = triggerConfig;
    emit UpkeepTriggerConfigSet(id, triggerConfig);
  }

  function setUpkeepOffchainConfig(uint256 id, bytes calldata config) external {
    _requireAdminAndNotCancelled(id);
    s_upkeepOffchainConfig[id] = config;
    emit UpkeepOffchainConfigSet(id, config);
  }

  function withdrawPayment(address from, address to) external {
    if (to == ZERO_ADDRESS) revert InvalidRecipient();
    if (s_transmitterPayees[from] != msg.sender) revert OnlyCallableByPayee();

    uint96 balance = _updateTransmitterBalanceFromPool(from, s_hotVars.totalPremium, uint96(s_transmittersList.length));
    s_transmitters[from].balance = 0;
    s_expectedLinkBalance = s_expectedLinkBalance - balance;

    i_link.transfer(to, balance);

    emit PaymentWithdrawn(from, balance, to, msg.sender);
  }

=======
  function setUpkeepTriggerConfig(uint256 id, bytes calldata triggerConfig) external {
    _requireAdminAndNotCancelled(id);
    Trigger triggerType = getTriggerType(id);
    validateTriggerConfig(triggerType, triggerConfig);
    s_upkeepTriggerConfig[id] = triggerConfig;
    emit UpkeepTriggerConfigSet(id, triggerConfig);
  }

>>>>>>> 03b07433
  function migrateUpkeeps(
    uint256[] calldata ids,
    address destination
  ) external override(MigratableKeeperRegistryInterface, MigratableKeeperRegistryInterfaceV2) {
    if (
      s_peerRegistryMigrationPermission[destination] != MigrationPermission.OUTGOING &&
      s_peerRegistryMigrationPermission[destination] != MigrationPermission.BIDIRECTIONAL
    ) revert MigrationNotPermitted();
    if (s_storage.transcoder == ZERO_ADDRESS) revert TranscoderNotSet();
    if (ids.length == 0) revert ArrayHasNoEntries();
    uint256 id;
    Upkeep memory upkeep;
    uint256 totalBalanceRemaining;
    bytes[] memory checkDatas = new bytes[](ids.length);
    address[] memory admins = new address[](ids.length);
    Upkeep[] memory upkeeps = new Upkeep[](ids.length);
    bytes[] memory triggerConfigs = new bytes[](ids.length);
    bytes[] memory offchainConfigs = new bytes[](ids.length);
    for (uint256 idx = 0; idx < ids.length; idx++) {
      id = ids[idx];
      upkeep = s_upkeep[id];
      _requireAdminAndNotCancelled(id);
      upkeeps[idx] = upkeep;
      checkDatas[idx] = s_checkData[id];
      admins[idx] = s_upkeepAdmin[id];
      triggerConfigs[idx] = s_upkeepTriggerConfig[id];
      offchainConfigs[idx] = s_upkeepOffchainConfig[id];
      totalBalanceRemaining = totalBalanceRemaining + upkeep.balance;
      delete s_upkeep[id];
      delete s_checkData[id];
      delete s_upkeepTriggerConfig[id];
      delete s_upkeepOffchainConfig[id];
      // nullify existing proposed admin change if an upkeep is being migrated
      delete s_proposedAdmin[id];
      s_upkeepIDs.remove(id);
      emit UpkeepMigrated(id, upkeep.balance, destination);
    }
    s_expectedLinkBalance = s_expectedLinkBalance - totalBalanceRemaining;
    bytes memory encodedUpkeeps = abi.encode(ids, upkeeps, checkDatas, admins, triggerConfigs, offchainConfigs);
    MigratableKeeperRegistryInterfaceV2(destination).receiveUpkeeps(
      UpkeepTranscoderInterfaceV2(s_storage.transcoder).transcodeUpkeeps(
        UPKEEP_VERSION_BASE,
        MigratableKeeperRegistryInterfaceV2(destination).upkeepVersion(),
        encodedUpkeeps
      )
    );
    i_link.transfer(destination, totalBalanceRemaining);
  }

  /**
   * @dev Called through KeeperRegistry main contract
   */
  function receiveUpkeeps(
    bytes calldata encodedUpkeeps
  ) external override(MigratableKeeperRegistryInterface, MigratableKeeperRegistryInterfaceV2) {
    if (
      s_peerRegistryMigrationPermission[msg.sender] != MigrationPermission.INCOMING &&
      s_peerRegistryMigrationPermission[msg.sender] != MigrationPermission.BIDIRECTIONAL
    ) revert MigrationNotPermitted();
    (
      uint256[] memory ids,
      Upkeep[] memory upkeeps,
      bytes[] memory checkDatas,
      address[] memory upkeepAdmins,
      bytes[] memory triggerConfigs,
      bytes[] memory offchainConfigs
    ) = abi.decode(encodedUpkeeps, (uint256[], Upkeep[], bytes[], address[], bytes[], bytes[]));
    // TODO - we should be creating the forwarder in the transcoder, not here
    for (uint256 idx = 0; idx < ids.length; idx++) {
      if (address(upkeeps[idx].forwarder) == ZERO_ADDRESS) {
        upkeeps[idx].forwarder = new AutomationForwarder(ids[idx], upkeeps[idx].target);
      }
      _createUpkeep(
        ids[idx],
        upkeeps[idx].target,
        upkeeps[idx].executeGas,
        upkeepAdmins[idx],
        upkeeps[idx].balance,
        checkDatas[idx],
        upkeeps[idx].paused,
        triggerConfigs[idx],
        offchainConfigs[idx],
        upkeeps[idx].forwarder
      );
      emit UpkeepReceived(ids[idx], upkeeps[idx].balance, msg.sender);
    }
  }
}<|MERGE_RESOLUTION|>--- conflicted
+++ resolved
@@ -96,21 +96,6 @@
       return (false, bytes(""), UpkeepFailureReason.INSUFFICIENT_BALANCE, gasUsed, fastGasWei, linkNative);
     }
 
-<<<<<<< HEAD
-    gasUsed = gasleft();
-    bytes memory callData = abi.encodeWithSelector(CHECK_SELECTOR, checkData);
-    (bool success, bytes memory result) = upkeep.target.call{gas: s_storage.checkGasLimit}(callData);
-    gasUsed = gasUsed - gasleft();
-
-    if (!success) {
-      upkeepFailureReason = UpkeepFailureReason.TARGET_CHECK_REVERTED;
-    } else {
-      (upkeepNeeded, result) = abi.decode(result, (bool, bytes));
-      if (!upkeepNeeded)
-        return (false, bytes(""), UpkeepFailureReason.UPKEEP_NOT_NEEDED, gasUsed, fastGasWei, linkNative);
-      if (result.length > s_storage.maxPerformDataSize)
-        return (false, bytes(""), UpkeepFailureReason.PERFORM_DATA_EXCEEDS_LIMIT, gasUsed, fastGasWei, linkNative);
-=======
     upkeepNeeded = true;
 
     if (triggerType == Trigger.CONDITION || triggerType == Trigger.LOG) {
@@ -127,19 +112,12 @@
         if (performData.length > s_storage.maxPerformDataSize)
           return (false, bytes(""), UpkeepFailureReason.PERFORM_DATA_EXCEEDS_LIMIT, gasUsed, fastGasWei, linkNative);
       }
->>>>>>> 03b07433
     }
     // TODO - consider doing cron validation
 
     return (upkeepNeeded, performData, upkeepFailureReason, gasUsed, fastGasWei, linkNative);
   }
 
-<<<<<<< HEAD
-    return (success, result, upkeepFailureReason, gasUsed, fastGasWei, linkNative);
-  }
-
-=======
->>>>>>> 03b07433
   function registerUpkeep(
     address target,
     uint32 gasLimit, // TODO - we may want to allow 0 for "unlimited"
@@ -151,9 +129,8 @@
     (Trigger triggerType, bytes memory triggerConfig, bytes memory offchainConfig) = abi.decode(
       extraData,
       (Trigger, bytes, bytes)
-<<<<<<< HEAD
     );
-    validateTrigger(triggerType, triggerConfig);
+    validateTriggerConfig(triggerType, triggerConfig);
     id = _createID(triggerType);
     AutomationForwarder forwarder = new AutomationForwarder(id, target);
     _createUpkeep(id, target, gasLimit, admin, 0, checkData, false, triggerConfig, offchainConfig, forwarder);
@@ -198,61 +175,6 @@
     return uint256(bytes32(idBytes));
   }
 
-  function validateTrigger(Trigger triggerType, bytes memory offchainConfig) public {
-    if (msg.sender == address(this)) {
-      // separate call stack, we can revert with any reason here
-      if (triggerType == Trigger.CONDITION || triggerType == Trigger.READY) {
-        require(offchainConfig.length == 0);
-      } else if (triggerType == Trigger.LOG) {
-        // will revert if data isn't the valid type
-        LogTriggerConfig memory trigger = abi.decode(offchainConfig, (LogTriggerConfig));
-=======
-    );
-    validateTriggerConfig(triggerType, triggerConfig);
-    id = _createID(triggerType);
-    AutomationForwarder forwarder = new AutomationForwarder(id, target);
-    _createUpkeep(id, target, gasLimit, admin, 0, checkData, false, triggerConfig, offchainConfig, forwarder);
-    s_storage.nonce++;
-    emit UpkeepRegistered(id, gasLimit, admin);
-    emit UpkeepTriggerConfigSet(id, triggerConfig);
-    emit UpkeepOffchainConfigSet(id, offchainConfig);
-    return (id);
-  }
-
-  function addFunds(uint256 id, uint96 amount) external {
-    Upkeep memory upkeep = s_upkeep[id];
-    if (upkeep.maxValidBlocknumber != UINT32_MAX) revert UpkeepCancelled();
-
-    s_upkeep[id].balance = upkeep.balance + amount;
-    s_expectedLinkBalance = s_expectedLinkBalance + amount;
-    i_link.transferFrom(msg.sender, address(this), amount);
-    emit FundsAdded(id, msg.sender, amount);
-  }
-
-  /**
-   * @notice creates an ID for the upkeep based on the upkeep's type
-   * @dev the format of the ID looks like this:
-   * ****00000000000X****************
-   * 4 bytes of entropy
-   * 11 bytes of zeros
-   * 1 identifying byte for the trigger type
-   * 16 bytes of entropy
-   * @dev this maintains the same level of entropy as eth addresses, so IDs will still be unique
-   * @dev we add the "identifying" part in the middle so that it is mostly hidden from users who usually only
-   * see the first 4 and last 4 hex values ex 0x1234...ABCD
-   */
-  function _createID(Trigger triggerType) private view returns (uint256) {
-    bytes1 empty;
-    bytes memory idBytes = abi.encodePacked(
-      keccak256(abi.encode(_blockHash(_blockNum() - 1), address(this), s_storage.nonce))
-    );
-    for (uint256 idx = 4; idx < 15; idx++) {
-      idBytes[idx] = empty;
-    }
-    idBytes[15] = bytes1(uint8(triggerType));
-    return uint256(bytes32(idBytes));
-  }
-
   function validateTriggerConfig(Trigger triggerType, bytes memory triggerConfig) public {
     if (msg.sender == address(this)) {
       // separate call stack, we can revert with any reason here
@@ -261,14 +183,10 @@
       } else if (triggerType == Trigger.LOG) {
         // will revert if data isn't in the correct format
         LogTriggerConfig memory trigger = abi.decode(triggerConfig, (LogTriggerConfig));
->>>>>>> 03b07433
         require(trigger.contractAddress != ZERO_ADDRESS);
         require(trigger.topic0 != bytes32(0));
         require(uint8(trigger.filterSelector) < 8); // 8 corresponds to 1000 in binary, max is 111
       } else if (triggerType == Trigger.CRON) {
-<<<<<<< HEAD
-        // TODO
-=======
         // will revert if data isn't in the correct format
         CronTriggerConfig memory trigger = abi.decode(triggerConfig, (CronTriggerConfig));
         require(trigger.payload.length % 32 == 4);
@@ -276,17 +194,12 @@
       } else if (triggerType == Trigger.READY) {
         ReadyTriggerConfig memory trigger = abi.decode(triggerConfig, (ReadyTriggerConfig));
         require(trigger.payload.length % 32 == 4);
->>>>>>> 03b07433
       } else {
         revert();
       }
     } else {
       // called directly, only revert with proper message
-<<<<<<< HEAD
-      try KeeperRegistryLogicA2_1(address(this)).validateTrigger(triggerType, offchainConfig) {
-=======
       try KeeperRegistryLogicA2_1(address(this)).validateTriggerConfig(triggerType, triggerConfig) {
->>>>>>> 03b07433
         return;
       } catch {
         revert InvalidTrigger();
@@ -328,59 +241,6 @@
     emit UpkeepCanceled(id, uint64(height));
   }
 
-<<<<<<< HEAD
-  /**
-   * @dev Called through KeeperRegistry main contract
-   */
-  function withdrawFunds(uint256 id, address to) external nonReentrant {
-    if (to == ZERO_ADDRESS) revert InvalidRecipient();
-    Upkeep memory upkeep = s_upkeep[id];
-    if (s_upkeepAdmin[id] != msg.sender) revert OnlyCallableByAdmin();
-    if (upkeep.maxValidBlocknumber > _blockNum()) revert UpkeepNotCanceled();
-
-    uint96 amountToWithdraw = s_upkeep[id].balance;
-    s_expectedLinkBalance = s_expectedLinkBalance - amountToWithdraw;
-    s_upkeep[id].balance = 0;
-    i_link.transfer(to, amountToWithdraw);
-    emit FundsWithdrawn(id, amountToWithdraw, to);
-  }
-
-  function setUpkeepGasLimit(uint256 id, uint32 gasLimit) external {
-    if (gasLimit < PERFORM_GAS_MIN || gasLimit > s_storage.maxPerformGas) revert GasLimitOutsideRange();
-    _requireAdminAndNotCancelled(id);
-    s_upkeep[id].executeGas = gasLimit;
-
-    emit UpkeepGasLimitSet(id, gasLimit);
-  }
-
-  function setUpkeepTriggerConfig(uint256 id, bytes calldata triggerConfig) external {
-    _requireAdminAndNotCancelled(id);
-    Trigger triggerType = getTriggerType(id);
-    validateTrigger(triggerType, triggerConfig);
-    s_upkeepTriggerConfig[id] = triggerConfig;
-    emit UpkeepTriggerConfigSet(id, triggerConfig);
-  }
-
-  function setUpkeepOffchainConfig(uint256 id, bytes calldata config) external {
-    _requireAdminAndNotCancelled(id);
-    s_upkeepOffchainConfig[id] = config;
-    emit UpkeepOffchainConfigSet(id, config);
-  }
-
-  function withdrawPayment(address from, address to) external {
-    if (to == ZERO_ADDRESS) revert InvalidRecipient();
-    if (s_transmitterPayees[from] != msg.sender) revert OnlyCallableByPayee();
-
-    uint96 balance = _updateTransmitterBalanceFromPool(from, s_hotVars.totalPremium, uint96(s_transmittersList.length));
-    s_transmitters[from].balance = 0;
-    s_expectedLinkBalance = s_expectedLinkBalance - balance;
-
-    i_link.transfer(to, balance);
-
-    emit PaymentWithdrawn(from, balance, to, msg.sender);
-  }
-
-=======
   function setUpkeepTriggerConfig(uint256 id, bytes calldata triggerConfig) external {
     _requireAdminAndNotCancelled(id);
     Trigger triggerType = getTriggerType(id);
@@ -389,7 +249,6 @@
     emit UpkeepTriggerConfigSet(id, triggerConfig);
   }
 
->>>>>>> 03b07433
   function migrateUpkeeps(
     uint256[] calldata ids,
     address destination
