--- conflicted
+++ resolved
@@ -95,22 +95,6 @@
     if (upkeep.balance < maxLinkPayment) {
       return (false, bytes(""), UpkeepFailureReason.INSUFFICIENT_BALANCE, gasUsed, fastGasWei, linkNative);
     }
-
-<<<<<<< HEAD
-    gasUsed = gasleft();
-    bytes memory callData = abi.encodeWithSelector(CHECK_SELECTOR, checkData);
-    (bool success, bytes memory result) = upkeep.target.call{gas: s_storage.checkGasLimit}(callData);
-    gasUsed = gasUsed - gasleft();
-
-    if (!success) {
-      upkeepFailureReason = UpkeepFailureReason.TARGET_CHECK_REVERTED;
-    } else {
-      (upkeepNeeded, result) = abi.decode(result, (bool, bytes));
-      if (!upkeepNeeded)
-        return (false, bytes(""), UpkeepFailureReason.UPKEEP_NOT_NEEDED, gasUsed, fastGasWei, linkNative);
-      if (result.length > s_storage.maxPerformDataSize)
-        return (false, bytes(""), UpkeepFailureReason.PERFORM_DATA_EXCEEDS_LIMIT, gasUsed, fastGasWei, linkNative);
-=======
     upkeepNeeded = true;
 
     if (triggerType == Trigger.CONDITION || triggerType == Trigger.LOG) {
@@ -127,15 +111,10 @@
         if (performData.length > s_storage.maxPerformDataSize)
           return (false, bytes(""), UpkeepFailureReason.PERFORM_DATA_EXCEEDS_LIMIT, gasUsed, fastGasWei, linkNative);
       }
->>>>>>> 699f90f8
     }
     // TODO - consider doing cron validation
 
     return (upkeepNeeded, performData, upkeepFailureReason, gasUsed, fastGasWei, linkNative);
-  }
-
-<<<<<<< HEAD
-    return (success, result, upkeepFailureReason, gasUsed, fastGasWei, linkNative);
   }
 
   /**
@@ -163,7 +142,8 @@
       (upkeepNeeded, performData) = abi.decode(result, (bool, bytes));
     }
     return (upkeepNeeded, performData, upkeepFailureReason, gasUsed);
-=======
+  }
+
   function registerUpkeep(
     address target,
     uint32 gasLimit, // TODO - we may want to allow 0 for "unlimited"
@@ -251,7 +231,6 @@
         revert InvalidTrigger();
       }
     }
->>>>>>> 699f90f8
   }
 
   /**
