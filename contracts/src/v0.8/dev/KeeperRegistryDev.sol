// SPDX-License-Identifier: MIT
pragma solidity 0.8.6;

import "@openzeppelin/contracts/proxy/Proxy.sol";
import "@openzeppelin/contracts/utils/structs/EnumerableSet.sol";
import "@openzeppelin/contracts/utils/Address.sol";
import "./KeeperRegistryBase.sol";
import "../interfaces/TypeAndVersionInterface.sol";
import {KeeperRegistryExecutableInterface} from "./interfaces/KeeperRegistryInterfaceDev.sol";
import "../interfaces/MigratableKeeperRegistryInterface.sol";
import "../interfaces/ERC677ReceiverInterface.sol";

/**
 * @notice Registry for adding work for Chainlink Keepers to perform on client
 * contracts. Clients must support the Upkeep interface.
 */
contract KeeperRegistryDev is
  KeeperRegistryBase,
  Proxy,
  TypeAndVersionInterface,
  KeeperRegistryExecutableInterface,
  MigratableKeeperRegistryInterface,
  ERC677ReceiverInterface
{
  using Address for address;
  using EnumerableSet for EnumerableSet.UintSet;

  address public immutable KEEPER_REGISTRY_LOGIC;

  /**
   * @notice versions:
   * - KeeperRegistry 2.0.0: Split contract into Proxy and Logic
   * - KeeperRegistry 1.2.0: allow funding within performUpkeep
   *                       : allow configurable registry maxPerformGas
   *                       : add function to let admin change upkeep gas limit
   *                       : add minUpkeepSpend requirement
                           : upgrade to solidity v0.8
   * - KeeperRegistry 1.1.0: added flatFeeMicroLink
   * - KeeperRegistry 1.0.0: initial release
   */
  string public constant override typeAndVersion = "KeeperRegistry 2.0.0";

  /**
   * @param paymentModel one of Default, Arbitrum, and Optimism
   * @param registryGasOverhead the gas overhead used by registry in performUpkeep
   * @param link address of the LINK Token
   * @param linkEthFeed address of the LINK/ETH price feed
   * @param fastGasFeed address of the Fast Gas price feed
   * @param config registry config settings
   */
  constructor(
    PaymentModel paymentModel,
    uint256 registryGasOverhead,
    address link,
    address linkEthFeed,
    address fastGasFeed,
    address keeperRegistryLogic,
    Config memory config
  ) KeeperRegistryBase(paymentModel, registryGasOverhead, link, linkEthFeed, fastGasFeed) {
    KEEPER_REGISTRY_LOGIC = keeperRegistryLogic;
    setConfig(config);
  }

  // ACTIONS

  /**
   * @notice adds a new upkeep
   * @param target address to perform upkeep on
   * @param gasLimit amount of gas to provide the target contract when
   * performing upkeep
   * @param admin address to cancel upkeep and withdraw remaining funds
   * @param checkData data passed to the contract when checking for upkeep
   */
  function registerUpkeep(
    address target,
    uint32 gasLimit,
    address admin,
    bytes calldata checkData
<<<<<<< HEAD
  ) external override onlyOwnerOrRegistrar returns (uint256 id) {
    id = uint256(keccak256(abi.encodePacked(blockhash(block.number - 1), address(this), s_storage.nonce)));
    _createUpkeep(id, target, gasLimit, admin, 0, checkData, false);
    s_storage.nonce++;
    emit UpkeepRegistered(id, gasLimit, admin);
    return id;
=======
  ) external override returns (uint256 id) {
    // Executed through logic contract
    _fallback();
>>>>>>> 56f62a8b
  }

  /**
   * @notice simulated by keepers via eth_call to see if the upkeep needs to be
   * performed. If upkeep is needed, the call then simulates performUpkeep
   * to make sure it succeeds. Finally, it returns the success status along with
   * payment information and the perform data payload.
   * @param id identifier of the upkeep to check
   * @param from the address to simulate performing the upkeep from
   */
  function checkUpkeep(uint256 id, address from)
    external
    override
    cannotExecute
    returns (
      bytes memory performData,
      uint256 maxLinkPayment,
      uint256 gasLimit,
      uint256 adjustedGasWei,
      uint256 linkEth
    )
  {
    // Executed through logic contract
    _fallback();
  }

  /**
   * @notice executes the upkeep with the perform data returned from
   * checkUpkeep, validates the keeper's permissions, and pays the keeper.
   * @param id identifier of the upkeep to execute the data with.
   * @param performData calldata parameter to be passed to the target upkeep.
   */
  function performUpkeep(uint256 id, bytes calldata performData)
    external
    override
    whenNotPaused
    returns (bool success)
  {
    return _performUpkeepWithParams(_generatePerformParams(msg.sender, id, performData, true));
  }

  /**
   * @notice prevent an upkeep from being performed in the future
   * @param id upkeep to be canceled
   */
  function cancelUpkeep(uint256 id) external override {
    // Executed through logic contract
    _fallback();
  }

  /**
   * @notice pause an upkeep
   * @param id upkeep to be paused
   */
  function pauseUpkeep(uint256 id) external override {
    Upkeep memory upkeep = s_upkeep[id];
    requireAdminAndNotCancelled(upkeep);
    if (upkeep.paused) revert OnlyUnpausedUpkeep();
    s_upkeep[id].paused = true;
    s_upkeepIDs.remove(id);
    emit UpkeepPaused(id);
  }

  /**
   * @notice unpause an upkeep
   * @param id upkeep to be resumed
   */
  function unpauseUpkeep(uint256 id) external override {
    Upkeep memory upkeep = s_upkeep[id];
    requireAdminAndNotCancelled(upkeep);
    if (!upkeep.paused) revert OnlyPausedUpkeep();
    s_upkeep[id].paused = false;
    s_upkeepIDs.add(id);
    emit UpkeepUnpaused(id);
  }

  /**
   * @notice adds LINK funding for an upkeep by transferring from the sender's
   * LINK balance
   * @param id upkeep to fund
   * @param amount number of LINK to transfer
   */
  function addFunds(uint256 id, uint96 amount) external override {
    // Executed through logic contract
    _fallback();
  }

  /**
   * @notice uses LINK's transferAndCall to LINK and add funding to an upkeep
   * @dev safe to cast uint256 to uint96 as total LINK supply is under UINT96MAX
   * @param sender the account which transferred the funds
   * @param amount number of LINK transfer
   */
  function onTokenTransfer(
    address sender,
    uint256 amount,
    bytes calldata data
  ) external override {
    if (msg.sender != address(LINK)) revert OnlyCallableByLINKToken();
    if (data.length != 32) revert InvalidDataLength();
    uint256 id = abi.decode(data, (uint256));
    if (s_upkeep[id].maxValidBlocknumber != UINT64_MAX) revert UpkeepCancelled();

    s_upkeep[id].balance = s_upkeep[id].balance + uint96(amount);
    s_expectedLinkBalance = s_expectedLinkBalance + amount;

    emit FundsAdded(id, sender, uint96(amount));
  }

  /**
   * @notice removes funding from a canceled upkeep
   * @param id upkeep to withdraw funds from
   * @param to destination address for sending remaining funds
   */
  function withdrawFunds(uint256 id, address to) external {
    // Executed through logic contract
    _fallback();
  }

  /**
   * @notice withdraws LINK funds collected through cancellation fees
   */
  function withdrawOwnerFunds() external {
    // Executed through logic contract
    _fallback();
  }

  /**
   * @notice allows the admin of an upkeep to modify gas limit
   * @param id upkeep to be change the gas limit for
   * @param gasLimit new gas limit for the upkeep
   */
  function setUpkeepGasLimit(uint256 id, uint32 gasLimit) external override {
    // Executed through logic contract
    _fallback();
  }

  /**
   * @notice recovers LINK funds improperly transferred to the registry
   * @dev In principle this function’s execution cost could exceed block
   * gas limit. However, in our anticipated deployment, the number of upkeeps and
   * keepers will be low enough to avoid this problem.
   */
  function recoverFunds() external {
    // Executed through logic contract
    _fallback();
  }

  /**
   * @notice withdraws a keeper's payment, callable only by the keeper's payee
   * @param from keeper address
   * @param to address to send the payment to
   */
  function withdrawPayment(address from, address to) external {
    // Executed through logic contract
    _fallback();
  }

  /**
   * @notice proposes the safe transfer of a keeper's payee to another address
   * @param keeper address of the keeper to transfer payee role
   * @param proposed address to nominate for next payeeship
   */
  function transferPayeeship(address keeper, address proposed) external {
    // Executed through logic contract
    _fallback();
  }

  /**
   * @notice accepts the safe transfer of payee role for a keeper
   * @param keeper address to accept the payee role for
   */
  function acceptPayeeship(address keeper) external {
    // Executed through logic contract
    _fallback();
  }

  /**
   * @notice signals to keepers that they should not perform upkeeps until the
   * contract has been unpaused
   */
  function pause() external {
    // Executed through logic contract
    _fallback();
  }

  /**
   * @notice signals to keepers that they can perform upkeeps once again after
   * having been paused
   */
  function unpause() external {
    // Executed through logic contract
    _fallback();
  }

  // SETTERS

  /**
   * @notice updates the configuration of the registry
   * @param config registry config fields
   */
  function setConfig(Config memory config) public onlyOwner {
    if (config.maxPerformGas < s_storage.maxPerformGas) revert GasLimitCanOnlyIncrease();
    s_storage = Storage({
      paymentPremiumPPB: config.paymentPremiumPPB,
      flatFeeMicroLink: config.flatFeeMicroLink,
      blockCountPerTurn: config.blockCountPerTurn,
      checkGasLimit: config.checkGasLimit,
      stalenessSeconds: config.stalenessSeconds,
      gasCeilingMultiplier: config.gasCeilingMultiplier,
      minUpkeepSpend: config.minUpkeepSpend,
      maxPerformGas: config.maxPerformGas,
      nonce: s_storage.nonce
    });
    s_fallbackGasPrice = config.fallbackGasPrice;
    s_fallbackLinkPrice = config.fallbackLinkPrice;
    s_transcoder = config.transcoder;
    s_registrar = config.registrar;
    emit ConfigSet(config);
  }

  /**
   * @notice update the list of keepers allowed to perform upkeep
   * @param keepers list of addresses allowed to perform upkeep
   * @param payees addresses corresponding to keepers who are allowed to
   * move payments which have been accrued
   */
  function setKeepers(address[] calldata keepers, address[] calldata payees) external {
    // Executed through logic contract
    _fallback();
  }

  // GETTERS

  /**
   * @notice read all of the details about an upkeep
   */
  function getUpkeep(uint256 id)
    external
    view
    override
    returns (
      address target,
      uint32 executeGas,
      bytes memory checkData,
      uint96 balance,
      address lastKeeper,
      address admin,
      uint64 maxValidBlocknumber,
      uint96 amountSpent,
      bool paused
    )
  {
    Upkeep memory reg = s_upkeep[id];
    return (
      reg.target,
      reg.executeGas,
      s_checkData[id],
      reg.balance,
      reg.lastKeeper,
      reg.admin,
      reg.maxValidBlocknumber,
      reg.amountSpent,
      reg.paused
    );
  }

  /**
   * @notice retrieve active upkeep IDs. Active upkeep is defined as an upkeep which is not paused and not canceled.
   * @param startIndex starting index in list
   * @param maxCount max count to retrieve (0 = unlimited)
   * @dev the order of IDs in the list is **not guaranteed**, therefore, if making successive calls, one
   * should consider keeping the blockheight constant to ensure a holistic picture of the contract state
   */
  function getActiveUpkeepIDs(uint256 startIndex, uint256 maxCount) external view override returns (uint256[] memory) {
    uint256 maxIdx = s_upkeepIDs.length();
    if (startIndex >= maxIdx) revert IndexOutOfRange();
    if (maxCount == 0) {
      maxCount = maxIdx - startIndex;
    }
    uint256[] memory ids = new uint256[](maxCount);
    for (uint256 idx = 0; idx < maxCount; idx++) {
      ids[idx] = s_upkeepIDs.at(startIndex + idx);
    }
    return ids;
  }

  /**
   * @notice read the current info about any keeper address
   */
  function getKeeperInfo(address query)
    external
    view
    override
    returns (
      address payee,
      bool active,
      uint96 balance
    )
  {
    KeeperInfo memory keeper = s_keeperInfo[query];
    return (keeper.payee, keeper.active, keeper.balance);
  }

  /**
   * @notice read the current state of the registry
   */
  function getState()
    external
    view
    override
    returns (
      State memory state,
      Config memory config,
      address[] memory keepers
    )
  {
    Storage memory store = s_storage;
    state.nonce = store.nonce;
    state.ownerLinkBalance = s_ownerLinkBalance;
    state.expectedLinkBalance = s_expectedLinkBalance;
    state.numUpkeeps = s_upkeepIDs.length();
    config.paymentPremiumPPB = store.paymentPremiumPPB;
    config.flatFeeMicroLink = store.flatFeeMicroLink;
    config.blockCountPerTurn = store.blockCountPerTurn;
    config.checkGasLimit = store.checkGasLimit;
    config.stalenessSeconds = store.stalenessSeconds;
    config.gasCeilingMultiplier = store.gasCeilingMultiplier;
    config.minUpkeepSpend = store.minUpkeepSpend;
    config.maxPerformGas = store.maxPerformGas;
    config.fallbackGasPrice = s_fallbackGasPrice;
    config.fallbackLinkPrice = s_fallbackLinkPrice;
    config.transcoder = s_transcoder;
    config.registrar = s_registrar;
    return (state, config, s_keeperList);
  }

  /**
   * @notice calculates the minimum balance required for an upkeep to remain eligible
   * @param id the upkeep id to calculate minimum balance for
   */
  function getMinBalanceForUpkeep(uint256 id) external view returns (uint96 minBalance) {
    return getMaxPaymentForGas(s_upkeep[id].executeGas);
  }

  /**
   * @notice calculates the maximum payment for a given gas limit
   * @param gasLimit the gas to calculate payment for
   */
  function getMaxPaymentForGas(uint256 gasLimit) public view returns (uint96 maxPayment) {
    (uint256 fastGasWei, uint256 linkEth) = _getFeedData();
    return _calculatePaymentAmount(gasLimit, fastGasWei, linkEth, false);
  }

  /**
   * @notice retrieves the migration permission for a peer registry
   */
  function getPeerRegistryMigrationPermission(address peer) external view returns (MigrationPermission) {
    return s_peerRegistryMigrationPermission[peer];
  }

  /**
   * @notice sets the peer registry migration permission
   */
  function setPeerRegistryMigrationPermission(address peer, MigrationPermission permission) external {
    // Executed through logic contract
    _fallback();
  }

  /**
   * @inheritdoc MigratableKeeperRegistryInterface
   */
  function migrateUpkeeps(uint256[] calldata ids, address destination) external override {
    // Executed through logic contract
    _fallback();
  }

  /**
   * @inheritdoc MigratableKeeperRegistryInterface
   */
  UpkeepFormat public constant override upkeepTranscoderVersion = UPKEEP_TRANSCODER_VESION_BASE;

  /**
   * @inheritdoc MigratableKeeperRegistryInterface
   */
  function receiveUpkeeps(bytes calldata encodedUpkeeps) external override {
<<<<<<< HEAD
    if (
      s_peerRegistryMigrationPermission[msg.sender] != MigrationPermission.INCOMING &&
      s_peerRegistryMigrationPermission[msg.sender] != MigrationPermission.BIDIRECTIONAL
    ) revert MigrationNotPermitted();
    (uint256[] memory ids, Upkeep[] memory upkeeps, bytes[] memory checkDatas) = abi.decode(
      encodedUpkeeps,
      (uint256[], Upkeep[], bytes[])
    );
    for (uint256 idx = 0; idx < ids.length; idx++) {
      _createUpkeep(
        ids[idx],
        upkeeps[idx].target,
        upkeeps[idx].executeGas,
        upkeeps[idx].admin,
        upkeeps[idx].balance,
        checkDatas[idx],
        upkeeps[idx].paused
      );
      emit UpkeepReceived(ids[idx], upkeeps[idx].balance, msg.sender);
    }
=======
    // Executed through logic contract
    _fallback();
>>>>>>> 56f62a8b
  }

  /**
   * @dev This is the address to which proxy functions are delegated to
   */
  function _implementation() internal view override returns (address) {
    return KEEPER_REGISTRY_LOGIC;
  }

  /**
<<<<<<< HEAD
   * @notice creates a new upkeep with the given fields
   * @param target address to perform upkeep on
   * @param gasLimit amount of gas to provide the target contract when
   * performing upkeep
   * @param admin address to cancel upkeep and withdraw remaining funds
   * @param checkData data passed to the contract when checking for upkeep
   * @param paused if this upkeep is paused
   */
  function _createUpkeep(
    uint256 id,
    address target,
    uint32 gasLimit,
    address admin,
    uint96 balance,
    bytes memory checkData,
    bool paused
  ) internal whenNotPaused {
    if (!target.isContract()) revert NotAContract();
    if (gasLimit < PERFORM_GAS_MIN || gasLimit > s_storage.maxPerformGas) revert GasLimitOutsideRange();
    s_upkeep[id] = Upkeep({
      target: target,
      executeGas: gasLimit,
      balance: balance,
      admin: admin,
      maxValidBlocknumber: UINT64_MAX,
      lastKeeper: ZERO_ADDRESS,
      amountSpent: 0,
      paused: paused
    });
    s_expectedLinkBalance = s_expectedLinkBalance + balance;
    s_checkData[id] = checkData;
    s_upkeepIDs.add(id);
  }

  /**
=======
>>>>>>> 56f62a8b
   * @dev calls target address with exactly gasAmount gas and data as calldata
   * or reverts if at least gasAmount gas is not available
   */
  function _callWithExactGas(
    uint256 gasAmount,
    address target,
    bytes memory data
  ) private returns (bool success) {
    assembly {
      let g := gas()
      // Compute g -= PERFORM_GAS_CUSHION and check for underflow
      if lt(g, PERFORM_GAS_CUSHION) {
        revert(0, 0)
      }
      g := sub(g, PERFORM_GAS_CUSHION)
      // if g - g//64 <= gasAmount, revert
      // (we subtract g//64 because of EIP-150)
      if iszero(gt(sub(g, div(g, 64)), gasAmount)) {
        revert(0, 0)
      }
      // solidity calls check that a contract actually exists at the destination, so we do the same
      if iszero(extcodesize(target)) {
        revert(0, 0)
      }
      // call and return whether we succeeded. ignore return data
      success := call(gasAmount, target, 0, add(data, 0x20), mload(data), 0, 0)
    }
    return success;
  }

  /**
   * @dev calls the Upkeep target with the performData param passed in by the
   * keeper and the exact gas required by the Upkeep
   */
  function _performUpkeepWithParams(PerformParams memory params)
    private
    nonReentrant
    validUpkeep(params.id)
    returns (bool success)
  {
    Upkeep memory upkeep = s_upkeep[params.id];
    _prePerformUpkeep(upkeep, params.from, params.maxLinkPayment);

    uint256 gasUsed = gasleft();
    bytes memory callData = abi.encodeWithSelector(PERFORM_SELECTOR, params.performData);
    success = _callWithExactGas(params.gasLimit, upkeep.target, callData);
    gasUsed = gasUsed - gasleft();
    uint96 payment = _calculatePaymentAmount(gasUsed, params.fastGasWei, params.linkEth, true);

    s_upkeep[params.id].balance = s_upkeep[params.id].balance - payment;
    s_upkeep[params.id].amountSpent = s_upkeep[params.id].amountSpent + payment;
    s_upkeep[params.id].lastKeeper = params.from;
    s_keeperInfo[params.from].balance = s_keeperInfo[params.from].balance + payment;

    emit UpkeepPerformed(params.id, success, params.from, payment, params.performData);
    return success;
  }
}<|MERGE_RESOLUTION|>--- conflicted
+++ resolved
@@ -76,18 +76,9 @@
     uint32 gasLimit,
     address admin,
     bytes calldata checkData
-<<<<<<< HEAD
-  ) external override onlyOwnerOrRegistrar returns (uint256 id) {
-    id = uint256(keccak256(abi.encodePacked(blockhash(block.number - 1), address(this), s_storage.nonce)));
-    _createUpkeep(id, target, gasLimit, admin, 0, checkData, false);
-    s_storage.nonce++;
-    emit UpkeepRegistered(id, gasLimit, admin);
-    return id;
-=======
   ) external override returns (uint256 id) {
     // Executed through logic contract
     _fallback();
->>>>>>> 56f62a8b
   }
 
   /**
@@ -468,37 +459,14 @@
   /**
    * @inheritdoc MigratableKeeperRegistryInterface
    */
-  UpkeepFormat public constant override upkeepTranscoderVersion = UPKEEP_TRANSCODER_VESION_BASE;
+  UpkeepFormat public constant override upkeepTranscoderVersion = UPKEEP_TRANSCODER_VERSION_BASE;
 
   /**
    * @inheritdoc MigratableKeeperRegistryInterface
    */
   function receiveUpkeeps(bytes calldata encodedUpkeeps) external override {
-<<<<<<< HEAD
-    if (
-      s_peerRegistryMigrationPermission[msg.sender] != MigrationPermission.INCOMING &&
-      s_peerRegistryMigrationPermission[msg.sender] != MigrationPermission.BIDIRECTIONAL
-    ) revert MigrationNotPermitted();
-    (uint256[] memory ids, Upkeep[] memory upkeeps, bytes[] memory checkDatas) = abi.decode(
-      encodedUpkeeps,
-      (uint256[], Upkeep[], bytes[])
-    );
-    for (uint256 idx = 0; idx < ids.length; idx++) {
-      _createUpkeep(
-        ids[idx],
-        upkeeps[idx].target,
-        upkeeps[idx].executeGas,
-        upkeeps[idx].admin,
-        upkeeps[idx].balance,
-        checkDatas[idx],
-        upkeeps[idx].paused
-      );
-      emit UpkeepReceived(ids[idx], upkeeps[idx].balance, msg.sender);
-    }
-=======
-    // Executed through logic contract
-    _fallback();
->>>>>>> 56f62a8b
+    // Executed through logic contract
+    _fallback();
   }
 
   /**
@@ -509,44 +477,6 @@
   }
 
   /**
-<<<<<<< HEAD
-   * @notice creates a new upkeep with the given fields
-   * @param target address to perform upkeep on
-   * @param gasLimit amount of gas to provide the target contract when
-   * performing upkeep
-   * @param admin address to cancel upkeep and withdraw remaining funds
-   * @param checkData data passed to the contract when checking for upkeep
-   * @param paused if this upkeep is paused
-   */
-  function _createUpkeep(
-    uint256 id,
-    address target,
-    uint32 gasLimit,
-    address admin,
-    uint96 balance,
-    bytes memory checkData,
-    bool paused
-  ) internal whenNotPaused {
-    if (!target.isContract()) revert NotAContract();
-    if (gasLimit < PERFORM_GAS_MIN || gasLimit > s_storage.maxPerformGas) revert GasLimitOutsideRange();
-    s_upkeep[id] = Upkeep({
-      target: target,
-      executeGas: gasLimit,
-      balance: balance,
-      admin: admin,
-      maxValidBlocknumber: UINT64_MAX,
-      lastKeeper: ZERO_ADDRESS,
-      amountSpent: 0,
-      paused: paused
-    });
-    s_expectedLinkBalance = s_expectedLinkBalance + balance;
-    s_checkData[id] = checkData;
-    s_upkeepIDs.add(id);
-  }
-
-  /**
-=======
->>>>>>> 56f62a8b
    * @dev calls target address with exactly gasAmount gas and data as calldata
    * or reverts if at least gasAmount gas is not available
    */
