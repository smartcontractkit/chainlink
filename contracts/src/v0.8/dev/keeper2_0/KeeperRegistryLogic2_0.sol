// SPDX-License-Identifier: MIT
pragma solidity 0.8.6;

import "@openzeppelin/contracts/utils/structs/EnumerableSet.sol";
import "@openzeppelin/contracts/utils/Address.sol";
import "./KeeperRegistryBase2_0.sol";
import "../../interfaces/MigratableKeeperRegistryInterface.sol";
import "../../interfaces/UpkeepTranscoderInterface.sol";

/**
 * @notice Logic contract, works in tandem with KeeperRegistry as a proxy
 */
contract KeeperRegistryLogic2_0 is KeeperRegistryBase2_0 {
  using Address for address;
  using EnumerableSet for EnumerableSet.UintSet;

  /**
   * @param paymentModel one of Default, Arbitrum, Optimism
   * @param registryGasOverhead the gas overhead used by registry in performUpkeep
   * @param link address of the LINK Token
   * @param linkEthFeed address of the LINK/ETH price feed
   * @param fastGasFeed address of the Fast Gas price feed
   */
  constructor(
    PaymentModel paymentModel,
    uint256 registryGasOverhead,
    address link,
    address linkEthFeed,
    address fastGasFeed
  ) KeeperRegistryBase2_0(paymentModel, registryGasOverhead, link, linkEthFeed, fastGasFeed) {}

  function checkUpkeep(uint256 id)
    external
    cannotExecute
    returns (
      bool upkeepNeeded,
      bytes memory performData,
      UpkeepFailureReason upkeepFailureReason,
      uint256 gasUsed
    )
  {
    Upkeep memory upkeep = s_upkeep[id];
    if (upkeep.paused) return (false, performData, UpkeepFailureReason.UPKEEP_PAUSED, gasUsed);

    gasUsed = gasleft();
    bytes memory callData = abi.encodeWithSelector(CHECK_SELECTOR, s_checkData[id]);
    (bool success, bytes memory result) = upkeep.target.call{gas: s_onChainConfig.checkGasLimit}(callData);
    gasUsed = gasUsed - gasleft();

    if (!success) return (false, performData, UpkeepFailureReason.TARGET_CHECK_REVERTED, gasUsed);

    (upkeepNeeded, performData) = abi.decode(result, (bool, bytes));
    if (!upkeepNeeded) return (false, performData, UpkeepFailureReason.UPKEEP_NOT_NEEDED, gasUsed);

    PerformParams memory params = _generatePerformParams(id, performData, false);
    if (upkeep.balance < params.maxLinkPayment)
      return (false, performData, UpkeepFailureReason.INSUFFICIENT_BALANCE, gasUsed);

    return (true, performData, UpkeepFailureReason.NONE, gasUsed);
  }

  /**
   * @dev Called through KeeperRegistry main contract
   */
  function setConfig(
    address[] memory signers,
    address[] memory transmitters,
    // TODO: Also incorporate payees here
    uint8 f,
    uint16 numOcrInstances,
    uint64 offchainConfigVersion,
    bytes memory offchainConfig
  ) external override onlyOwner {
    if (signers.length > maxNumOracles) revert TooManyOracles();
    if (f == 0) revert IncorrectNumberOfFaultyOracles();
    if (signers.length != transmitters.length || signers.length <= 3 * f) revert IncorrectNumberOfSigners();

    // remove any old signer/transmitter addresses
    uint256 oldLength = s_signersList.length;
    address signer;
    address transmitter;
    for (uint256 i = 0; i < oldLength; i++) {
      signer = s_signersList[i];
      transmitter = s_transmittersList[i];
      delete s_signers[signer];
      // Do not delete the whole transmitter struct as it has balance information stored
      s_transmitters[transmitter].active = false;
    }
    delete s_signersList;
    delete s_transmittersList;

    // add new signer/transmitter addresses
    for (uint256 i = 0; i < signers.length; i++) {
      if (s_signers[signers[i]].active) revert RepeatedSigner();
      s_signers[signers[i]] = Signer({active: true, index: uint8(i)});

      if (s_transmitters[transmitters[i]].active) revert RepeatedTransmitter();
      s_transmitters[transmitters[i]].active = true;
      s_transmitters[transmitters[i]].index = uint8(i);
    }
    s_signersList = signers;
    s_transmittersList = transmitters;
    s_f = f;
    s_numOcrInstances = numOcrInstances;
    s_offchainConfigVersion = offchainConfigVersion;
    s_offchainConfig = offchainConfig;

    _computeAndStoreConfigDigest(
      signers,
      transmitters,
      f,
      numOcrInstances,
      abi.encode(s_onChainConfig),
      offchainConfigVersion,
      offchainConfig
    );
  }

  /**
   * @dev Unimplemented on logic contract, implementation lives on KeeperRegistry main contract
   */
  function latestConfigDetails()
    external
    view
    override
    returns (
      uint32 configCount,
      uint32 blockNumber,
      bytes32 rootConfigDigest
    )
  {}

  /**
   * @dev Unimplemented on logic contract, implementation lives on KeeperRegistry main contract
   */
  function latestConfigDigestAndEpoch()
    external
    view
    override
    returns (
      bool scanLogs,
      bytes32 configDigest,
      uint32 epoch
    )
  {}

  /**
   * @dev Unimplemented on logic contract, implementation lives on KeeperRegistry main contract
   */
  function transmit(
    bytes32[4] calldata reportContext,
    bytes calldata report,
    bytes32[] calldata rs,
    bytes32[] calldata ss,
    bytes32 rawVs
  ) external override {}

  /**
   * @dev Called through KeeperRegistry main contract
   */
  function withdrawOwnerFunds() external onlyOwner {
    uint96 amount = s_ownerLinkBalance;

    s_expectedLinkBalance = s_expectedLinkBalance - amount;
    s_ownerLinkBalance = 0;

    emit OwnerFundsWithdrawn(amount);
    LINK.transfer(msg.sender, amount);
  }

  /**
   * @dev Called through KeeperRegistry main contract
   */
  function recoverFunds() external onlyOwner {
    uint256 total = LINK.balanceOf(address(this));
    LINK.transfer(msg.sender, total - s_expectedLinkBalance);
  }

  /**
   * @dev Called through KeeperRegistry main contract
   */
  function pause() external onlyOwner {
    _pause();
  }

  /**
   * @dev Called through KeeperRegistry main contract
   */
  function unpause() external onlyOwner {
    _unpause();
  }

  /**
   * @dev Called through KeeperRegistry main contract
   */
  function setPeerRegistryMigrationPermission(address peer, MigrationPermission permission) external onlyOwner {
    s_peerRegistryMigrationPermission[peer] = permission;
  }

  /**
   * @dev Called through KeeperRegistry main contract
   */
  function registerUpkeep(
    address target,
    uint32 gasLimit,
    address admin,
    bytes calldata checkData
  ) external returns (uint256 id) {
    if (msg.sender != owner() && msg.sender != s_onChainConfig.registrar) revert OnlyCallableByOwnerOrRegistrar();

    id = uint256(keccak256(abi.encodePacked(blockhash(block.number - 1), address(this), s_nonce)));
    _createUpkeep(id, target, gasLimit, admin, 0, checkData, false);
    s_nonce++;
    emit UpkeepRegistered(id, gasLimit, admin);
    return id;
  }

  /**
   * @dev Called through KeeperRegistry main contract
   */
  function cancelUpkeep(uint256 id) external {
    Upkeep memory upkeep = s_upkeep[id];
    bool canceled = upkeep.maxValidBlocknumber != UINT32_MAX;
    bool isOwner = msg.sender == owner();

    if (canceled && !(isOwner && upkeep.maxValidBlocknumber > block.number)) revert CannotCancel();
    if (!isOwner && msg.sender != upkeep.admin) revert OnlyCallableByOwnerOrAdmin();

    uint256 height = block.number;
    if (!isOwner) {
      height = height + CANCELLATION_DELAY;
    }
    s_upkeep[id].maxValidBlocknumber = uint32(height);
    s_upkeepIDs.remove(id);

    // charge the cancellation fee if the minUpkeepSpend is not met
    uint96 minUpkeepSpend = s_onChainConfig.minUpkeepSpend;
    uint96 cancellationFee = 0;
    // cancellationFee is supposed to be min(max(minUpkeepSpend - amountSpent,0), amountLeft)
    if (upkeep.amountSpent < minUpkeepSpend) {
      cancellationFee = minUpkeepSpend - upkeep.amountSpent;
      if (cancellationFee > upkeep.balance) {
        cancellationFee = upkeep.balance;
      }
    }
    s_upkeep[id].balance = upkeep.balance - cancellationFee;
    s_ownerLinkBalance = s_ownerLinkBalance + cancellationFee;

    emit UpkeepCanceled(id, uint64(height));
  }

  /**
   * @dev Called through KeeperRegistry main contract
   */
  function addFunds(uint256 id, uint96 amount) external {
    Upkeep memory upkeep = s_upkeep[id];
    if (upkeep.maxValidBlocknumber != UINT32_MAX) revert UpkeepCancelled();

    s_upkeep[id].balance = upkeep.balance + amount;
    s_expectedLinkBalance = s_expectedLinkBalance + amount;
    LINK.transferFrom(msg.sender, address(this), amount);
    emit FundsAdded(id, msg.sender, amount);
  }

  /**
   * @dev Called through KeeperRegistry main contract
   */
  function withdrawFunds(uint256 id, address to) external {
    if (to == ZERO_ADDRESS) revert InvalidRecipient();
    Upkeep memory upkeep = s_upkeep[id];
    if (upkeep.admin != msg.sender) revert OnlyCallableByAdmin();
    if (upkeep.maxValidBlocknumber > block.number) revert UpkeepNotCanceled();

    uint96 amountToWithdraw = s_upkeep[id].balance;
    s_expectedLinkBalance = s_expectedLinkBalance - amountToWithdraw;
    s_upkeep[id].balance = 0;
    emit FundsWithdrawn(id, amountToWithdraw, to);

    LINK.transfer(to, amountToWithdraw);
  }

  /**
   * @dev Called through KeeperRegistry main contract
   */
  function setUpkeepGasLimit(uint256 id, uint32 gasLimit) external {
    if (gasLimit < PERFORM_GAS_MIN || gasLimit > s_onChainConfig.maxPerformGas) revert GasLimitOutsideRange();
    Upkeep memory upkeep = s_upkeep[id];
    if (upkeep.maxValidBlocknumber != UINT32_MAX) revert UpkeepCancelled();
    if (upkeep.admin != msg.sender) revert OnlyCallableByAdmin();

    s_upkeep[id].executeGas = gasLimit;

    emit UpkeepGasLimitSet(id, gasLimit);
  }

  /**
   * @dev Called through KeeperRegistry main contract
   */
  function withdrawPayment(address from, address to) external {
    if (to == ZERO_ADDRESS) revert InvalidRecipient();
    Transmitter memory keeper = s_transmitters[from];
    if (keeper.payee != msg.sender) revert OnlyCallableByPayee();

    s_transmitters[from].balance = 0;
    s_expectedLinkBalance = s_expectedLinkBalance - keeper.balance;
    emit PaymentWithdrawn(from, keeper.balance, to, msg.sender);

    LINK.transfer(to, keeper.balance);
  }

  /**
   * @dev Called through KeeperRegistry main contract
   */
  function transferPayeeship(address keeper, address proposed) external {
    if (s_transmitters[keeper].payee != msg.sender) revert OnlyCallableByPayee();
    if (proposed == msg.sender) revert ValueNotChanged();

    if (s_proposedPayee[keeper] != proposed) {
      s_proposedPayee[keeper] = proposed;
      emit PayeeshipTransferRequested(keeper, msg.sender, proposed);
    }
  }

  /**
   * @dev Called through KeeperRegistry main contract
   */
  function acceptPayeeship(address keeper) external {
    if (s_proposedPayee[keeper] != msg.sender) revert OnlyCallableByProposedPayee();
    address past = s_transmitters[keeper].payee;
    s_transmitters[keeper].payee = msg.sender;
    s_proposedPayee[keeper] = ZERO_ADDRESS;

    emit PayeeshipTransferred(keeper, past, msg.sender);
  }

  /**
   * @dev Called through KeeperRegistry main contract
   */
  function transferUpkeepAdmin(uint256 id, address proposed) external {
    Upkeep memory upkeep = s_upkeep[id];
    requireAdminAndNotCancelled(upkeep);
    if (proposed == msg.sender) revert ValueNotChanged();
    if (proposed == ZERO_ADDRESS) revert InvalidRecipient();

    if (s_proposedAdmin[id] != proposed) {
      s_proposedAdmin[id] = proposed;
      emit UpkeepAdminTransferRequested(id, msg.sender, proposed);
    }
  }

  /**
   * @dev Called through KeeperRegistry main contract
   */
  function acceptUpkeepAdmin(uint256 id) external {
    Upkeep memory upkeep = s_upkeep[id];
    if (upkeep.maxValidBlocknumber != UINT32_MAX) revert UpkeepCancelled();
    if (s_proposedAdmin[id] != msg.sender) revert OnlyCallableByProposedAdmin();
    address past = upkeep.admin;
    s_upkeep[id].admin = msg.sender;
    s_proposedAdmin[id] = ZERO_ADDRESS;

    emit UpkeepAdminTransferred(id, past, msg.sender);
  }

  /**
   * @dev Called through KeeperRegistry main contract
   */
  function migrateUpkeeps(uint256[] calldata ids, address destination) external {
    // TODO (sc-49440): update upkeep format and handle migration from non OCR to OCR
    if (
      s_peerRegistryMigrationPermission[destination] != MigrationPermission.OUTGOING &&
      s_peerRegistryMigrationPermission[destination] != MigrationPermission.BIDIRECTIONAL
    ) revert MigrationNotPermitted();
    if (s_onChainConfig.transcoder == ZERO_ADDRESS) revert TranscoderNotSet();
    if (ids.length == 0) revert ArrayHasNoEntries();
    uint256 id;
    Upkeep memory upkeep;
    uint256 totalBalanceRemaining;
    bytes[] memory checkDatas = new bytes[](ids.length);
    Upkeep[] memory upkeeps = new Upkeep[](ids.length);
    for (uint256 idx = 0; idx < ids.length; idx++) {
      id = ids[idx];
      upkeep = s_upkeep[id];
      requireAdminAndNotCancelled(upkeep);
      upkeeps[idx] = upkeep;
      checkDatas[idx] = s_checkData[id];
      totalBalanceRemaining = totalBalanceRemaining + upkeep.balance;
      delete s_upkeep[id];
      delete s_checkData[id];
      // nullify existing proposed admin change if an upkeep is being migrated
      delete s_proposedAdmin[id];
      s_upkeepIDs.remove(id);
      emit UpkeepMigrated(id, upkeep.balance, destination);
    }
    s_expectedLinkBalance = s_expectedLinkBalance - totalBalanceRemaining;
    bytes memory encodedUpkeeps = abi.encode(ids, upkeeps, checkDatas);
<<<<<<< HEAD
    MigratableKeeperRegistryInterfaceDev(destination).receiveUpkeeps(
      UpkeepTranscoderInterfaceDev(s_onChainConfig.transcoder).transcodeUpkeeps(
=======
    MigratableKeeperRegistryInterface(destination).receiveUpkeeps(
      UpkeepTranscoderInterface(s_transcoder).transcodeUpkeeps(
>>>>>>> 096a90af
        UPKEEP_TRANSCODER_VERSION_BASE,
        MigratableKeeperRegistryInterface(destination).upkeepTranscoderVersion(),
        encodedUpkeeps
      )
    );
    LINK.transfer(destination, totalBalanceRemaining);
  }

  /**
   * @dev Called through KeeperRegistry main contract
   */
  function receiveUpkeeps(bytes calldata encodedUpkeeps) external {
    if (
      s_peerRegistryMigrationPermission[msg.sender] != MigrationPermission.INCOMING &&
      s_peerRegistryMigrationPermission[msg.sender] != MigrationPermission.BIDIRECTIONAL
    ) revert MigrationNotPermitted();
    (uint256[] memory ids, Upkeep[] memory upkeeps, bytes[] memory checkDatas) = abi.decode(
      encodedUpkeeps,
      (uint256[], Upkeep[], bytes[])
    );
    for (uint256 idx = 0; idx < ids.length; idx++) {
      _createUpkeep(
        ids[idx],
        upkeeps[idx].target,
        upkeeps[idx].executeGas,
        upkeeps[idx].admin,
        upkeeps[idx].balance,
        checkDatas[idx],
        upkeeps[idx].paused
      );
      emit UpkeepReceived(ids[idx], upkeeps[idx].balance, msg.sender);
    }
  }

  /**
   * @notice creates a new upkeep with the given fields
   * @param target address to perform upkeep on
   * @param gasLimit amount of gas to provide the target contract when
   * performing upkeep
   * @param admin address to cancel upkeep and withdraw remaining funds
   * @param checkData data passed to the contract when checking for upkeep
   * @param paused if this upkeep is paused
   */
  function _createUpkeep(
    uint256 id,
    address target,
    uint32 gasLimit,
    address admin,
    uint96 balance,
    bytes memory checkData,
    bool paused
  ) internal whenNotPaused {
    if (!target.isContract()) revert NotAContract();
    if (gasLimit < PERFORM_GAS_MIN || gasLimit > s_onChainConfig.maxPerformGas) revert GasLimitOutsideRange();
    s_upkeep[id] = Upkeep({
      target: target,
      executeGas: gasLimit,
      balance: balance,
      admin: admin,
      maxValidBlocknumber: UINT32_MAX,
      lastPerformBlockNumber: 0,
      amountSpent: 0,
      paused: paused
    });
    s_expectedLinkBalance = s_expectedLinkBalance + balance;
    s_checkData[id] = checkData;
    s_upkeepIDs.add(id);
  }
}<|MERGE_RESOLUTION|>--- conflicted
+++ resolved
@@ -394,13 +394,8 @@
     }
     s_expectedLinkBalance = s_expectedLinkBalance - totalBalanceRemaining;
     bytes memory encodedUpkeeps = abi.encode(ids, upkeeps, checkDatas);
-<<<<<<< HEAD
-    MigratableKeeperRegistryInterfaceDev(destination).receiveUpkeeps(
-      UpkeepTranscoderInterfaceDev(s_onChainConfig.transcoder).transcodeUpkeeps(
-=======
     MigratableKeeperRegistryInterface(destination).receiveUpkeeps(
-      UpkeepTranscoderInterface(s_transcoder).transcodeUpkeeps(
->>>>>>> 096a90af
+      UpkeepTranscoderInterface(s_onChainConfig.transcoder).transcodeUpkeeps(
         UPKEEP_TRANSCODER_VERSION_BASE,
         MigratableKeeperRegistryInterface(destination).upkeepTranscoderVersion(),
         encodedUpkeeps
