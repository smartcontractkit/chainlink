// SPDX-License-Identifier: MIT
pragma solidity 0.8.6;

import "@openzeppelin/contracts/utils/structs/EnumerableSet.sol";
import "@openzeppelin/contracts/utils/Address.sol";
import "./KeeperRegistryBase.sol";
import "../interfaces/MigratableKeeperRegistryInterface.sol";
import "../interfaces/UpkeepTranscoderInterface.sol";

/**
 * @notice Logic contract, works in tandem with KeeperRegistry as a proxy
 */
contract KeeperRegistryLogic is KeeperRegistryBase {
  using Address for address;
  using EnumerableSet for EnumerableSet.UintSet;

  /**
   * @param paymentModel one of Default, Arbitrum, Optimism
   * @param registryGasOverhead the gas overhead used by registry in performUpkeep
   * @param link address of the LINK Token
   * @param linkEthFeed address of the LINK/ETH price feed
   * @param fastGasFeed address of the Fast Gas price feed
   */
  constructor(
    PaymentModel paymentModel,
    uint256 registryGasOverhead,
    address link,
    address linkEthFeed,
    address fastGasFeed
  ) KeeperRegistryBase(paymentModel, registryGasOverhead, link, linkEthFeed, fastGasFeed) {}

  function checkUpkeep(uint256 id, address from)
    external
    cannotExecute
    returns (
      bytes memory performData,
      uint256 maxLinkPayment,
      uint256 gasLimit,
      uint256 adjustedGasWei,
      uint256 linkEth
    )
  {
    Upkeep memory upkeep = s_upkeep[id];

    bytes memory callData = abi.encodeWithSelector(CHECK_SELECTOR, s_checkData[id]);
    (bool success, bytes memory result) = upkeep.target.call{gas: s_storage.checkGasLimit}(callData);

    if (!success) revert TargetCheckReverted(result);

    (success, performData) = abi.decode(result, (bool, bytes));
    if (!success) revert UpkeepNotNeeded();

    PerformParams memory params = _generatePerformParams(from, id, performData, false);
    _prePerformUpkeep(upkeep, params.from, params.maxLinkPayment);

    return (
      performData,
      params.maxLinkPayment,
      params.gasLimit,
      // adjustedGasWei equals fastGasWei multiplies gasCeilingMultiplier in non-execution cases
      params.fastGasWei * s_storage.gasCeilingMultiplier,
      params.linkEth
    );
  }

  /**
   * @dev Called through KeeperRegistry main contract
   */
  function withdrawOwnerFunds() external onlyOwner {
    uint96 amount = s_ownerLinkBalance;

    s_expectedLinkBalance = s_expectedLinkBalance - amount;
    s_ownerLinkBalance = 0;

    emit OwnerFundsWithdrawn(amount);
    LINK.transfer(msg.sender, amount);
  }

  /**
   * @dev Called through KeeperRegistry main contract
   */
  function recoverFunds() external onlyOwner {
    uint256 total = LINK.balanceOf(address(this));
    LINK.transfer(msg.sender, total - s_expectedLinkBalance);
  }

  /**
   * @dev Called through KeeperRegistry main contract
   */
  function setKeepers(address[] calldata keepers, address[] calldata payees) external onlyOwner {
    if (keepers.length != payees.length || keepers.length < 2) revert ParameterLengthError();
    for (uint256 i = 0; i < s_keeperList.length; i++) {
      address keeper = s_keeperList[i];
      s_keeperInfo[keeper].active = false;
    }
    for (uint256 i = 0; i < keepers.length; i++) {
      address keeper = keepers[i];
      KeeperInfo storage s_keeper = s_keeperInfo[keeper];
      address oldPayee = s_keeper.payee;
      address newPayee = payees[i];
      if (
        (newPayee == ZERO_ADDRESS) || (oldPayee != ZERO_ADDRESS && oldPayee != newPayee && newPayee != IGNORE_ADDRESS)
      ) revert InvalidPayee();
      if (s_keeper.active) revert DuplicateEntry();
      s_keeper.active = true;
      if (newPayee != IGNORE_ADDRESS) {
        s_keeper.payee = newPayee;
      }
    }
    s_keeperList = keepers;
    emit KeepersUpdated(keepers, payees);
  }

  /**
   * @dev Called through KeeperRegistry main contract
   */
  function pause() external onlyOwner {
    _pause();
  }

  /**
   * @dev Called through KeeperRegistry main contract
   */
  function unpause() external onlyOwner {
    _unpause();
  }

  /**
   * @dev Called through KeeperRegistry main contract
   */
  function setPeerRegistryMigrationPermission(address peer, MigrationPermission permission) external onlyOwner {
    s_peerRegistryMigrationPermission[peer] = permission;
  }

  /**
   * @dev Called through KeeperRegistry main contract
   */
  function registerUpkeep(
    address target,
    uint32 gasLimit,
    address admin,
    bytes calldata checkData
  ) external returns (uint256 id) {
    if (msg.sender != owner() && msg.sender != s_registrar) revert OnlyCallableByOwnerOrRegistrar();

    id = uint256(keccak256(abi.encodePacked(blockhash(block.number - 1), address(this), s_storage.nonce)));
    _createUpkeep(id, target, gasLimit, admin, 0, checkData);
    s_storage.nonce++;
    emit UpkeepRegistered(id, gasLimit, admin);
    return id;
  }

  /**
   * @dev Called through KeeperRegistry main contract
   */
  function cancelUpkeep(uint256 id) external {
<<<<<<< HEAD
    uint64 maxValid = s_upkeep[id].maxValidBlocknumber;
    bool canceled = maxValid != UINT32_MAX;
=======
    Upkeep memory upkeep = s_upkeep[id];
    bool canceled = upkeep.maxValidBlocknumber != UINT64_MAX;
>>>>>>> 6aa826c8
    bool isOwner = msg.sender == owner();

    if (canceled && !(isOwner && upkeep.maxValidBlocknumber > block.number)) revert CannotCancel();
    if (!isOwner && msg.sender != upkeep.admin) revert OnlyCallableByOwnerOrAdmin();

    uint256 height = block.number;
    if (!isOwner) {
      height = height + CANCELLATION_DELAY;
    }
    s_upkeep[id].maxValidBlocknumber = uint32(height);
    s_upkeepIDs.remove(id);

    // charge the cancellation fee if the minUpkeepSpend is not met
    uint96 minUpkeepSpend = s_storage.minUpkeepSpend;
    uint96 cancellationFee = 0;
    // cancellationFee is supposed to be min(max(minUpkeepSpend - amountSpent,0), amountLeft)
    if (upkeep.amountSpent < minUpkeepSpend) {
      cancellationFee = minUpkeepSpend - upkeep.amountSpent;
      if (cancellationFee > upkeep.balance) {
        cancellationFee = upkeep.balance;
      }
    }
    s_upkeep[id].balance = upkeep.balance - cancellationFee;
    s_ownerLinkBalance = s_ownerLinkBalance + cancellationFee;

    emit UpkeepCanceled(id, uint64(height));
  }

  /**
   * @dev Called through KeeperRegistry main contract
   */
  function addFunds(uint256 id, uint96 amount) external {
    Upkeep memory upkeep = s_upkeep[id];
    if (upkeep.maxValidBlocknumber != UINT32_MAX) revert UpkeepCancelled();

    s_upkeep[id].balance = upkeep.balance + amount;
    s_expectedLinkBalance = s_expectedLinkBalance + amount;
    LINK.transferFrom(msg.sender, address(this), amount);
    emit FundsAdded(id, msg.sender, amount);
  }

  /**
   * @dev Called through KeeperRegistry main contract
   */
  function withdrawFunds(uint256 id, address to) external {
    if (to == ZERO_ADDRESS) revert InvalidRecipient();
    Upkeep memory upkeep = s_upkeep[id];
    if (upkeep.admin != msg.sender) revert OnlyCallableByAdmin();
    if (upkeep.maxValidBlocknumber > block.number) revert UpkeepNotCanceled();

<<<<<<< HEAD
    uint96 minUpkeepSpend = s_storage.minUpkeepSpend;
    uint96 amountLeft = upkeep.balance;
    uint96 amountSpent = upkeep.amountSpent;

    uint96 cancellationFee = 0;
    // cancellationFee is supposed to be min(max(minUpkeepSpend - amountSpent,0), amountLeft)
    if (amountSpent < minUpkeepSpend) {
      cancellationFee = minUpkeepSpend - amountSpent;
      if (cancellationFee > amountLeft) {
        cancellationFee = amountLeft;
      }
    }
    uint96 amountToWithdraw = amountLeft - cancellationFee;

    s_upkeep[id].balance = 0;
    s_ownerLinkBalance = s_ownerLinkBalance + cancellationFee;

=======
    uint96 amountToWithdraw = s_upkeep[id].balance;
>>>>>>> 6aa826c8
    s_expectedLinkBalance = s_expectedLinkBalance - amountToWithdraw;
    s_upkeep[id].balance = 0;
    emit FundsWithdrawn(id, amountToWithdraw, to);

    LINK.transfer(to, amountToWithdraw);
  }

  /**
   * @dev Called through KeeperRegistry main contract
   */
  function setUpkeepGasLimit(uint256 id, uint32 gasLimit) external {
    if (gasLimit < PERFORM_GAS_MIN || gasLimit > s_storage.maxPerformGas) revert GasLimitOutsideRange();
    Upkeep memory upkeep = s_upkeep[id];
    if (upkeep.maxValidBlocknumber != UINT32_MAX) revert UpkeepCancelled();
    if (upkeep.admin != msg.sender) revert OnlyCallableByAdmin();

    s_upkeep[id].executeGas = gasLimit;

    emit UpkeepGasLimitSet(id, gasLimit);
  }

  /**
   * @dev Called through KeeperRegistry main contract
   */
  function withdrawPayment(address from, address to) external {
    if (to == ZERO_ADDRESS) revert InvalidRecipient();
    KeeperInfo memory keeper = s_keeperInfo[from];
    if (keeper.payee != msg.sender) revert OnlyCallableByPayee();

    s_keeperInfo[from].balance = 0;
    s_expectedLinkBalance = s_expectedLinkBalance - keeper.balance;
    emit PaymentWithdrawn(from, keeper.balance, to, msg.sender);

    LINK.transfer(to, keeper.balance);
  }

  /**
   * @dev Called through KeeperRegistry main contract
   */
  function transferPayeeship(address keeper, address proposed) external {
    if (s_keeperInfo[keeper].payee != msg.sender) revert OnlyCallableByPayee();
    if (proposed == msg.sender) revert ValueNotChanged();

    if (s_proposedPayee[keeper] != proposed) {
      s_proposedPayee[keeper] = proposed;
      emit PayeeshipTransferRequested(keeper, msg.sender, proposed);
    }
  }

  /**
   * @dev Called through KeeperRegistry main contract
   */
  function acceptPayeeship(address keeper) external {
    if (s_proposedPayee[keeper] != msg.sender) revert OnlyCallableByProposedPayee();
    address past = s_keeperInfo[keeper].payee;
    s_keeperInfo[keeper].payee = msg.sender;
    s_proposedPayee[keeper] = ZERO_ADDRESS;

    emit PayeeshipTransferred(keeper, past, msg.sender);
  }

  /**
   * @dev Called through KeeperRegistry main contract
   */
  function transferUpkeepAdmin(uint256 id, address proposed) external {
    Upkeep memory upkeep = s_upkeep[id];
    requireAdminAndNotCancelled(upkeep);
    if (proposed == msg.sender) revert ValueNotChanged();
    if (proposed == ZERO_ADDRESS) revert InvalidRecipient();

    if (s_proposedAdmin[id] != proposed) {
      s_proposedAdmin[id] = proposed;
      emit UpkeepAdminTransferRequested(id, msg.sender, proposed);
    }
  }

  /**
   * @dev Called through KeeperRegistry main contract
   */
  function acceptUpkeepAdmin(uint256 id) external {
    Upkeep memory upkeep = s_upkeep[id];
    if (upkeep.maxValidBlocknumber != UINT32_MAX) revert UpkeepCancelled();
    if (s_proposedAdmin[id] != msg.sender) revert OnlyCallableByProposedAdmin();
    address past = upkeep.admin;
    s_upkeep[id].admin = msg.sender;
    s_proposedAdmin[id] = ZERO_ADDRESS;

    emit UpkeepAdminTransferred(id, past, msg.sender);
  }

  /**
   * @dev Called through KeeperRegistry main contract
   */
  function migrateUpkeeps(uint256[] calldata ids, address destination) external {
    if (
      s_peerRegistryMigrationPermission[destination] != MigrationPermission.OUTGOING &&
      s_peerRegistryMigrationPermission[destination] != MigrationPermission.BIDIRECTIONAL
    ) revert MigrationNotPermitted();
    if (s_transcoder == ZERO_ADDRESS) revert TranscoderNotSet();
    if (ids.length == 0) revert ArrayHasNoEntries();
    uint256 id;
    Upkeep memory upkeep;
    uint256 totalBalanceRemaining;
    bytes[] memory checkDatas = new bytes[](ids.length);
    Upkeep[] memory upkeeps = new Upkeep[](ids.length);
    for (uint256 idx = 0; idx < ids.length; idx++) {
      id = ids[idx];
      upkeep = s_upkeep[id];
      requireAdminAndNotCancelled(upkeep);
      upkeeps[idx] = upkeep;
      checkDatas[idx] = s_checkData[id];
      totalBalanceRemaining = totalBalanceRemaining + upkeep.balance;
      delete s_upkeep[id];
      delete s_checkData[id];
      // nullify existing proposed admin change if an upkeep is being migrated
      delete s_proposedAdmin[id];
      s_upkeepIDs.remove(id);
      emit UpkeepMigrated(id, upkeep.balance, destination);
    }
    s_expectedLinkBalance = s_expectedLinkBalance - totalBalanceRemaining;
    bytes memory encodedUpkeeps = abi.encode(ids, upkeeps, checkDatas);
    MigratableKeeperRegistryInterface(destination).receiveUpkeeps(
      UpkeepTranscoderInterface(s_transcoder).transcodeUpkeeps(
        UPKEEP_TRANSCODER_VESION_BASE,
        MigratableKeeperRegistryInterface(destination).upkeepTranscoderVersion(),
        encodedUpkeeps
      )
    );
    LINK.transfer(destination, totalBalanceRemaining);
  }

  /**
   * @dev Called through KeeperRegistry main contract
   */
  function receiveUpkeeps(bytes calldata encodedUpkeeps) external {
    if (
      s_peerRegistryMigrationPermission[msg.sender] != MigrationPermission.INCOMING &&
      s_peerRegistryMigrationPermission[msg.sender] != MigrationPermission.BIDIRECTIONAL
    ) revert MigrationNotPermitted();
    (uint256[] memory ids, Upkeep[] memory upkeeps, bytes[] memory checkDatas) = abi.decode(
      encodedUpkeeps,
      (uint256[], Upkeep[], bytes[])
    );
    for (uint256 idx = 0; idx < ids.length; idx++) {
      _createUpkeep(
        ids[idx],
        upkeeps[idx].target,
        upkeeps[idx].executeGas,
        upkeeps[idx].admin,
        upkeeps[idx].balance,
        checkDatas[idx]
      );
      emit UpkeepReceived(ids[idx], upkeeps[idx].balance, msg.sender);
    }
  }

  /**
   * @notice creates a new upkeep with the given fields
   * @param target address to perform upkeep on
   * @param gasLimit amount of gas to provide the target contract when
   * performing upkeep
   * @param admin address to cancel upkeep and withdraw remaining funds
   * @param checkData data passed to the contract when checking for upkeep
   */
  function _createUpkeep(
    uint256 id,
    address target,
    uint32 gasLimit,
    address admin,
    uint96 balance,
    bytes memory checkData
  ) internal whenNotPaused {
    if (!target.isContract()) revert NotAContract();
    if (gasLimit < PERFORM_GAS_MIN || gasLimit > s_storage.maxPerformGas) revert GasLimitOutsideRange();
    s_upkeep[id] = Upkeep({
      target: target,
      executeGas: gasLimit,
      balance: balance,
      admin: admin,
      maxValidBlocknumber: UINT32_MAX,
      lastKeeper: ZERO_ADDRESS,
      amountSpent: 0,
      paused: false
    });
    s_expectedLinkBalance = s_expectedLinkBalance + balance;
    s_checkData[id] = checkData;
    s_upkeepIDs.add(id);
  }
}<|MERGE_RESOLUTION|>--- conflicted
+++ resolved
@@ -154,13 +154,8 @@
    * @dev Called through KeeperRegistry main contract
    */
   function cancelUpkeep(uint256 id) external {
-<<<<<<< HEAD
-    uint64 maxValid = s_upkeep[id].maxValidBlocknumber;
-    bool canceled = maxValid != UINT32_MAX;
-=======
-    Upkeep memory upkeep = s_upkeep[id];
-    bool canceled = upkeep.maxValidBlocknumber != UINT64_MAX;
->>>>>>> 6aa826c8
+    Upkeep memory upkeep = s_upkeep[id];
+    bool canceled = upkeep.maxValidBlocknumber != UINT32_MAX;
     bool isOwner = msg.sender == owner();
 
     if (canceled && !(isOwner && upkeep.maxValidBlocknumber > block.number)) revert CannotCancel();
@@ -211,27 +206,7 @@
     if (upkeep.admin != msg.sender) revert OnlyCallableByAdmin();
     if (upkeep.maxValidBlocknumber > block.number) revert UpkeepNotCanceled();
 
-<<<<<<< HEAD
-    uint96 minUpkeepSpend = s_storage.minUpkeepSpend;
-    uint96 amountLeft = upkeep.balance;
-    uint96 amountSpent = upkeep.amountSpent;
-
-    uint96 cancellationFee = 0;
-    // cancellationFee is supposed to be min(max(minUpkeepSpend - amountSpent,0), amountLeft)
-    if (amountSpent < minUpkeepSpend) {
-      cancellationFee = minUpkeepSpend - amountSpent;
-      if (cancellationFee > amountLeft) {
-        cancellationFee = amountLeft;
-      }
-    }
-    uint96 amountToWithdraw = amountLeft - cancellationFee;
-
-    s_upkeep[id].balance = 0;
-    s_ownerLinkBalance = s_ownerLinkBalance + cancellationFee;
-
-=======
     uint96 amountToWithdraw = s_upkeep[id].balance;
->>>>>>> 6aa826c8
     s_expectedLinkBalance = s_expectedLinkBalance - amountToWithdraw;
     s_upkeep[id].balance = 0;
     emit FundsWithdrawn(id, amountToWithdraw, to);
