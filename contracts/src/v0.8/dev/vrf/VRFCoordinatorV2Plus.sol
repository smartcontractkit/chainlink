--- conflicted
+++ resolved
@@ -622,17 +622,8 @@
 
   /// @notice emitted when migration to new coordinator completes successfully
   /// @param newCoordinator coordinator address after migration
-<<<<<<< HEAD
   /// @param subId subscription ID
-  event MigrationCompleted(
-    address newCoordinator,
-    uint256 subId
-  );
-=======
-  /// @param prevSubId old subscription ID
-  /// @param newSubId new subscription ID
-  event MigrationCompleted(address newCoordinator, uint64 prevSubId, uint64 newSubId);
->>>>>>> 808243fd
+  event MigrationCompleted(address newCoordinator, uint256 subId);
 
   /// @notice emitted when migrate() is called and given coordinator is not registered as migratable target
   error CoordinatorNotRegistered(address coordinatorAddress);
@@ -699,24 +690,12 @@
     });
     bytes memory encodedData = abi.encode(migrationData);
     deleteSubscription(subId);
-<<<<<<< HEAD
     IVRFCoordinatorV2PlusMigration(newCoordinator).onMigration{value: ethBalance}(encodedData);    
-=======
-    uint64 newSubId = IVRFCoordinatorV2PlusMigration(newCoordinator).onMigration{value: ethBalance}(encodedData);
->>>>>>> 808243fd
     require(LINK.transfer(address(newCoordinator), balance), "insufficient funds");
     for (uint256 i = 0; i < consumers.length; i++) {
       IVRFMigratableConsumerV2Plus(consumers[i]).setCoordinator(newCoordinator);
     }
-<<<<<<< HEAD
-    emit MigrationCompleted(
-      newCoordinator,
-      subId
-    );
-=======
-    emit MigrationCompleted(newCoordinator, subId, newSubId);
-    return newSubId;
->>>>>>> 808243fd
+    emit MigrationCompleted(newCoordinator, subId);
   }
 
   function migrationVersion() public pure returns (uint8 version) {
