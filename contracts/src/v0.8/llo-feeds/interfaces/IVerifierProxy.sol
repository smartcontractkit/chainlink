// SPDX-License-Identifier: MIT
pragma solidity 0.8.16;

import {Common} from "../../libraries/Common.sol";
import {AccessControllerInterface} from "../../interfaces/AccessControllerInterface.sol";
import {IVerifierFeeManager} from "./IVerifierFeeManager.sol";

interface IVerifierProxy {
  /**
   * @notice Verifies that the data encoded has been signed
   * correctly by routing to the correct verifier, and bills the user if applicable.
   * @param payload The encoded data to be verified, including the signed
   * report and any metadata for billing.
   * @return verifiedReport The encoded report from the verifier.
   */
  function verify(bytes calldata payload) external payable returns (bytes memory verifiedReport);

  /**
<<<<<<< HEAD
   * @notice Sets the verifier address initially, allowing `setVerifier` to be set by this Verifier in the future
   * @param verifierAddress The address of the verifier contract to initialize
   */
=======
   * @notice Bulk verifies that the data encoded has been signed
   * correctly by routing to the correct verifier, and bills the user if applicable.
   * @param payloads The encoded payloads to be verified, including the signed
   * report and any metadata for billing.
   * @return verifiedReports The encoded reports from the verifier.
   */
  function verifyBulk(bytes[] calldata payloads) external payable returns (bytes[] memory verifiedReports);

  /**
   * @notice Sets the verifier address initially, allowing `setVerifier` to be set by this Verifier in the future
   * @param verifierAddress The address of the verifier contract to initialize
   */
>>>>>>> d0a50a96
  function initializeVerifier(address verifierAddress) external;

  /**
   * @notice Sets a new verifier for a config digest
   * @param currentConfigDigest The current config digest
   * @param newConfigDigest The config digest to set
   * @param addressesAndWeights The addresses and weights of reward recipients
   * reports for a given config digest.
   */
  function setVerifier(
    bytes32 currentConfigDigest,
    bytes32 newConfigDigest,
    Common.AddressAndWeight[] memory addressesAndWeights
  ) external;

  /**
   * @notice Removes a verifier for a given config digest
   * @param configDigest The config digest of the verifier to remove
   */
  function unsetVerifier(bytes32 configDigest) external;

  /**
   * @notice Retrieves the verifier address that verifies reports
   * for a config digest.
   * @param configDigest The config digest to query for
   * @return verifierAddress The address of the verifier contract that verifies
   * reports for a given config digest.
   */
  function getVerifier(bytes32 configDigest) external view returns (address verifierAddress);

  /**
   * @notice Called by the admin to set an access controller contract
   * @param accessController The new access controller to set
   */
  function setAccessController(AccessControllerInterface accessController) external;

  /**
   * @notice Updates the fee manager
   * @param feeManager The new fee manager
   */
  function setFeeManager(IVerifierFeeManager feeManager) external;
}<|MERGE_RESOLUTION|>--- conflicted
+++ resolved
@@ -16,11 +16,6 @@
   function verify(bytes calldata payload) external payable returns (bytes memory verifiedReport);
 
   /**
-<<<<<<< HEAD
-   * @notice Sets the verifier address initially, allowing `setVerifier` to be set by this Verifier in the future
-   * @param verifierAddress The address of the verifier contract to initialize
-   */
-=======
    * @notice Bulk verifies that the data encoded has been signed
    * correctly by routing to the correct verifier, and bills the user if applicable.
    * @param payloads The encoded payloads to be verified, including the signed
@@ -33,7 +28,6 @@
    * @notice Sets the verifier address initially, allowing `setVerifier` to be set by this Verifier in the future
    * @param verifierAddress The address of the verifier contract to initialize
    */
->>>>>>> d0a50a96
   function initializeVerifier(address verifierAddress) external;
 
   /**
