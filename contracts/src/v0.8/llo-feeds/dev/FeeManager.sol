--- conflicted
+++ resolved
@@ -147,7 +147,6 @@
   function processFee(bytes calldata payload, address subscriber) external payable override onlyOwnerOrProxy {
     (Common.Asset memory fee, Common.Asset memory reward) = _processFee(payload, subscriber);
 
-<<<<<<< HEAD
     if (fee.amount == 0) {
       _tryReturnChange(subscriber, msg.value);
       return;
@@ -184,65 +183,6 @@
             ++numberOfLinkFees;
           } else {
             ++numberOfNativeFees;
-=======
-    //v2 doesn't need a quote payload, so skip the decoding if the report is a v1 report
-    Quote memory quote;
-    if (_getReportVersion(feedId) != REPORT_V1) {
-      //all reports greater than v1 should have a quote payload
-      (, , , , , bytes memory quoteBytes) = abi.decode(
-        payload,
-        (bytes32[3], bytes, bytes32[], bytes32[], bytes32, bytes)
-      );
-
-      //decode the quote from the bytes
-      (quote) = abi.decode(quoteBytes, (Quote));
-    }
-
-    //decode the fee, it will always be native or LINK
-    (Common.Asset memory fee, Common.Asset memory reward) = getFeeAndReward(subscriber, report, quote);
-
-    //keep track of change in case of any over payment
-    uint256 change = msg.value;
-
-    //some users might not be billed
-    if (fee.amount != 0) {
-      //wrap the amount required to pay the fee if the user has paid in  unswapped native
-      if (fee.assetAddress == i_nativeAddress) {
-        if (msg.value != 0) {
-          //quote must be in native with enough to cover the fee
-          if (fee.amount > msg.value) revert InvalidDeposit();
-
-          //wrap the amount required to pay the fee & approve
-          IWERC20(i_nativeAddress).deposit{value: fee.amount}();
-
-          unchecked {
-            //msg.value is always >= to fee.amount
-            change -= fee.amount;
-          }
-        } else {
-          //if the user has not paid in native, they must have approved unwrapped native to be transferred
-          IERC20(fee.assetAddress).safeTransferFrom(subscriber, address(this), fee.amount);
-        }
-      }
-
-      //although unlikely, the reward could potentially be 0
-      if (reward.amount != 0) {
-        //get the config digest which is the first 32 bytes of the payload
-        bytes32 configDigest = bytes32(payload);
-        //if the fee is in LINK, transfer directly from the subscriber to the reward manager
-        if (fee.assetAddress == i_linkAddress) {
-          //distributes the fee
-          i_rewardManager.onFeePaid(configDigest, subscriber, reward.amount);
-        } else {
-          //check that the contract has enough LINK before paying the fee
-          if (reward.amount > IERC20(i_linkAddress).balanceOf(address(this))) {
-            // If not enough LINK on this contract to forward for rewards, tally the deficit to be paid by out-of-band LINK
-            s_linkDeficit[configDigest] += reward.amount;
-            emit InsufficientLink(configDigest, reward.amount, fee.amount);
-          } else {
-            //bill the payee and distribute the fee using the config digest as the key
-            i_rewardManager.onFeePaid(configDigest, address(this), reward.amount);
->>>>>>> b3e033fe
           }
         }
       }
@@ -301,44 +241,17 @@
 
     //the reward is always set in LINK
     reward.assetAddress = i_linkAddress;
-    reward.amount = linkQuantity;
+    reward.amount = Math.ceilDiv(linkQuantity * (PERCENTAGE_SCALAR - discount), PERCENTAGE_SCALAR);
 
     //calculate either the LINK fee or native fee if it's within the report
     if (quote.quoteAddress == i_linkAddress) {
-<<<<<<< HEAD
-      fee.assetAddress = reward.assetAddress;
-      fee.amount = linkQuantity;
-=======
-      //fee
       fee.assetAddress = i_linkAddress;
-      fee.amount = linkQuantity - ((linkQuantity * discount) / PERCENTAGE_SCALAR);
-
-      //reward
-      reward.amount = fee.amount;
->>>>>>> b3e033fe
+      fee.amount = reward.amount;
     } else {
-      //fee
       uint256 surchargedFee = Math.ceilDiv(nativeQuantity * (PERCENTAGE_SCALAR + s_nativeSurcharge), PERCENTAGE_SCALAR);
+  
       fee.assetAddress = i_nativeAddress;
-<<<<<<< HEAD
-      fee.amount = Math.ceilDiv(nativeQuantity * (PERCENTAGE_SCALAR + s_nativeSurcharge), PERCENTAGE_SCALAR);
-    }
-
-    //apply the discount to the fee, rounding up
-    fee.amount = fee.amount - ((fee.amount * discount) / PERCENTAGE_SCALAR);
-
-    if (quote.quoteAddress == i_linkAddress) {
-      //the fee and reward should always be the same if paying in link
-      reward.amount = fee.amount;
-    } else {
-      //apply the discount to the reward, rounding down
-      reward.amount = reward.amount - Math.ceilDiv(reward.amount * discount, PERCENTAGE_SCALAR);
-=======
-      fee.amount = surchargedFee - ((surchargedFee * discount) / PERCENTAGE_SCALAR);
-
-      //reward
-      reward.amount = linkQuantity - Math.ceilDiv(linkQuantity * discount, PERCENTAGE_SCALAR);
->>>>>>> b3e033fe
+      fee.amount =  Math.ceilDiv(surchargedFee * (PERCENTAGE_SCALAR - discount), PERCENTAGE_SCALAR);
     }
 
     //return the fee
@@ -408,7 +321,6 @@
     return REPORT_VERSION_MASK & feedId;
   }
 
-<<<<<<< HEAD
   function _processFee(
     bytes calldata payload,
     address subscriber
@@ -423,7 +335,7 @@
 
     //v1 doesn't need a quote payload, so skip the decoding
     Quote memory quote;
-    if (getReportVersion(feedId) != REPORT_V1) {
+    if (_getReportVersion(feedId) != REPORT_V1) {
       //all reports greater than v1 should have a quote payload
       (, , , , , bytes memory quoteBytes) = abi.decode(
         payload,
@@ -436,7 +348,7 @@
     }
 
     //decode the fee, it will always be native or LINK
-    return getFeeAndReward(msg.sender, report, quote);
+    return getFeeAndReward(subscriber, report, quote);
   }
 
   function _handleFeesAndRewards(
@@ -445,24 +357,24 @@
     uint256 numberOfLinkFees,
     uint256 numberOfNativeFees
   ) internal {
-    IRewardManager.FeePayment[] memory linkFees = new IRewardManager.FeePayment[](numberOfLinkFees);
-    IRewardManager.FeePayment[] memory nativeFees = new IRewardManager.FeePayment[](numberOfNativeFees);
+    IRewardManager.FeePayment[] memory linkRewards = new IRewardManager.FeePayment[](numberOfLinkFees);
+    IRewardManager.FeePayment[] memory nativeFeeLinkRewards = new IRewardManager.FeePayment[](numberOfNativeFees);
 
     uint256 totalNativeFee;
     uint256 totalNativeFeeLinkValue;
 
-    uint256 linkFeesIndex;
-    uint256 nativeFeesIndex;
+    uint256 linkRewardsIndex;
+    uint256 nativeFeeLinkRewardsIndex;
 
     uint256 totalNumberOfFees = numberOfLinkFees + numberOfNativeFees;
     for (uint256 i; i < totalNumberOfFees; ++i) {
       if (feesAndRewards[i].fee.assetAddress == i_linkAddress) {
-        linkFees[linkFeesIndex++] = IRewardManager.FeePayment(
+        linkRewards[linkRewardsIndex++] = IRewardManager.FeePayment(
           feesAndRewards[i].configDigest,
           uint192(feesAndRewards[i].reward.amount)
         );
       } else {
-        nativeFees[nativeFeesIndex++] = IRewardManager.FeePayment(
+        nativeFeeLinkRewards[nativeFeeLinkRewardsIndex++] = IRewardManager.FeePayment(
           feesAndRewards[i].configDigest,
           uint192(feesAndRewards[i].reward.amount)
         );
@@ -488,23 +400,26 @@
     } else {
       if (totalNativeFee != 0) {
         //subscriber has paid in wrapped native, so transfer the native to this contract
-        IERC20(i_nativeAddress).transferFrom(subscriber, address(this), totalNativeFee);
+        IERC20(i_nativeAddress).safeTransferFrom(subscriber, address(this), totalNativeFee);
       }
     }
 
-    if (linkFees.length != 0) {
-      i_rewardManager.onFeePaid(linkFees, subscriber);
-    }
-
-    if (nativeFees.length != 0) {
+    if (linkRewards.length != 0) {
+      i_rewardManager.onFeePaid(linkRewards, subscriber);
+    }
+
+    if (nativeFeeLinkRewards.length != 0) {
       //distribute subsidised fees paid in Native
       if (totalNativeFeeLinkValue > IERC20(i_linkAddress).balanceOf(address(this))) {
-        // If not enough LINK on this contract to forward for rewards, fire this event and
-        // call onFeePaid out-of-band to pay out rewards
-        emit InsufficientLink(nativeFees);
+        // If not enough LINK on this contract to forward for rewards, tally the deficit to be paid by out-of-band LINK
+        for (uint256 i; i < nativeFeeLinkRewards.length; ++i) {
+          s_linkDeficit[nativeFeeLinkRewards[i].poolId] += nativeFeeLinkRewards[i].amount;
+        }
+
+        emit InsufficientLink(nativeFeeLinkRewards);
       } else {
         //distribute the fees
-        i_rewardManager.onFeePaid(nativeFees, address(this));
+        i_rewardManager.onFeePaid(nativeFeeLinkRewards, address(this));
       }
     }
 
@@ -516,16 +431,22 @@
     if (quantity != 0) {
       payable(subscriber).transfer(quantity);
     }
-=======
+  }
+
   /// @inheritdoc IFeeManager
   function payLinkDeficit(bytes32 configDigest) external onlyOwner {
     uint256 deficit = s_linkDeficit[configDigest];
+
     if (deficit == 0) revert ZeroDeficit();
 
     delete s_linkDeficit[configDigest];
-    i_rewardManager.onFeePaid(configDigest, address(this), deficit);
+
+    IRewardManager.FeePayment[] memory deficitFeePayment = new IRewardManager.FeePayment[](1);
+
+    deficitFeePayment[0] = IRewardManager.FeePayment(configDigest, uint192(deficit));
+
+    i_rewardManager.onFeePaid(deficitFeePayment, address(this));
 
     emit LinkDeficitCleared(configDigest, deficit);
->>>>>>> b3e033fe
   }
 }