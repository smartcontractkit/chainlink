// SPDX-License-Identifier: MIT
pragma solidity 0.8.16;

import {ConfirmedOwner} from "../../shared/access/ConfirmedOwner.sol";
import {IFeeManager} from "./interfaces/IFeeManager.sol";
import {TypeAndVersionInterface} from "../../interfaces/TypeAndVersionInterface.sol";
import {IERC165} from "../../vendor/openzeppelin-solidity/v4.8.0/contracts/interfaces/IERC165.sol";
import {Common} from "../../libraries/Common.sol";
import {IRewardManager} from "./interfaces/IRewardManager.sol";
import {IWERC20} from "../../shared/interfaces/IWERC20.sol";
import {IERC20} from "../../vendor/openzeppelin-solidity/v4.8.0/contracts/interfaces/IERC20.sol";
import {Math} from "../../vendor/openzeppelin-solidity/v4.8.0/contracts/utils/math/Math.sol";
import {SafeERC20} from "../../vendor/openzeppelin-solidity/v4.8.0/contracts/token/ERC20/utils/SafeERC20.sol";

/**
 * @title FeeManager
 * @author Michael Fletcher
 * @author Austin Born
 * @notice This contract is used for the handling of fees required for users verifying reports.
 */
contract FeeManager is IFeeManager, ConfirmedOwner, TypeAndVersionInterface {
  using SafeERC20 for IERC20;

  /// @notice list of subscribers and their discounts subscriberDiscounts[subscriber][feedId][token]
  mapping(address => mapping(bytes32 => mapping(address => uint256))) public s_subscriberDiscounts;

  /// @notice keep track of any subsidised link that is owed to the reward manager.
  mapping(bytes32 => uint256) public s_linkDeficit;

  /// @notice the total discount that can be applied to a fee, 1e18 = 100% discount
  uint256 private constant PERCENTAGE_SCALAR = 1e18;

  /// @notice the LINK token address
  address private immutable i_linkAddress;

  /// @notice the native token address
  address private immutable i_nativeAddress;

  /// @notice the proxy address
  address private immutable i_proxyAddress;

  /// @notice the reward manager address
  IRewardManager private immutable i_rewardManager;

  // @notice the mask to apply to get the report version
  bytes32 private constant REPORT_VERSION_MASK = 0xffff000000000000000000000000000000000000000000000000000000000000;

  // @notice the different report versions
  bytes32 private constant REPORT_V1 = 0x0001000000000000000000000000000000000000000000000000000000000000;

  /// @notice the surcharge fee to be paid if paying in native
  uint256 public s_nativeSurcharge;

  /// @notice the error thrown if the discount or surcharge is invalid
  error InvalidSurcharge();

  /// @notice the error thrown if the discount is invalid
  error InvalidDiscount();

  /// @notice the error thrown if the address is invalid
  error InvalidAddress();

  /// @notice thrown if msg.value is supplied with a bad quote
  error InvalidDeposit();

  /// @notice thrown if a report has expired
  error ExpiredReport();

  /// @notice thrown if a report has no quote
  error InvalidQuote();

  // @notice thrown when the caller is not authorized
  error Unauthorized();

  // @notice thrown when trying to clear a zero deficit
  error ZeroDeficit();

  /// @notice Emitted whenever a subscriber's discount is updated
  /// @param subscriber address of the subscriber to update discounts for
  /// @param feedId Feed ID for the discount
  /// @param token Token address for the discount
  /// @param discount Discount to apply, in relation to the PERCENTAGE_SCALAR
  event SubscriberDiscountUpdated(address indexed subscriber, bytes32 indexed feedId, address token, uint256 discount);

  /// @notice Emitted when updating the native surcharge
  /// @param newSurcharge Surcharge amount to apply relative to PERCENTAGE_SCALAR
  event NativeSurchargeUpdated(uint256 newSurcharge);

  /// @notice Emits when this contract does not have enough LINK to send to the reward manager when paying in native
  /// @param configDigest Config digest of the report
  /// @param linkQuantity Amount of LINK required to pay the reward
  /// @param nativeQuantity Amount of native required to pay the reward
  event InsufficientLink(bytes32 indexed configDigest, uint256 linkQuantity, uint256 nativeQuantity);

  /// @notice Emitted when funds are withdrawn
  /// @param assetAddress Address of the asset withdrawn
  /// @param quantity Amount of the asset withdrawn
  event Withdraw(address adminAddress, address assetAddress, uint256 quantity);

  /// @notice Emits when a deficit has been cleared for a particular config digest
  /// @param configDigest Config digest of the deficit cleared
  /// @param linkQuantity Amount of LINK required to pay the deficit
  event LinkDeficitCleared(bytes32 indexed configDigest, uint256 linkQuantity);

  /**
   * @notice Construct the FeeManager contract
   * @param _linkAddress The address of the LINK token
   * @param _nativeAddress The address of the wrapped ERC-20 version of the native token (represents fee in native or wrapped)
   * @param _proxyAddress The address of the proxy contract
   * @param _rewardManagerAddress The address of the reward manager contract
   */
  constructor(
    address _linkAddress,
    address _nativeAddress,
    address _proxyAddress,
    address _rewardManagerAddress
  ) ConfirmedOwner(msg.sender) {
    if (
      _linkAddress == address(0) ||
      _nativeAddress == address(0) ||
      _proxyAddress == address(0) ||
      _rewardManagerAddress == address(0)
    ) revert InvalidAddress();

    i_linkAddress = _linkAddress;
    i_nativeAddress = _nativeAddress;
    i_proxyAddress = _proxyAddress;
    i_rewardManager = IRewardManager(_rewardManagerAddress);

    IERC20(i_linkAddress).approve(address(i_rewardManager), type(uint256).max);
  }

  modifier onlyOwnerOrProxy() {
    if (msg.sender != owner() && msg.sender != i_proxyAddress) revert Unauthorized();
    _;
  }

  /// @inheritdoc TypeAndVersionInterface
  function typeAndVersion() external pure override returns (string memory) {
    return "FeeManager 0.0.1";
  }

  /// @inheritdoc IERC165
  function supportsInterface(bytes4 interfaceId) external pure override returns (bool) {
    return interfaceId == this.processFee.selector;
  }

  /// @inheritdoc IFeeManager
  function processFee(bytes calldata payload, address subscriber) external payable onlyOwnerOrProxy {
    if (subscriber == address(this)) revert InvalidAddress();

    //decode the report from the payload
    (, bytes memory report) = abi.decode(payload, (bytes32[3], bytes));

    //get the feedId from the report
    bytes32 feedId = bytes32(report);

    //v2 doesn't need a quote payload, so skip the decoding if the report is a v1 report
    Quote memory quote;
    if (_getReportVersion(feedId) != REPORT_V1) {
      //all reports greater than v1 should have a quote payload
      (, , , , , bytes memory quoteBytes) = abi.decode(
        payload,
        (bytes32[3], bytes, bytes32[], bytes32[], bytes32, bytes)
      );

      //decode the quote from the bytes
      (quote) = abi.decode(quoteBytes, (Quote));
    }

    //decode the fee, it will always be native or LINK
    (Common.Asset memory fee, Common.Asset memory reward) = getFeeAndReward(subscriber, report, quote);

    //keep track of change in case of any over payment
    uint256 change = msg.value;

    //some users might not be billed
    if (fee.amount != 0) {
<<<<<<< HEAD
      //wrap the amount required to pay the fee if the user has paid in  unswapped native
      if (fee.assetAddress == i_nativeAddress) {
        if (msg.value != 0) {
          //quote must be in native with enough to cover the fee
          if (fee.amount > msg.value) revert InvalidDeposit();

          //wrap the amount required to pay the fee & approve
          IWERC20(i_nativeAddress).deposit{value: fee.amount}();

          unchecked {
            //msg.value is always >= to fee.amount
            change -= fee.amount;
          }
        } else {
          //if the user has not paid in native, they must have approved unwrapped native to be transferred
          IERC20(fee.assetAddress).transferFrom(subscriber, address(this), fee.amount);
=======
      //if the fee is in LINK, transfer directly from the subscriber to the reward manager
      if (fee.assetAddress == i_linkAddress) {
        //distributes the fee
        i_rewardManager.onFeePaid(configDigest, subscriber, reward.amount);
      } else {
        //if the fee is in native wrapped, transfer to this contract in exchange for the equivalent amount of LINK excluding the surcharge
        if (msg.value == 0) {
          IERC20(fee.assetAddress).safeTransferFrom(subscriber, address(this), fee.amount);
>>>>>>> 3d5d44ae
        }
      }

<<<<<<< HEAD
      //although unlikely, the reward could potentially be 0
      if (reward.amount != 0) {
        //get the config digest which is the first 32 bytes of the payload
        bytes32 configDigest = bytes32(payload);
        //if the fee is in LINK, transfer directly from the subscriber to the reward manager
        if (fee.assetAddress == i_linkAddress) {
          //distributes the fee
          i_rewardManager.onFeePaid(configDigest, subscriber, reward.amount);
=======
        //check that the contract has enough LINK before paying the fee
        if (reward.amount > IERC20(i_linkAddress).balanceOf(address(this))) {
          // If not enough LINK on this contract to forward for rewards, tally the deficit to be paid by out-of-band LINK
          s_linkDeficit[configDigest] += reward.amount;
          emit InsufficientLink(configDigest, reward.amount, fee.amount);
>>>>>>> 3d5d44ae
        } else {
          //check that the contract has enough LINK before paying the fee
          if (reward.amount > IERC20(i_linkAddress).balanceOf(address(this))) {
            // If not enough LINK on this contract to forward for rewards, fire this event and
            // call onFeePaid out-of-band to pay out rewards
            emit InsufficientLink(configDigest, reward.amount, fee.amount);
          } else {
            //bill the payee and distribute the fee using the config digest as the key
            i_rewardManager.onFeePaid(configDigest, address(this), reward.amount);
          }
        }
      }
    }

    // a refund may be needed if the payee has paid in excess of the fee
    if (change != 0) {
      payable(subscriber).transfer(change);
    }
  }

  /// @inheritdoc IFeeManager
  function getFeeAndReward(
    address subscriber,
    bytes memory report,
    Quote memory quote
  ) public view returns (Common.Asset memory, Common.Asset memory) {
    Common.Asset memory fee;
    Common.Asset memory reward;

    //get the feedId from the report
    bytes32 feedId = bytes32(report);

    //the report needs to be a support version
    bytes32 reportVersion = _getReportVersion(feedId);

    //version 1 of the reports don't require quotes, so the fee will be 0
    if (reportVersion == REPORT_V1) {
      fee.assetAddress = i_nativeAddress;
      reward.assetAddress = i_linkAddress;
      return (fee, reward);
    }

    //verify the quote payload is a supported token
    if (quote.quoteAddress != i_nativeAddress && quote.quoteAddress != i_linkAddress) {
      revert InvalidQuote();
    }

    //decode the report depending on the version
    uint256 linkQuantity;
    uint256 nativeQuantity;
    uint256 expiresAt;
    (, , , , linkQuantity, nativeQuantity, expiresAt) = abi.decode(
      report,
      (bytes32, uint32, uint32, int192, uint192, uint192, uint32)
    );

    //read the timestamp bytes from the report data and verify it has not expired
    if (expiresAt < block.timestamp) {
      revert ExpiredReport();
    }

    //get the discount being applied
    uint256 discount = s_subscriberDiscounts[subscriber][feedId][quote.quoteAddress];

    //the reward is always set in LINK
    reward.assetAddress = i_linkAddress;
    reward.amount = linkQuantity;

    //calculate either the LINK fee or native fee if it's within the report
    if (quote.quoteAddress == i_linkAddress) {
      //fee
      fee.assetAddress = i_linkAddress;
      fee.amount = linkQuantity - ((linkQuantity * discount) / PERCENTAGE_SCALAR);

      //reward
      reward.assetAddress = i_linkAddress;
      reward.amount = fee.amount;
    } else {
      //fee
      uint256 surchargedFee = Math.ceilDiv(nativeQuantity * (PERCENTAGE_SCALAR + s_nativeSurcharge), PERCENTAGE_SCALAR);
      fee.assetAddress = i_nativeAddress;
      fee.amount = surchargedFee - ((surchargedFee * discount) / PERCENTAGE_SCALAR);

      //reward
      reward.assetAddress = i_linkAddress;
      reward.amount = reward.amount - Math.ceilDiv(reward.amount * discount, PERCENTAGE_SCALAR);
    }

    //return the fee
    return (fee, reward);
  }

  /// @inheritdoc IFeeManager
  function setFeeRecipients(
    bytes32 configDigest,
    Common.AddressAndWeight[] calldata rewardRecipientAndWeights
  ) external onlyOwnerOrProxy {
    i_rewardManager.setRewardRecipients(configDigest, rewardRecipientAndWeights);
  }

  /// @inheritdoc IFeeManager
  function setNativeSurcharge(uint256 surcharge) external onlyOwner {
    if (surcharge > PERCENTAGE_SCALAR) revert InvalidSurcharge();

    s_nativeSurcharge = surcharge;

    emit NativeSurchargeUpdated(surcharge);
  }

  /// @inheritdoc IFeeManager
  function updateSubscriberDiscount(
    address subscriber,
    bytes32 feedId,
    address token,
    uint256 discount
  ) external onlyOwner {
    //make sure the discount is not greater than the total discount that can be applied
    if (discount > PERCENTAGE_SCALAR) revert InvalidDiscount();
    //make sure the token is either LINK or native
    if (token != i_linkAddress && token != i_nativeAddress) revert InvalidAddress();

    s_subscriberDiscounts[subscriber][feedId][token] = discount;

    emit SubscriberDiscountUpdated(subscriber, feedId, token, discount);
  }

  /// @inheritdoc IFeeManager
  function withdraw(address assetAddress, uint256 quantity) external onlyOwner {
    //address 0 is used to withdraw native in the context of withdrawing
    if (assetAddress == address(0)) {
      payable(owner()).transfer(quantity);
      return;
    }

    //withdraw the requested asset
    IERC20(assetAddress).safeTransfer(owner(), quantity);

    //emit event when funds are withdrawn
    emit Withdraw(msg.sender, assetAddress, quantity);
  }

  /// @inheritdoc IFeeManager
  function linkAvailableForPayment() external view returns (uint256) {
    //return the amount of LINK this contact has available to pay rewards
    return IERC20(i_linkAddress).balanceOf(address(this));
  }

  /**
   * @notice Gets the current version of the report that is encoded as the last two bytes of the feed
   * @param feedId feed id to get the report version for
   */
  function _getReportVersion(bytes32 feedId) internal pure returns (bytes32) {
    return REPORT_VERSION_MASK & feedId;
  }

  /// @inheritdoc IFeeManager
  function payLinkDeficit(bytes32 configDigest) external onlyOwner {
    uint256 deficit = s_linkDeficit[configDigest];
    if (deficit == 0) revert ZeroDeficit();

    delete s_linkDeficit[configDigest];
    i_rewardManager.onFeePaid(configDigest, address(this), deficit);

    emit LinkDeficitCleared(configDigest, deficit);
  }
}<|MERGE_RESOLUTION|>--- conflicted
+++ resolved
@@ -176,7 +176,6 @@
 
     //some users might not be billed
     if (fee.amount != 0) {
-<<<<<<< HEAD
       //wrap the amount required to pay the fee if the user has paid in  unswapped native
       if (fee.assetAddress == i_nativeAddress) {
         if (msg.value != 0) {
@@ -192,21 +191,10 @@
           }
         } else {
           //if the user has not paid in native, they must have approved unwrapped native to be transferred
-          IERC20(fee.assetAddress).transferFrom(subscriber, address(this), fee.amount);
-=======
-      //if the fee is in LINK, transfer directly from the subscriber to the reward manager
-      if (fee.assetAddress == i_linkAddress) {
-        //distributes the fee
-        i_rewardManager.onFeePaid(configDigest, subscriber, reward.amount);
-      } else {
-        //if the fee is in native wrapped, transfer to this contract in exchange for the equivalent amount of LINK excluding the surcharge
-        if (msg.value == 0) {
           IERC20(fee.assetAddress).safeTransferFrom(subscriber, address(this), fee.amount);
->>>>>>> 3d5d44ae
         }
       }
 
-<<<<<<< HEAD
       //although unlikely, the reward could potentially be 0
       if (reward.amount != 0) {
         //get the config digest which is the first 32 bytes of the payload
@@ -215,18 +203,11 @@
         if (fee.assetAddress == i_linkAddress) {
           //distributes the fee
           i_rewardManager.onFeePaid(configDigest, subscriber, reward.amount);
-=======
-        //check that the contract has enough LINK before paying the fee
-        if (reward.amount > IERC20(i_linkAddress).balanceOf(address(this))) {
-          // If not enough LINK on this contract to forward for rewards, tally the deficit to be paid by out-of-band LINK
-          s_linkDeficit[configDigest] += reward.amount;
-          emit InsufficientLink(configDigest, reward.amount, fee.amount);
->>>>>>> 3d5d44ae
         } else {
           //check that the contract has enough LINK before paying the fee
           if (reward.amount > IERC20(i_linkAddress).balanceOf(address(this))) {
-            // If not enough LINK on this contract to forward for rewards, fire this event and
-            // call onFeePaid out-of-band to pay out rewards
+            // If not enough LINK on this contract to forward for rewards, tally the deficit to be paid by out-of-band LINK
+            s_linkDeficit[configDigest] += reward.amount;
             emit InsufficientLink(configDigest, reward.amount, fee.amount);
           } else {
             //bill the payee and distribute the fee using the config digest as the key
