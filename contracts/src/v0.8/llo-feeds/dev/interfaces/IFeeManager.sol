// SPDX-License-Identifier: MIT
pragma solidity 0.8.16;

import {IERC165} from "../../../vendor/openzeppelin-solidity/v4.8.0/contracts/interfaces/IERC165.sol";
import {Common} from "../../../libraries/Common.sol";
import {IVerifierFeeManager} from "../../interfaces/IVerifierFeeManager.sol";

interface IFeeManager is IERC165, IVerifierFeeManager {
  struct Quote {
    address quoteAddress;
  }

  /**
   * @notice Processes the fee for a report, billing the subscriber and paying the reward manager
   * @param payload report and quote data to process the fee for
   * @param subscriber address of the user to process fee for
   */
  function processFee(bytes calldata payload, address subscriber) external payable;

  /**
   * @notice Processes the fees for each report in the payload, billing the subscriber and paying the reward manager
   * @param payloads reports and quotes to process
   * @param subscriber address of the user to process fee for
   */
  function processFeeBulk(bytes[] calldata payloads, address subscriber) external payable;

  /**
   * @notice Calculate the applied fee and the reward from a report. If the sender is a subscriber, they will receive a discount.
   * @param subscriber address trying to verify
   * @param report report to calculate the fee for
   * @param quote any metadata required to fetch the fee
   * @return (fee, reward) fee and the reward data
   */
  function getFeeAndReward(
    address subscriber,
    bytes memory report,
    Quote memory quote
  ) external returns (Common.Asset memory, Common.Asset memory);

  /**
   * @notice Sets the fee recipients within the reward manager
   * @param configDigest digest of the configuration
   * @param rewardRecipientAndWeights the address and weights of all the recipients to receive rewards
   */
  function setFeeRecipients(
    bytes32 configDigest,
    Common.AddressAndWeight[] calldata rewardRecipientAndWeights
  ) external;

  /**
   * @notice Sets the native surcharge
   * @param surcharge surcharge to be paid if paying in native
   */
  function setNativeSurcharge(uint64 surcharge) external;

  /**
   * @notice Adds a subscriber to the fee manager
   * @param subscriber address of the subscriber
   * @param feedId feed id to apply the discount to
   * @param token token to apply the discount to
   * @param discount discount to be applied to the fee
   */
  function updateSubscriberDiscount(address subscriber, bytes32 feedId, address token, uint64 discount) external;

  /**
   * @notice Withdraws any native or LINK rewards to the owner address
   * @param quantity quantity of tokens to withdraw, address(0) is native
   * @param quantity quantity to withdraw
   */
<<<<<<< HEAD
  function withdraw(address assetAddress, uint192 quantity) external;

  /**
   * @notice The structure to hold a fee and reward to verify a report
   * @param digest the digest linked to the fee and reward
   * @param fee the fee paid to verify the report
   * @param reward the reward paid upon verification
   */
  struct FeeAndReward {
    bytes32 configDigest;
    Common.Asset fee;
    Common.Asset reward;
  }
=======
  function withdraw(address assetAddress, uint256 quantity) external;

  /**
   * @notice Returns the link balance of the fee manager
   * @return link balance of the fee manager
   */
  function linkAvailableForPayment() external returns (uint256);

  /**
   * @notice Admin function to pay the LINK deficit for a given config digest
   * @param configDigest the config digest to pay the deficit for
   */
  function payLinkDeficit(bytes32 configDigest) external;
>>>>>>> b3e033fe
}<|MERGE_RESOLUTION|>--- conflicted
+++ resolved
@@ -67,8 +67,19 @@
    * @param quantity quantity of tokens to withdraw, address(0) is native
    * @param quantity quantity to withdraw
    */
-<<<<<<< HEAD
   function withdraw(address assetAddress, uint192 quantity) external;
+
+  /**
+   * @notice Returns the link balance of the fee manager
+   * @return link balance of the fee manager
+   */
+  function linkAvailableForPayment() external returns (uint256);
+
+  /**
+   * @notice Admin function to pay the LINK deficit for a given config digest
+   * @param configDigest the config digest to pay the deficit for
+   */
+  function payLinkDeficit(bytes32 configDigest) external;
 
   /**
    * @notice The structure to hold a fee and reward to verify a report
@@ -81,19 +92,4 @@
     Common.Asset fee;
     Common.Asset reward;
   }
-=======
-  function withdraw(address assetAddress, uint256 quantity) external;
-
-  /**
-   * @notice Returns the link balance of the fee manager
-   * @return link balance of the fee manager
-   */
-  function linkAvailableForPayment() external returns (uint256);
-
-  /**
-   * @notice Admin function to pay the LINK deficit for a given config digest
-   * @param configDigest the config digest to pay the deficit for
-   */
-  function payLinkDeficit(bytes32 configDigest) external;
->>>>>>> b3e033fe
 }