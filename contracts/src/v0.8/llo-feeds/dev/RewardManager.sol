--- conflicted
+++ resolved
@@ -100,11 +100,7 @@
     }
 
     //transfer the fee to this contract
-<<<<<<< HEAD
-    IERC20(i_linkAddress).transferFrom(payer, address(this), amount);
-=======
-    IERC20(i_linkAddress).safeTransferFrom(payee, address(this), amount);
->>>>>>> 3d5d44ae
+    IERC20(i_linkAddress).safeTransferFrom(payer, address(this), amount);
 
     emit FeePaid(poolId, payer, amount);
   }
