// SPDX-License-Identifier: UNLICENSED
pragma solidity 0.8.16;

import {Test} from "forge-std/Test.sol";
import {VerifierProxy} from "../../VerifierProxy.sol";
import {IERC165} from "../../../vendor/openzeppelin-solidity/v4.8.0/contracts/interfaces/IERC165.sol";
import {IVerifier} from "../../interfaces/IVerifier.sol";
import {ErroredVerifier} from "../mocks/ErroredVerifier.sol";
import {Verifier} from "../../Verifier.sol";
import {Strings} from "@openzeppelin/contracts/utils/Strings.sol";
import {AccessControllerInterface} from "../../../interfaces/AccessControllerInterface.sol";
import {FeeManager} from "../../dev/FeeManager.sol";
import {Common} from "../../../libraries/Common.sol";
import {ERC20Mock} from "../../../vendor/openzeppelin-solidity/v4.8.0/contracts/mocks/ERC20Mock.sol";
import {WERC20Mock} from "../../../shared/mocks/WERC20Mock.sol";
import {FeeManager} from "../../dev/FeeManager.sol";
import {RewardManager} from "../../dev/RewardManager.sol";

contract BaseTest is Test {
  uint256 internal constant MAX_ORACLES = 31;
  address internal constant ADMIN = address(1);
  address internal constant USER = address(2);
  address internal constant MOCK_VERIFIER_ADDRESS = address(100);
  address internal constant MOCK_VERIFIER_ADDRESS_TWO = address(200);
  address internal constant ACCESS_CONTROLLER_ADDRESS = address(300);

  bytes32 internal constant V_MASK = 0x0000ffffffffffffffffffffffffffffffffffffffffffffffffffffffffffff;
  bytes32 internal constant V1_BITMASK = 0x0001000000000000000000000000000000000000000000000000000000000000;
  bytes32 internal constant V2_BITMASK = 0x0002000000000000000000000000000000000000000000000000000000000000;
  bytes32 internal constant V3_BITMASK = 0x0003000000000000000000000000000000000000000000000000000000000000;

  //version 0 feeds
  bytes32 internal constant FEED_ID = (keccak256("ETH-USD") & V_MASK) | V1_BITMASK;
  bytes32 internal constant FEED_ID_2 = (keccak256("LINK-USD") & V_MASK) | V1_BITMASK;
  bytes32 internal constant FEED_ID_3 = (keccak256("BTC-USD") & V_MASK) | V1_BITMASK;

  //version 3 feeds
  bytes32 internal constant FEED_ID_V3 = (keccak256("ETH-USD") & V_MASK) | V3_BITMASK;

  bytes32 internal constant INVALID_FEED = keccak256("INVALID");
  uint32 internal constant OBSERVATIONS_TIMESTAMP = 1000;
  uint64 internal constant BLOCKNUMBER_LOWER_BOUND = 1000;
  uint64 internal constant BLOCKNUMBER_UPPER_BOUND = BLOCKNUMBER_LOWER_BOUND + 5;
  int192 internal constant MEDIAN = 1 ether;
  int192 internal constant BID = 500000000 gwei;
  int192 internal constant ASK = 2 ether;

  bytes32 internal constant EMPTY_BYTES = bytes32("");

  uint8 internal constant FAULT_TOLERANCE = 10;
  uint64 internal constant VERIFIER_VERSION = 1;

  string internal constant SERVER_URL = "https://mercury.server/client/";
  uint8 internal constant MAX_COMMITMENT_DELAY = 5;

  VerifierProxy internal s_verifierProxy;
  Verifier internal s_verifier;
  Verifier internal s_verifier_2;
  ErroredVerifier internal s_erroredVerifier;

  struct Signer {
    uint256 mockPrivateKey;
    address signerAddress;
  }

  struct V1Report {
    // The feed ID the report has data for
    bytes32 feedId;
    // The time the median value was observed on
    uint32 observationsTimestamp;
    // The median value agreed in an OCR round
    int192 median;
    // The best bid value agreed in an OCR round
    int192 bid;
    // The best ask value agreed in an OCR round
    int192 ask;
    // The upper bound of the block range the median value was observed within
    uint64 blocknumberUpperBound;
    // The blockhash for the upper bound of block range (ensures correct blockchain)
    bytes32 upperBlockhash;
    // The lower bound of the block range the median value was observed within
    uint64 blocknumberLowerBound;
    // The current block timestamp
    uint64 currentBlockTimestamp;
  }

  Signer[MAX_ORACLES] internal s_signers;
  bytes32[] internal s_offchaintransmitters;
  bool private s_baseTestInitialized;

  function setUp() public virtual {
    // BaseTest.setUp is often called multiple times from tests' setUp due to inheritance.
    if (s_baseTestInitialized) return;
    s_baseTestInitialized = true;

    vm.startPrank(ADMIN);
    vm.mockCall(
      MOCK_VERIFIER_ADDRESS,
      abi.encodeWithSelector(IERC165.supportsInterface.selector, IVerifier.verify.selector),
      abi.encode(true)
    );
    s_verifierProxy = new VerifierProxy(AccessControllerInterface(address(0)));

    s_verifier = new Verifier(address(s_verifierProxy));
    s_verifier_2 = new Verifier(address(s_verifierProxy));
    s_erroredVerifier = new ErroredVerifier();

    for (uint256 i; i < MAX_ORACLES; i++) {
      uint256 mockPK = i + 1;
      s_signers[i].mockPrivateKey = mockPK;
      s_signers[i].signerAddress = vm.addr(mockPK);
    }
  }

  function _getSigners(uint256 numSigners) internal view returns (Signer[] memory) {
    Signer[] memory signers = new Signer[](numSigners);
    for (uint256 i; i < numSigners; i++) {
      signers[i] = s_signers[i];
    }
    return signers;
  }

  function _getSignerAddresses(Signer[] memory signers) internal view returns (address[] memory) {
    address[] memory signerAddrs = new address[](signers.length);
    for (uint256 i = 0; i < signerAddrs.length; i++) {
      signerAddrs[i] = s_signers[i].signerAddress;
    }
    return signerAddrs;
  }

  function _generateSignerSignatures(
    bytes memory report,
    bytes32[3] memory reportContext,
    Signer[] memory signers
  ) internal pure returns (bytes32[] memory rawRs, bytes32[] memory rawSs, bytes32 rawVs) {
    bytes32[] memory rs = new bytes32[](signers.length);
    bytes32[] memory ss = new bytes32[](signers.length);
    bytes memory vs = new bytes(signers.length);

    bytes32 hash = keccak256(abi.encodePacked(keccak256(report), reportContext));

    for (uint256 i = 0; i < signers.length; i++) {
      (uint8 v, bytes32 r, bytes32 s) = vm.sign(signers[i].mockPrivateKey, hash);
      rs[i] = r;
      ss[i] = s;
      vs[i] = bytes1(v - 27);
    }
    return (rs, ss, bytes32(vs));
  }

  function _encodeReport(V1Report memory report) internal pure returns (bytes memory) {
    return
      abi.encode(
        report.feedId,
        report.observationsTimestamp,
        report.median,
        report.bid,
        report.ask,
        report.blocknumberUpperBound,
        report.upperBlockhash,
        report.blocknumberLowerBound,
        report.currentBlockTimestamp
      );
  }

  function _generateEncodedBlob(
    V1Report memory report,
    bytes32[3] memory reportContext,
    Signer[] memory signers
  ) internal pure returns (bytes memory) {
    bytes memory reportBytes = _encodeReport(report);
    (bytes32[] memory rs, bytes32[] memory ss, bytes32 rawVs) = _generateSignerSignatures(
      reportBytes,
      reportContext,
      signers
    );
    return abi.encode(reportContext, reportBytes, rs, ss, rawVs);
  }

  function _configDigestFromConfigData(
    bytes32 feedId,
    uint256 chainId,
    address verifierAddr,
    uint64 configCount,
    address[] memory signers,
    bytes32[] memory offchainTransmitters,
    uint8 f,
    bytes memory onchainConfig,
    uint64 offchainConfigVersion,
    bytes memory offchainConfig
  ) internal pure returns (bytes32) {
    uint256 h = uint256(
      keccak256(
        abi.encode(
          feedId,
          chainId,
          verifierAddr,
          configCount,
          signers,
          offchainTransmitters,
          f,
          onchainConfig,
          offchainConfigVersion,
          offchainConfig
        )
      )
    );
    uint256 prefixMask = type(uint256).max << (256 - 16); // 0xFFFF00..00
    uint256 prefix = 0x0006 << (256 - 16); // 0x000600..00
    return bytes32((prefix & prefixMask) | (h & ~prefixMask));
  }

  function _createV1Report(
    bytes32 feedId,
    uint32 observationsTimestamp,
    int192 median,
    int192 bid,
    int192 ask,
    uint64 blocknumberUpperBound,
    bytes32 upperBlockhash,
    uint64 blocknumberLowerBound,
    uint32 currentBlockTimestamp
  ) internal pure returns (V1Report memory) {
    return
      V1Report({
        feedId: feedId,
        observationsTimestamp: observationsTimestamp,
        median: median,
        bid: bid,
        ask: ask,
        blocknumberUpperBound: blocknumberUpperBound,
        upperBlockhash: upperBlockhash,
        blocknumberLowerBound: blocknumberLowerBound,
        currentBlockTimestamp: currentBlockTimestamp
      });
  }

  function _ccipReadURL(bytes32 feedId, uint256 commitmentBlock) internal pure returns (string memory url) {
    return
      string(
        abi.encodePacked(
          SERVER_URL,
          "?feedIDHex=",
          Strings.toHexString(uint256(feedId)),
          "&L2Blocknumber=",
          Strings.toString(commitmentBlock)
        )
      );
  }
}

contract BaseTestWithConfiguredVerifierAndFeeManager is BaseTest {
  FeeManager internal feeManager;
  RewardManager internal rewardManager;
  ERC20Mock internal link;
  WERC20Mock internal native;

  uint256 internal constant DEFAULT_REPORT_LINK_FEE = 1e10;
  uint256 internal constant DEFAULT_REPORT_NATIVE_FEE = 1e12;

  bytes32 internal v1ConfigDigest;
  bytes32 internal v3ConfigDigest;

  struct V2Report {
    // The feed ID the report has data for
    bytes32 feedId;
    // The time the median value was observed on
    uint32 observationsTimestamp;
    // The timestamp the report is valid from
    uint32 validFromTimestamp;
    // The link fee
    uint192 linkFee;
    // The native fee
    uint192 nativeFee;
    // The expiry of the report
    uint32 expiresAt;
    // The median value agreed in an OCR round
    int192 benchmarkPrice;
    // The best bid value agreed in an OCR round
    int192 bid;
    // The best ask value agreed in an OCR round
    int192 ask;
  }

  function setUp() public virtual override {
    BaseTest.setUp();
    Signer[] memory signers = _getSigners(MAX_ORACLES);

    s_verifierProxy.initializeVerifier(address(s_verifier));
    s_verifier.setConfig(
      FEED_ID,
      _getSignerAddresses(signers),
      s_offchaintransmitters,
      FAULT_TOLERANCE,
      bytes(""),
      VERIFIER_VERSION,
      bytes(""),
      new Common.AddressAndWeight[](0)
    );
    (, , v1ConfigDigest) = s_verifier.latestConfigDetails(FEED_ID);

    s_verifier.setConfig(
      FEED_ID_V3,
      _getSignerAddresses(signers),
      s_offchaintransmitters,
      FAULT_TOLERANCE,
      bytes(""),
      VERIFIER_VERSION,
      bytes(""),
      new Common.AddressAndWeight[](0)
    );
    (, , v3ConfigDigest) = s_verifier.latestConfigDetails(FEED_ID_V3);

    link = new ERC20Mock("LINK", "LINK", ADMIN, 0);
    native = new WERC20Mock();

    rewardManager = new RewardManager(address(link));
    feeManager = new FeeManager(address(link), address(native), address(s_verifierProxy), address(rewardManager));

    s_verifierProxy.setFeeManager(feeManager);
    rewardManager.setFeeManager(address(feeManager));
  }

  function _encodeReport(V2Report memory report) internal pure returns (bytes memory) {
    return
      abi.encode(
        report.feedId,
        report.observationsTimestamp,
        report.validFromTimestamp,
        report.linkFee,
        report.nativeFee,
        report.expiresAt,
        report.benchmarkPrice,
        report.bid,
        report.ask
      );
  }

  function _generateEncodedBlobWithQuote(
    V2Report memory report,
    bytes32[3] memory reportContext,
    Signer[] memory signers,
    bytes memory quote
  ) internal pure returns (bytes memory) {
    bytes memory reportBytes = _encodeReport(report);
    (bytes32[] memory rs, bytes32[] memory ss, bytes32 rawVs) = _generateSignerSignatures(
      reportBytes,
      reportContext,
      signers
    );

    return abi.encode(reportContext, reportBytes, rs, ss, rawVs, quote);
  }

  function _generateQuote(address billingAddress) internal pure returns (bytes memory) {
    return abi.encode(billingAddress);
  }

<<<<<<< HEAD
  function _generateV1Report() internal view returns (V1Report memory) {
    return
      _createV1Report(
        FEED_ID,
        OBSERVATIONS_TIMESTAMP,
        MEDIAN,
        BID,
        ASK,
        BLOCKNUMBER_UPPER_BOUND,
        bytes32(blockhash(BLOCKNUMBER_UPPER_BOUND)),
        BLOCKNUMBER_LOWER_BOUND,
        uint32(block.timestamp)
      );
  }

  function _generateV3Report() internal view returns (V2Report memory) {
=======
  function _generateV2Report() internal view returns (V2Report memory) {
>>>>>>> b3e033fe
    return
      V2Report({
        feedId: FEED_ID_V3,
        observationsTimestamp: OBSERVATIONS_TIMESTAMP,
        validFromTimestamp: uint32(block.timestamp),
        linkFee: uint192(DEFAULT_REPORT_LINK_FEE),
        nativeFee: uint192(DEFAULT_REPORT_NATIVE_FEE),
        expiresAt: uint32(block.timestamp),
        benchmarkPrice: MEDIAN,
        bid: BID,
        ask: ASK
      });
  }

<<<<<<< HEAD
  function _generateReportContext(bytes32 configDigest) internal pure returns (bytes32[3] memory) {
=======
  function _generateReportContext(bytes32 feedId) internal view returns (bytes32[3] memory) {
    (, , bytes32 latestConfigDigest) = s_verifier.latestConfigDetails(feedId);
>>>>>>> b3e033fe
    bytes32[3] memory reportContext;
    reportContext[0] = configDigest;
    reportContext[1] = bytes32(abi.encode(uint32(5), uint8(1)));
    return reportContext;
  }

  function _approveLink(address spender, uint256 quantity, address sender) internal {
    address originalAddr = msg.sender;
    changePrank(sender);

    link.approve(spender, quantity);
    changePrank(originalAddr);
  }

  function _approveNative(address spender, uint256 quantity, address sender) internal {
    address originalAddr = msg.sender;
    changePrank(sender);

    native.approve(spender, quantity);
    changePrank(originalAddr);
  }

  function _verify(bytes memory payload, uint256 wrappedNativeValue, address sender) internal {
    address originalAddr = msg.sender;
    changePrank(sender);

    s_verifierProxy.verify{value: wrappedNativeValue}(payload);

    changePrank(originalAddr);
  }

  function _verifyBulk(bytes[] memory payload, uint256 wrappedNativeValue, address sender) internal {
    address originalAddr = msg.sender;
    changePrank(sender);

    s_verifierProxy.verifyBulk{value: wrappedNativeValue}(payload);

    changePrank(originalAddr);
  }
}

contract BaseTestWithMultipleConfiguredDigests is BaseTestWithConfiguredVerifierAndFeeManager {
  bytes32 internal s_configDigestOne;
  bytes32 internal s_configDigestTwo;
  bytes32 internal s_configDigestThree;
  bytes32 internal s_configDigestFour;
  bytes32 internal s_configDigestFive;

  uint32 internal s_numConfigsSet;

  uint8 internal constant FAULT_TOLERANCE_TWO = 2;
  uint8 internal constant FAULT_TOLERANCE_THREE = 1;

  function setUp() public virtual override {
    BaseTestWithConfiguredVerifierAndFeeManager.setUp();
    Signer[] memory signers = _getSigners(MAX_ORACLES);

    (, , s_configDigestOne) = s_verifier.latestConfigDetails(FEED_ID);

    // Verifier 1, Feed 1, Config 2
    Signer[] memory secondSetOfSigners = _getSigners(8);
    s_verifier.setConfig(
      FEED_ID,
      _getSignerAddresses(secondSetOfSigners),
      s_offchaintransmitters,
      FAULT_TOLERANCE_TWO,
      bytes(""),
      2,
      bytes(""),
      new Common.AddressAndWeight[](0)
    );
    (, , s_configDigestTwo) = s_verifier.latestConfigDetails(FEED_ID);

    // Verifier 1, Feed 1, Config 3
    Signer[] memory thirdSetOfSigners = _getSigners(5);
    s_verifier.setConfig(
      FEED_ID,
      _getSignerAddresses(thirdSetOfSigners),
      s_offchaintransmitters,
      FAULT_TOLERANCE_THREE,
      bytes(""),
      3,
      bytes(""),
      new Common.AddressAndWeight[](0)
    );
    (s_numConfigsSet, , s_configDigestThree) = s_verifier.latestConfigDetails(FEED_ID);

    // Verifier 1, Feed 2, Config 1
    s_verifier.setConfig(
      FEED_ID_2,
      _getSignerAddresses(signers),
      s_offchaintransmitters,
      FAULT_TOLERANCE,
      bytes(""),
      4,
      bytes(""),
      new Common.AddressAndWeight[](0)
    );
    (, , s_configDigestFour) = s_verifier.latestConfigDetails(FEED_ID_2);

    // Verifier 2, Feed 3, Config 1
    s_verifierProxy.initializeVerifier(address(s_verifier_2));
    s_verifier_2.setConfig(
      FEED_ID_3,
      _getSignerAddresses(signers),
      s_offchaintransmitters,
      FAULT_TOLERANCE,
      bytes(""),
      VERIFIER_VERSION,
      bytes(""),
      new Common.AddressAndWeight[](0)
    );
    (, , s_configDigestFive) = s_verifier_2.latestConfigDetails(FEED_ID_3);
  }
}<|MERGE_RESOLUTION|>--- conflicted
+++ resolved
@@ -356,7 +356,6 @@
     return abi.encode(billingAddress);
   }
 
-<<<<<<< HEAD
   function _generateV1Report() internal view returns (V1Report memory) {
     return
       _createV1Report(
@@ -373,9 +372,6 @@
   }
 
   function _generateV3Report() internal view returns (V2Report memory) {
-=======
-  function _generateV2Report() internal view returns (V2Report memory) {
->>>>>>> b3e033fe
     return
       V2Report({
         feedId: FEED_ID_V3,
@@ -390,12 +386,7 @@
       });
   }
 
-<<<<<<< HEAD
   function _generateReportContext(bytes32 configDigest) internal pure returns (bytes32[3] memory) {
-=======
-  function _generateReportContext(bytes32 feedId) internal view returns (bytes32[3] memory) {
-    (, , bytes32 latestConfigDigest) = s_verifier.latestConfigDetails(feedId);
->>>>>>> b3e033fe
     bytes32[3] memory reportContext;
     reportContext[0] = configDigest;
     reportContext[1] = bytes32(abi.encode(uint32(5), uint8(1)));
