--- conflicted
+++ resolved
@@ -20,11 +20,7 @@
       FEED_ID,
       12345,
       address(12345),
-<<<<<<< HEAD
-      1,
-=======
       0,
->>>>>>> 04665a75
       _getSignerAddresses(signers),
       s_offchaintransmitters,
       FAULT_TOLERANCE,
@@ -44,11 +40,7 @@
       FEED_ID,
       12345,
       address(12345),
-<<<<<<< HEAD
-      1,
-=======
       0,
->>>>>>> 04665a75
       _getSignerAddresses(newSigners),
       s_offchaintransmitters,
       4,
@@ -70,11 +62,7 @@
       FEED_ID_2,
       12345,
       address(12345),
-<<<<<<< HEAD
-      1,
-=======
       0,
->>>>>>> 04665a75
       _getSignerAddresses(newSigners),
       s_offchaintransmitters,
       4,
@@ -92,11 +80,7 @@
       FEED_ID_3,
       12345,
       address(12345),
-<<<<<<< HEAD
-      1,
-=======
       0,
->>>>>>> 04665a75
       _getSignerAddresses(newSigners),
       s_offchaintransmitters,
       4,
@@ -120,11 +104,7 @@
       FEED_ID,
       12345,
       address(s_verifier),
-<<<<<<< HEAD
-      s_numConfigsSet + 1,
-=======
       0,
->>>>>>> 04665a75
       _getSignerAddresses(newSigners),
       s_offchaintransmitters,
       4,
