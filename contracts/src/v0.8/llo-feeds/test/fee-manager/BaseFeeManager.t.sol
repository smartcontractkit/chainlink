--- conflicted
+++ resolved
@@ -8,11 +8,8 @@
 import {Common} from "../../../libraries/Common.sol";
 import {ERC20Mock} from "../../../vendor/openzeppelin-solidity/v4.8.0/contracts/mocks/ERC20Mock.sol";
 import {WERC20Mock} from "../../../shared/mocks/WERC20Mock.sol";
-<<<<<<< HEAD
 import {IRewardManager} from "../../dev/interfaces/IRewardManager.sol";
-=======
 import {FeeManagerProxy} from "../mocks/FeeManagerProxy.sol";
->>>>>>> b3e033fe
 
 /**
  * @title BaseFeeManagerTest
@@ -75,18 +72,11 @@
   bytes4 internal immutable ZERO_DEFICIT = FeeManager.ZeroDeficit.selector;
 
   //events emitted
-<<<<<<< HEAD
   event SubscriberDiscountUpdated(address indexed subscriber, bytes32 indexed feedId, address token, uint64 discount);
   event NativeSurchargeUpdated(uint64 newSurcharge);
   event InsufficientLink(IRewardManager.FeePayment[] feesAndRewards);
   event Withdraw(address adminAddress, address assetAddress, uint192 quantity);
-=======
-  event SubscriberDiscountUpdated(address indexed subscriber, bytes32 indexed feedId, address token, uint256 discount);
-  event NativeSurchargeUpdated(uint256 newSurcharge);
-  event InsufficientLink(bytes32 indexed configDigest, uint256 linkQuantity, uint256 nativeQuantity);
-  event Withdraw(address adminAddress, address assetAddress, uint256 quantity);
   event LinkDeficitCleared(bytes32 indexed configDigest, uint256 linkQuantity);
->>>>>>> b3e033fe
 
   function setUp() public virtual {
     //change to admin user
@@ -194,19 +184,6 @@
         uint32(block.timestamp),
         int192(0)
       );
-  }
-
-  function getV2ReportWithExpiryAndFee(
-    bytes32 feedId,
-    uint256 expiry,
-    uint256 linkFee,
-    uint256 nativeFee
-  ) public pure returns (bytes memory) {
-<<<<<<< HEAD
-    return abi.encode(feedId, uint32(0), int192(0), uint32(0), uint32(expiry), linkFee, nativeFee);
-=======
-    return abi.encode(feedId, uint32(0), uint32(0), uint192(linkFee), uint192(nativeFee), uint32(expiry), int192(0));
->>>>>>> b3e033fe
   }
 
   function getV3Report(bytes32 feedId) public view returns (bytes memory) {
