// SPDX-License-Identifier: MIT
pragma solidity ^0.8.0;

import "./OracleInterface.sol";
import "./ChainlinkRequestInterface.sol";

interface OperatorInterface is OracleInterface, ChainlinkRequestInterface {
<<<<<<< HEAD
  function requestOracleData(
=======

  function operatorRequest(
>>>>>>> 63b66abe
    address sender,
    uint256 payment,
    bytes32 specId,
    bytes4 callbackFunctionId,
    uint256 nonce,
    uint256 dataVersion,
    bytes calldata data
  ) external;

  function fulfillOracleRequest2(
    bytes32 requestId,
    uint256 payment,
    address callbackAddress,
    bytes4 callbackFunctionId,
    uint256 expiration,
    bytes calldata data
  ) external returns (bool);

  function ownerTransferAndCall(
    address to,
    uint256 value,
    bytes calldata data
  ) external returns (bool success);

  function distributeFunds(
    address payable[] calldata receivers,
    uint256[] calldata amounts
  ) external payable;

  function getAuthorizedSenders() external returns (address[] memory);

  function setAuthorizedSenders(address[] calldata senders) external;

  function getForwarder() external returns (address);
}<|MERGE_RESOLUTION|>--- conflicted
+++ resolved
@@ -5,12 +5,8 @@
 import "./ChainlinkRequestInterface.sol";
 
 interface OperatorInterface is OracleInterface, ChainlinkRequestInterface {
-<<<<<<< HEAD
-  function requestOracleData(
-=======
 
   function operatorRequest(
->>>>>>> 63b66abe
     address sender,
     uint256 payment,
     bytes32 specId,
