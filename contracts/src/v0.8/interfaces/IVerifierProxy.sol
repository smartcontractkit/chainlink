// SPDX-License-Identifier: UNLICENSED
pragma solidity 0.8.16;

interface IVerifierProxy {
  /**
   * @notice Verifies that the data encoded has been signed
   * correctly by routing to the correct verifier.
   * @param signedReport The encoded data to be verified.
   * @return verifierResponse The encoded response from the verifier.
   */
  function verify(bytes memory signedReport) external returns (bytes memory verifierResponse);

  /**
   * @notice Sets a new verifier for a config digest
   * @param currentConfigDigest The current config digest
   * @param newConfigDigest The config digest to set
   * reports for a given config digest.
   */
  function setVerifier(bytes32 currentConfigDigest, bytes32 newConfigDigest) external;

<<<<<<< HEAD
    /**
     * @notice Sets the verifier address to initialized
     * @param verifierAddr The address of the verifier contract that we want to initialize
     */
    function initializeVerifier(address verifierAddr)
        external;
=======
  /**
   * @notice Sets a new verifier for a config digest
   * @param configDigest The config digest to set
   * @param verifierAddr The address of the verifier contract that verifies
   * reports for a given config digest.
   */
  function initializeVerifier(bytes32 configDigest, address verifierAddr) external;
>>>>>>> d1537d81

  /**
   * @notice Removes a verifier
   * @param configDigest The config digest of the verifier to remove
   */
  function unsetVerifier(bytes32 configDigest) external;

  /**
   * @notice Retrieves the verifier address that verifies reports
   * for a config digest.
   * @param configDigest The config digest to query for
   * @return verifierAddr The address of the verifier contract that verifies
   * reports for a given config digest.
   */
  function getVerifier(bytes32 configDigest) external view returns (address verifierAddr);
}<|MERGE_RESOLUTION|>--- conflicted
+++ resolved
@@ -18,22 +18,12 @@
    */
   function setVerifier(bytes32 currentConfigDigest, bytes32 newConfigDigest) external;
 
-<<<<<<< HEAD
     /**
      * @notice Sets the verifier address to initialized
      * @param verifierAddr The address of the verifier contract that we want to initialize
      */
     function initializeVerifier(address verifierAddr)
         external;
-=======
-  /**
-   * @notice Sets a new verifier for a config digest
-   * @param configDigest The config digest to set
-   * @param verifierAddr The address of the verifier contract that verifies
-   * reports for a given config digest.
-   */
-  function initializeVerifier(bytes32 configDigest, address verifierAddr) external;
->>>>>>> d1537d81
 
   /**
    * @notice Removes a verifier
