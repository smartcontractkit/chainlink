--- conflicted
+++ resolved
@@ -675,11 +675,7 @@
     // Wrap and rethrow the error so we can catch it lower in the stack
     if (!success) revert TokenHandlingError(returnData);
 
-<<<<<<< HEAD
     // If the call was successful, the returnData should be the amount released or minted denominated in the local token's decimals.
-=======
-    // If the call was successful, the returnData should be the local token amount.
->>>>>>> 12174c79
     if (returnData.length != Pool.CCIP_POOL_V1_RET_BYTES) {
       revert InvalidDataLength(Pool.CCIP_POOL_V1_RET_BYTES, returnData.length);
     }
