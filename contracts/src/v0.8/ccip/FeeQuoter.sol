// SPDX-License-Identifier: BUSL-1.1
pragma solidity 0.8.24;

import {IReceiver} from "../keystone/interfaces/IReceiver.sol";
import {ITypeAndVersion} from "../shared/interfaces/ITypeAndVersion.sol";
import {IFeeQuoter} from "./interfaces/IFeeQuoter.sol";
import {IPriceRegistry} from "./interfaces/IPriceRegistry.sol";

import {KeystoneFeedsPermissionHandler} from "../keystone/KeystoneFeedsPermissionHandler.sol";
import {KeystoneFeedDefaultMetadataLib} from "../keystone/lib/KeystoneFeedDefaultMetadataLib.sol";
import {AuthorizedCallers} from "../shared/access/AuthorizedCallers.sol";
import {AggregatorV3Interface} from "./../shared/interfaces/AggregatorV3Interface.sol";
import {Client} from "./libraries/Client.sol";
import {Internal} from "./libraries/Internal.sol";
import {Pool} from "./libraries/Pool.sol";
import {USDPriceWith18Decimals} from "./libraries/USDPriceWith18Decimals.sol";

import {EnumerableSet} from "../vendor/openzeppelin-solidity/v5.0.2/contracts/utils/structs/EnumerableSet.sol";

/// @notice The FeeQuoter contract responsibility is to:
///   - Store the current gas price in USD for a given destination chain,
///   - Store the price of a token in USD allowing the owner or priceUpdater to update this value.
///   - Manage chain specific fee calculations.
/// The authorized callers in the contract represent the fee price updaters.
contract FeeQuoter is AuthorizedCallers, IFeeQuoter, ITypeAndVersion, IReceiver, KeystoneFeedsPermissionHandler {
  using EnumerableSet for EnumerableSet.AddressSet;
  using USDPriceWith18Decimals for uint224;
  using KeystoneFeedDefaultMetadataLib for bytes;

  error TokenNotSupported(address token);
  error FeeTokenNotSupported(address token);
  error StaleGasPrice(uint64 destChainSelector, uint256 threshold, uint256 timePassed);
  error StaleKeystoneUpdate(address token, uint256 feedTimestamp, uint256 storedTimeStamp);
  error DataFeedValueOutOfUint224Range();
  error InvalidDestBytesOverhead(address token, uint32 destBytesOverhead);
  error MessageGasLimitTooHigh();
  error DestinationChainNotEnabled(uint64 destChainSelector);
  error ExtraArgOutOfOrderExecutionMustBeTrue();
  error InvalidExtraArgsTag();
  error SourceTokenDataTooLarge(address token);
  error InvalidDestChainConfig(uint64 destChainSelector);
  error MessageFeeTooHigh(uint256 msgFeeJuels, uint256 maxFeeJuelsPerMsg);
  error InvalidStaticConfig();
  error MessageTooLarge(uint256 maxSize, uint256 actualSize);
  error UnsupportedNumberOfTokens();

  event FeeTokenAdded(address indexed feeToken);
  event FeeTokenRemoved(address indexed feeToken);
  event UsdPerUnitGasUpdated(uint64 indexed destChain, uint256 value, uint256 timestamp);
  event UsdPerTokenUpdated(address indexed token, uint256 value, uint256 timestamp);
  event PriceFeedPerTokenUpdated(address indexed token, TokenPriceFeedConfig priceFeedConfig);
  event TokenTransferFeeConfigUpdated(
    uint64 indexed destChainSelector, address indexed token, TokenTransferFeeConfig tokenTransferFeeConfig
  );
  event TokenTransferFeeConfigDeleted(uint64 indexed destChainSelector, address indexed token);
  event PremiumMultiplierWeiPerEthUpdated(address indexed token, uint64 premiumMultiplierWeiPerEth);
  event DestChainConfigUpdated(uint64 indexed destChainSelector, DestChainConfig destChainConfig);
  event DestChainAdded(uint64 indexed destChainSelector, DestChainConfig destChainConfig);

  /// @dev Token price data feed configuration. Represents both Keystone report and Data Feed configurations.
  struct TokenPriceFeedConfig {
<<<<<<< HEAD
    address dataFeedAddress; // ──╮ AggregatorV3Interface contract. address(0) represents an unset feed, and to use last price in storage instead
    uint8 tokenDecimals; //       | Decimals of the token that the feed represents
    bool isEnabled; // ───────────╯ Whether the token is enabled for feed and Keystone report usage. Necessary to support 0-decimal tokens
=======
    address dataFeedAddress; // ─╮ AggregatorV3Interface contract (0 - feed is unset)
    uint8 tokenDecimals; // ─────╯ Decimals of the token that the feed represents
>>>>>>> a0d8e6e8
  }

  /// @dev Token price data feed update
  struct TokenPriceFeedUpdate {
    address sourceToken; // Source token to update feed for
    TokenPriceFeedConfig feedConfig; // Feed config update data
  }

  /// @dev Struct that contains the static configuration
  /// RMN depends on this struct, if changing, please notify the RMN maintainers.
  // solhint-disable-next-line gas-struct-packing
  struct StaticConfig {
    uint96 maxFeeJuelsPerMsg; // ─╮ Maximum fee that can be charged for a message
    address linkToken; // ────────╯ LINK token address
    // The amount of time a token price can be stale before it is considered invalid (gas price staleness is configured per dest chain)
    uint32 tokenPriceStalenessThreshold;
  }

  /// @dev The struct representing the received CCIP feed report from keystone IReceiver.onReport()
  struct ReceivedCCIPFeedReport {
    address token; //       Token address
    uint224 price; // ────╮ Price of the token in USD with 18 decimals
    uint32 timestamp; // ─╯ Timestamp of the price update
  }

  /// @dev Struct to hold the fee & validation configs for a destination chain
  struct DestChainConfig {
    bool isEnabled; // ──────────────────────────╮ Whether this destination chain is enabled
    uint16 maxNumberOfTokensPerMsg; //           │ Maximum number of distinct ERC20 token transferred per message
    uint32 maxDataBytes; //                      │ Maximum payload data size in bytes
    uint32 maxPerMsgGasLimit; //                 │ Maximum gas limit for messages targeting EVMs
    uint32 destGasOverhead; //                   │ Gas charged on top of the gasLimit to cover destination chain costs
    uint16 destGasPerPayloadByte; //             │ Destination chain gas charged for passing each byte of `data` payload to receiver
    uint32 destDataAvailabilityOverheadGas; //   │ Extra data availability gas charged on top of the message, e.g. for OCR
    uint16 destGasPerDataAvailabilityByte; //    │ Amount of gas to charge per byte of message data that needs availability
    uint16 destDataAvailabilityMultiplierBps; // │ Multiplier for data availability gas, multiples of bps, or 0.0001
    // The following three properties are defaults, they can be overridden by setting the TokenTransferFeeConfig for a token
    uint16 defaultTokenFeeUSDCents; //           │ Default token fee charged per token transfer
    uint32 defaultTokenDestGasOverhead; // ──────╯ Default gas charged to execute the token transfer on the destination chain
    uint32 defaultTxGasLimit; //─────────────────╮ Default gas limit for a tx
    uint64 gasMultiplierWeiPerEth; //            │ Multiplier for gas costs, 1e18 based so 11e17 = 10% extra cost.
    uint32 networkFeeUSDCents; //                │ Flat network fee to charge for messages, multiples of 0.01 USD
    uint32 gasPriceStalenessThreshold; //        │ The amount of time a gas price can be stale before it is considered invalid (0 means disabled)
    bool enforceOutOfOrder; //                   │ Whether to enforce the allowOutOfOrderExecution extraArg value to be true.
    bytes4 chainFamilySelector; // ──────────────╯ Selector that identifies the destination chain's family. Used to determine the correct validations to perform for the dest chain.
  }

  /// @dev Struct to hold the configs and its destination chain selector
  /// Same as DestChainConfig but with the destChainSelector so that an array of these
  /// can be passed in the constructor and the applyDestChainConfigUpdates function
  //solhint-disable gas-struct-packing
  struct DestChainConfigArgs {
    uint64 destChainSelector; // Destination chain selector
    DestChainConfig destChainConfig; // Config to update for the chain selector
  }

  /// @dev Struct to hold the transfer fee configuration for token transfers
  struct TokenTransferFeeConfig {
    uint32 minFeeUSDCents; // ────╮ Minimum fee to charge per token transfer, multiples of 0.01 USD
    uint32 maxFeeUSDCents; //     │ Maximum fee to charge per token transfer, multiples of 0.01 USD
    uint16 deciBps; //            │ Basis points charged on token transfers, multiples of 0.1bps, or 1e-5
    uint32 destGasOverhead; //    │ Gas charged to execute the token transfer on the destination chain
    //                            │ Extra data availability bytes that are returned from the source pool and sent
    uint32 destBytesOverhead; //  │ to the destination pool. Must be >= Pool.CCIP_LOCK_OR_BURN_V1_RET_BYTES
    bool isEnabled; // ───────────╯ Whether this token has custom transfer fees
  }

  /// @dev Struct to hold the token transfer fee configurations for a token, same as TokenTransferFeeConfig but with the token address included so
  /// that an array of these can be passed in the TokenTransferFeeConfigArgs struct to set the mapping
  struct TokenTransferFeeConfigSingleTokenArgs {
    address token; // Token address
    TokenTransferFeeConfig tokenTransferFeeConfig; // Struct to hold the transfer fee configuration for token transfers
  }

  /// @dev Struct to hold the token transfer fee configurations for a destination chain and a set of tokens. Same as TokenTransferFeeConfigSingleTokenArgs
  /// but with the destChainSelector and an array of TokenTransferFeeConfigSingleTokenArgs included so that an array of these can be passed in the constructor
  /// and the applyTokenTransferFeeConfigUpdates function
  struct TokenTransferFeeConfigArgs {
    uint64 destChainSelector; // Destination chain selector
    TokenTransferFeeConfigSingleTokenArgs[] tokenTransferFeeConfigs; // Array of token transfer fee configurations
  }

  /// @dev Struct to hold a pair of destination chain selector and token address so that an array of these can be passed in the
  /// applyTokenTransferFeeConfigUpdates function to remove the token transfer fee configuration for a token
  struct TokenTransferFeeConfigRemoveArgs {
    uint64 destChainSelector; // ─╮ Destination chain selector
    address token; // ────────────╯ Token address
  }

  /// @dev Struct to hold the fee token configuration for a token, same as the s_premiumMultiplierWeiPerEth but with
  /// the token address included so that an array of these can be passed in the constructor and
  /// applyPremiumMultiplierWeiPerEthUpdates to set the mapping
  struct PremiumMultiplierWeiPerEthArgs {
    address token; // // ──────────────────╮ Token address
    uint64 premiumMultiplierWeiPerEth; // ─╯ Multiplier for destination chain specific premiums.
  }

  /// @dev The base decimals for cost calculations
  uint256 public constant FEE_BASE_DECIMALS = 36;
  /// @dev The decimals that Keystone reports prices in
  uint256 public constant KEYSTONE_PRICE_DECIMALS = 18;

  string public constant override typeAndVersion = "FeeQuoter 1.6.0-dev";

  /// @dev The gas price per unit of gas for a given destination chain, in USD with 18 decimals.
  /// Multiple gas prices can be encoded into the same value. Each price takes {Internal.GAS_PRICE_BITS} bits.
  /// For example, if Optimism is the destination chain, gas price can include L1 base fee and L2 gas price.
  /// Logic to parse the price components is chain-specific, and should live in OnRamp.
  /// @dev Price of 1e18 is 1 USD. Examples:
  ///     Very Expensive:   1 unit of gas costs 1 USD                  -> 1e18
  ///     Expensive:        1 unit of gas costs 0.1 USD                -> 1e17
  ///     Cheap:            1 unit of gas costs 0.000001 USD           -> 1e12
  mapping(uint64 destChainSelector => Internal.TimestampedPackedUint224 price) private
    s_usdPerUnitGasByDestChainSelector;

  /// @dev The price, in USD with 18 decimals, per 1e18 of the smallest token denomination.
  /// @dev Price of 1e18 represents 1 USD per 1e18 token amount.
  ///     1 USDC = 1.00 USD per full token, each full token is 1e6 units -> 1 * 1e18 * 1e18 / 1e6 = 1e30
  ///     1 ETH = 2,000 USD per full token, each full token is 1e18 units -> 2000 * 1e18 * 1e18 / 1e18 = 2_000e18
  ///     1 LINK = 5.00 USD per full token, each full token is 1e18 units -> 5 * 1e18 * 1e18 / 1e18 = 5e18
  mapping(address token => Internal.TimestampedPackedUint224 price) private s_usdPerToken;

  /// @dev Stores the price data feed configurations per token.
  mapping(address token => TokenPriceFeedConfig dataFeedAddress) private s_usdPriceFeedsPerToken;

  /// @dev The multiplier for destination chain specific premiums that can be set by the owner or fee admin
  mapping(address token => uint64 premiumMultiplierWeiPerEth) private s_premiumMultiplierWeiPerEth;

  /// @dev The destination chain specific fee configs
  mapping(uint64 destChainSelector => DestChainConfig destChainConfig) internal s_destChainConfigs;

  /// @dev The token transfer fee config that can be set by the owner or fee admin
  mapping(uint64 destChainSelector => mapping(address token => TokenTransferFeeConfig tranferFeeConfig)) private
    s_tokenTransferFeeConfig;

  /// @dev Maximum fee that can be charged for a message. This is a guard to prevent massively overcharging due to misconfiguration.
  uint96 internal immutable i_maxFeeJuelsPerMsg;
  /// @dev The link token address
  address internal immutable i_linkToken;

  /// @dev Subset of tokens which prices tracked by this registry which are fee tokens.
  EnumerableSet.AddressSet private s_feeTokens;
  /// @dev The amount of time a token price can be stale before it is considered invalid.
  uint32 private immutable i_tokenPriceStalenessThreshold;

  constructor(
    StaticConfig memory staticConfig,
    address[] memory priceUpdaters,
    address[] memory feeTokens,
    TokenPriceFeedUpdate[] memory tokenPriceFeeds,
    TokenTransferFeeConfigArgs[] memory tokenTransferFeeConfigArgs,
    PremiumMultiplierWeiPerEthArgs[] memory premiumMultiplierWeiPerEthArgs,
    DestChainConfigArgs[] memory destChainConfigArgs
  ) AuthorizedCallers(priceUpdaters) {
    if (
      staticConfig.linkToken == address(0) || staticConfig.maxFeeJuelsPerMsg == 0
        || staticConfig.tokenPriceStalenessThreshold == 0
    ) {
      revert InvalidStaticConfig();
    }

    i_linkToken = staticConfig.linkToken;
    i_maxFeeJuelsPerMsg = staticConfig.maxFeeJuelsPerMsg;
    i_tokenPriceStalenessThreshold = staticConfig.tokenPriceStalenessThreshold;

    _applyFeeTokensUpdates(new address[](0), feeTokens);
    _updateTokenPriceFeeds(tokenPriceFeeds);
    _applyDestChainConfigUpdates(destChainConfigArgs);
    _applyPremiumMultiplierWeiPerEthUpdates(premiumMultiplierWeiPerEthArgs);
    _applyTokenTransferFeeConfigUpdates(tokenTransferFeeConfigArgs, new TokenTransferFeeConfigRemoveArgs[](0));
  }

  // ================================================================
  // │                     Price calculations                       │
  // ================================================================

  /// @inheritdoc IPriceRegistry
  function getTokenPrice(
    address token
  ) public view override returns (Internal.TimestampedPackedUint224 memory) {
    Internal.TimestampedPackedUint224 memory tokenPrice = s_usdPerToken[token];

    // If the token price is not stale, return it
    if (block.timestamp - tokenPrice.timestamp < i_tokenPriceStalenessThreshold) {
      return tokenPrice;
    }

    TokenPriceFeedConfig memory priceFeedConfig = s_usdPriceFeedsPerToken[token];

    // If the token price feed is not set, return the stale price
    if (priceFeedConfig.dataFeedAddress == address(0)) {
      return tokenPrice;
    }

    // If the token price feed is set, retrieve the price from the feed
    Internal.TimestampedPackedUint224 memory feedPrice = _getTokenPriceFromDataFeed(priceFeedConfig);

    return feedPrice.timestamp >= tokenPrice.timestamp ? feedPrice : tokenPrice;
  }

  /// @notice Get the `tokenPrice` for a given token, checks if the price is valid.
  /// @param token The token to get the price for.
  /// @return tokenPrice The tokenPrice for the given token if it exists and is valid.
  function getValidatedTokenPrice(
    address token
  ) external view returns (uint224) {
    return _getValidatedTokenPrice(token);
  }

  /// @notice Get the `tokenPrice` for an array of tokens.
  /// @param tokens The tokens to get prices for.
  /// @return tokenPrices The tokenPrices for the given tokens.
  function getTokenPrices(
    address[] calldata tokens
  ) external view returns (Internal.TimestampedPackedUint224[] memory) {
    uint256 length = tokens.length;
    Internal.TimestampedPackedUint224[] memory tokenPrices = new Internal.TimestampedPackedUint224[](length);
    for (uint256 i = 0; i < length; ++i) {
      tokenPrices[i] = getTokenPrice(tokens[i]);
    }
    return tokenPrices;
  }

  /// @notice Returns the token price data feed configuration
  /// @param token The token to retrieve the feed config for
  /// @return tokenPriceFeedConfig The token price data feed config (if feed address is 0, the feed config is disabled)
  function getTokenPriceFeedConfig(
    address token
  ) external view returns (TokenPriceFeedConfig memory) {
    return s_usdPriceFeedsPerToken[token];
  }

  /// @notice Get an encoded `gasPrice` for a given destination chain ID.
  /// The 224-bit result encodes necessary gas price components.
  /// On L1 chains like Ethereum or Avax, the only component is the gas price.
  /// On Optimistic Rollups, there are two components - the L2 gas price, and L1 base fee for data availability.
  /// On future chains, there could be more or differing price components.
  /// PriceRegistry does not contain chain-specific logic to parse destination chain price components.
  /// @param destChainSelector The destination chain to get the price for.
  /// @return gasPrice The encoded gasPrice for the given destination chain ID.
  function getDestinationChainGasPrice(
    uint64 destChainSelector
  ) external view returns (Internal.TimestampedPackedUint224 memory) {
    return s_usdPerUnitGasByDestChainSelector[destChainSelector];
  }

  /// @notice Gets the fee token price and the gas price, both denominated in dollars.
  /// @param token The source token to get the price for.
  /// @param destChainSelector The destination chain to get the gas price for.
  /// @return tokenPrice The price of the feeToken in 1e18 dollars per base unit.
  /// @return gasPriceValue The price of gas in 1e18 dollars per base unit.
  function getTokenAndGasPrices(
    address token,
    uint64 destChainSelector
  ) external view returns (uint224 tokenPrice, uint224 gasPriceValue) {
    if (!s_destChainConfigs[destChainSelector].isEnabled) revert DestinationChainNotEnabled(destChainSelector);
    return (
      _getValidatedTokenPrice(token),
      _getValidatedGasPrice(destChainSelector, s_destChainConfigs[destChainSelector].gasPriceStalenessThreshold)
    );
  }

  /// @notice Convert a given token amount to target token amount.
  /// @dev this function assumes that no more than 1e59 dollars are sent as payment.
  /// If more is sent, the multiplication of feeTokenAmount and feeTokenValue will overflow.
  /// Since there isn't even close to 1e59 dollars in the world economy this is safe.
  /// @param fromToken The given token address.
  /// @param fromTokenAmount The given token amount.
  /// @param toToken The target token address.
  /// @return toTokenAmount The target token amount.
  function convertTokenAmount(
    address fromToken,
    uint256 fromTokenAmount,
    address toToken
  ) public view returns (uint256) {
    /// Example:
    /// fromTokenAmount:   1e18      // 1 ETH
    /// ETH:               2_000e18
    /// LINK:              5e18
    /// return:            1e18 * 2_000e18 / 5e18 = 400e18 (400 LINK)
    return (fromTokenAmount * _getValidatedTokenPrice(fromToken)) / _getValidatedTokenPrice(toToken);
  }

  /// @notice Gets the token price for a given token and reverts if the token is not supported
  /// @param token The address of the token to get the price for
  /// @return tokenPriceValue The token price
  function _getValidatedTokenPrice(
    address token
  ) internal view returns (uint224) {
    Internal.TimestampedPackedUint224 memory tokenPrice = getTokenPrice(token);
    // Token price must be set at least once
    if (tokenPrice.timestamp == 0 || tokenPrice.value == 0) revert TokenNotSupported(token);
    return tokenPrice.value;
  }

  /// @notice Gets the token price from a data feed address, rebased to the same units as s_usdPerToken
  /// @param priceFeedConfig token data feed configuration with valid data feed address (used to retrieve price & timestamp)
  /// @return tokenPrice data feed price answer rebased to s_usdPerToken units, with latest block timestamp
  function _getTokenPriceFromDataFeed(
    TokenPriceFeedConfig memory priceFeedConfig
  ) internal view returns (Internal.TimestampedPackedUint224 memory tokenPrice) {
    AggregatorV3Interface dataFeedContract = AggregatorV3Interface(priceFeedConfig.dataFeedAddress);
    (
      /* uint80 roundID */
      ,
      int256 dataFeedAnswer,
      /* uint startedAt */
      ,
      uint256 updatedAt,
      /* uint80 answeredInRound */
    ) = dataFeedContract.latestRoundData();

    if (dataFeedAnswer < 0) {
      revert DataFeedValueOutOfUint224Range();
    }
    uint224 rebasedValue =
      _calculateRebasedValue(dataFeedContract.decimals(), priceFeedConfig.tokenDecimals, uint256(dataFeedAnswer));

    // Data feed staleness is unchecked to decouple the FeeQuoter from data feed delay issues
    return Internal.TimestampedPackedUint224({value: rebasedValue, timestamp: uint32(updatedAt)});
  }

  /// @dev Gets the fee token price and the gas price, both denominated in dollars.
  /// @param destChainSelector The destination chain to get the gas price for.
  /// @param gasPriceStalenessThreshold The amount of time a gas price can be stale before it is considered invalid.
  /// @return gasPriceValue The price of gas in 1e18 dollars per base unit.
  function _getValidatedGasPrice(
    uint64 destChainSelector,
    uint32 gasPriceStalenessThreshold
  ) private view returns (uint224 gasPriceValue) {
    Internal.TimestampedPackedUint224 memory gasPrice = s_usdPerUnitGasByDestChainSelector[destChainSelector];
    // If the staleness threshold is 0, we consider the gas price to be always valid
    if (gasPriceStalenessThreshold != 0) {
      // We do allow a gas price of 0, but no stale or unset gas prices
      uint256 timePassed = block.timestamp - gasPrice.timestamp;
      if (timePassed > gasPriceStalenessThreshold) {
        revert StaleGasPrice(destChainSelector, gasPriceStalenessThreshold, timePassed);
      }
    }

    return gasPrice.value;
  }

  // ================================================================
  // │                         Fee tokens                           │
  // ================================================================

  /// @inheritdoc IPriceRegistry
  function getFeeTokens() external view returns (address[] memory) {
    return s_feeTokens.values();
  }

  /// @notice Add and remove tokens from feeTokens set.
  /// @param feeTokensToRemove The addresses of the tokens which are no longer considered feeTokens.
  /// @param feeTokensToAdd The addresses of the tokens which are now considered fee tokens
  /// and can be used to calculate fees.
  function applyFeeTokensUpdates(
    address[] memory feeTokensToRemove,
    address[] memory feeTokensToAdd
  ) external onlyOwner {
    _applyFeeTokensUpdates(feeTokensToRemove, feeTokensToAdd);
  }

  /// @notice Add and remove tokens from feeTokens set.
  /// @param feeTokensToRemove The addresses of the tokens which are no longer considered feeTokens.
  /// @param feeTokensToAdd The addresses of the tokens which are now considered fee tokens
  /// and can be used to calculate fees.
  function _applyFeeTokensUpdates(address[] memory feeTokensToRemove, address[] memory feeTokensToAdd) private {
    for (uint256 i = 0; i < feeTokensToRemove.length; ++i) {
      if (s_feeTokens.remove(feeTokensToRemove[i])) {
        emit FeeTokenRemoved(feeTokensToRemove[i]);
      }
    }
    for (uint256 i = 0; i < feeTokensToAdd.length; ++i) {
      if (s_feeTokens.add(feeTokensToAdd[i])) {
        emit FeeTokenAdded(feeTokensToAdd[i]);
      }
    }
  }

  // ================================================================
  // │                       Price updates                          │
  // ================================================================

  /// @inheritdoc IPriceRegistry
  function updatePrices(
    Internal.PriceUpdates calldata priceUpdates
  ) external override {
    // The caller must be a fee updater
    _validateCaller();

    uint256 tokenUpdatesLength = priceUpdates.tokenPriceUpdates.length;

    for (uint256 i = 0; i < tokenUpdatesLength; ++i) {
      Internal.TokenPriceUpdate memory update = priceUpdates.tokenPriceUpdates[i];
      s_usdPerToken[update.sourceToken] =
        Internal.TimestampedPackedUint224({value: update.usdPerToken, timestamp: uint32(block.timestamp)});
      emit UsdPerTokenUpdated(update.sourceToken, update.usdPerToken, block.timestamp);
    }

    uint256 gasUpdatesLength = priceUpdates.gasPriceUpdates.length;

    for (uint256 i = 0; i < gasUpdatesLength; ++i) {
      Internal.GasPriceUpdate memory update = priceUpdates.gasPriceUpdates[i];
      s_usdPerUnitGasByDestChainSelector[update.destChainSelector] =
        Internal.TimestampedPackedUint224({value: update.usdPerUnitGas, timestamp: uint32(block.timestamp)});
      emit UsdPerUnitGasUpdated(update.destChainSelector, update.usdPerUnitGas, block.timestamp);
    }
  }

  /// @notice Updates the USD token price feeds for given tokens
  /// @param tokenPriceFeedUpdates Token price feed updates to apply
  function updateTokenPriceFeeds(
    TokenPriceFeedUpdate[] memory tokenPriceFeedUpdates
  ) external onlyOwner {
    _updateTokenPriceFeeds(tokenPriceFeedUpdates);
  }

  /// @notice Updates the USD token price feeds for given tokens
  /// @param tokenPriceFeedUpdates Token price feed updates to apply
  function _updateTokenPriceFeeds(
    TokenPriceFeedUpdate[] memory tokenPriceFeedUpdates
  ) private {
    for (uint256 i; i < tokenPriceFeedUpdates.length; ++i) {
      TokenPriceFeedUpdate memory update = tokenPriceFeedUpdates[i];
      address sourceToken = update.sourceToken;
      TokenPriceFeedConfig memory tokenPriceFeedConfig = update.feedConfig;

      s_usdPriceFeedsPerToken[sourceToken] = tokenPriceFeedConfig;
      emit PriceFeedPerTokenUpdated(sourceToken, tokenPriceFeedConfig);
    }
  }

  /// @notice Handles the report containing price feeds and updates the internal price storage
  /// @inheritdoc IReceiver
  /// @dev This function is called to process incoming price feed data.
  /// @param metadata Arbitrary metadata associated with the report (not used in this implementation).
  /// @param report Encoded report containing an array of `ReceivedCCIPFeedReport` structs.
  function onReport(bytes calldata metadata, bytes calldata report) external {
    (bytes10 workflowName, address workflowOwner, bytes2 reportName) = metadata._extractMetadataInfo();

    _validateReportPermission(msg.sender, workflowOwner, workflowName, reportName);

    ReceivedCCIPFeedReport[] memory feeds = abi.decode(report, (ReceivedCCIPFeedReport[]));

    for (uint256 i = 0; i < feeds.length; ++i) {
      TokenPriceFeedConfig memory feedConfig = s_usdPriceFeedsPerToken[feeds[i].token];

      if (!feedConfig.isEnabled) {
        revert TokenNotSupported(feeds[i].token);
      }
      // Keystone reports prices in USD with 18 decimals, so we passing it as 18 in the _calculateRebasedValue function
<<<<<<< HEAD
      uint224 rebasedValue = _calculateRebasedValue(18, feedConfig.tokenDecimals, feeds[i].price);
=======
      uint224 rebasedValue = _calculateRebasedValue(uint8(KEYSTONE_PRICE_DECIMALS), tokenDecimals, feeds[i].price);
>>>>>>> a0d8e6e8

      //if stale update then revert
      if (feeds[i].timestamp < s_usdPerToken[feeds[i].token].timestamp) {
        revert StaleKeystoneUpdate(feeds[i].token, feeds[i].timestamp, s_usdPerToken[feeds[i].token].timestamp);
      }

      s_usdPerToken[feeds[i].token] =
        Internal.TimestampedPackedUint224({value: rebasedValue, timestamp: feeds[i].timestamp});
      emit UsdPerTokenUpdated(feeds[i].token, rebasedValue, feeds[i].timestamp);
    }
  }

  // ================================================================
  // │                       Fee quoting                            │
  // ================================================================

  /// @inheritdoc IFeeQuoter
  /// @dev The function should always validate message.extraArgs, message.receiver and family-specific configs
  function getValidatedFee(
    uint64 destChainSelector,
    Client.EVM2AnyMessage calldata message
  ) external view returns (uint256 feeTokenAmount) {
    DestChainConfig memory destChainConfig = s_destChainConfigs[destChainSelector];
    if (!destChainConfig.isEnabled) revert DestinationChainNotEnabled(destChainSelector);
    if (!s_feeTokens.contains(message.feeToken)) revert FeeTokenNotSupported(message.feeToken);

    uint256 numberOfTokens = message.tokenAmounts.length;
    _validateMessage(destChainConfig, message.data.length, numberOfTokens, message.receiver);

    // The below call asserts that feeToken is a supported token
    uint224 feeTokenPrice = _getValidatedTokenPrice(message.feeToken);
    uint224 packedGasPrice = _getValidatedGasPrice(destChainSelector, destChainConfig.gasPriceStalenessThreshold);

    // Calculate premiumFee in USD with 18 decimals precision first.
    // If message-only and no token transfers, a flat network fee is charged.
    // If there are token transfers, premiumFee is calculated from token transfer fee.
    // If there are both token transfers and message, premiumFee is only calculated from token transfer fee.
    uint256 premiumFee = 0;
    uint32 tokenTransferGas = 0;
    uint32 tokenTransferBytesOverhead = 0;
    if (numberOfTokens > 0) {
      (premiumFee, tokenTransferGas, tokenTransferBytesOverhead) =
        _getTokenTransferCost(destChainConfig, destChainSelector, message.feeToken, feeTokenPrice, message.tokenAmounts);
    } else {
      // Convert USD cents with 2 decimals to 18 decimals.
      premiumFee = uint256(destChainConfig.networkFeeUSDCents) * 1e16;
    }

    // Calculate data availability cost in USD with 36 decimals. Data availability cost exists on rollups that need to post
    // transaction calldata onto another storage layer, e.g. Eth mainnet, incurring additional storage gas costs.
    uint256 dataAvailabilityCost = 0;

    // Only calculate data availability cost if data availability multiplier is non-zero.
    // The multiplier should be set to 0 if destination chain does not charge data availability cost.
    if (destChainConfig.destDataAvailabilityMultiplierBps > 0) {
      dataAvailabilityCost = _getDataAvailabilityCost(
        destChainConfig,
        // Parse the data availability gas price stored in the higher-order 112 bits of the encoded gas price.
        uint112(packedGasPrice >> Internal.GAS_PRICE_BITS),
        message.data.length,
        numberOfTokens,
        tokenTransferBytesOverhead
      );
    }

    // Calculate execution gas fee on destination chain in USD with 36 decimals.
    // We add the message gas limit, the overhead gas, the gas of passing message data to receiver, and token transfer gas together.
    // We then multiply this gas total with the gas multiplier and gas price, converting it into USD with 36 decimals.
    // uint112(packedGasPrice) = executionGasPrice

    // NOTE: when supporting non-EVM chains, revisit how generic this fee logic can be
    // NOTE: revisit parsing non-EVM args
    uint256 executionCost = uint112(packedGasPrice)
      * (
        destChainConfig.destGasOverhead + (message.data.length * destChainConfig.destGasPerPayloadByte) + tokenTransferGas
          + _parseEVMExtraArgsFromBytes(message.extraArgs, destChainConfig).gasLimit
      ) * destChainConfig.gasMultiplierWeiPerEth;

    // Calculate number of fee tokens to charge.
    // Total USD fee is in 36 decimals, feeTokenPrice is in 18 decimals USD for 1e18 smallest token denominations.
    // Result of the division is the number of smallest token denominations.
    return ((premiumFee * s_premiumMultiplierWeiPerEth[message.feeToken]) + executionCost + dataAvailabilityCost)
      / feeTokenPrice;
  }

  /// @notice Sets the fee configuration for a token.
  /// @param premiumMultiplierWeiPerEthArgs Array of PremiumMultiplierWeiPerEthArgs structs.
  function applyPremiumMultiplierWeiPerEthUpdates(
    PremiumMultiplierWeiPerEthArgs[] memory premiumMultiplierWeiPerEthArgs
  ) external onlyOwner {
    _applyPremiumMultiplierWeiPerEthUpdates(premiumMultiplierWeiPerEthArgs);
  }

  /// @dev Sets the fee config.
  /// @param premiumMultiplierWeiPerEthArgs The multiplier for destination chain specific premiums.
  function _applyPremiumMultiplierWeiPerEthUpdates(
    PremiumMultiplierWeiPerEthArgs[] memory premiumMultiplierWeiPerEthArgs
  ) internal {
    for (uint256 i = 0; i < premiumMultiplierWeiPerEthArgs.length; ++i) {
      address token = premiumMultiplierWeiPerEthArgs[i].token;
      uint64 premiumMultiplierWeiPerEth = premiumMultiplierWeiPerEthArgs[i].premiumMultiplierWeiPerEth;
      s_premiumMultiplierWeiPerEth[token] = premiumMultiplierWeiPerEth;

      emit PremiumMultiplierWeiPerEthUpdated(token, premiumMultiplierWeiPerEth);
    }
  }

  /// @notice Gets the fee configuration for a token.
  /// @param token The token to get the fee configuration for.
  /// @return premiumMultiplierWeiPerEth The multiplier for destination chain specific premiums.
  function getPremiumMultiplierWeiPerEth(
    address token
  ) external view returns (uint64 premiumMultiplierWeiPerEth) {
    return s_premiumMultiplierWeiPerEth[token];
  }

  /// @notice Returns the token transfer cost parameters.
  /// A basis point fee is calculated from the USD value of each token transfer.
  /// For each individual transfer, this fee is between [minFeeUSD, maxFeeUSD].
  /// Total transfer fee is the sum of each individual token transfer fee.
  /// @dev Assumes that tokenAmounts are validated to be listed tokens elsewhere.
  /// @dev Splitting one token transfer into multiple transfers is discouraged,
  /// as it will result in a transferFee equal or greater than the same amount aggregated/de-duped.
  /// @param destChainConfig the config configured for the destination chain selector.
  /// @param destChainSelector the destination chain selector.
  /// @param feeToken address of the feeToken.
  /// @param feeTokenPrice price of feeToken in USD with 18 decimals.
  /// @param tokenAmounts token transfers in the message.
  /// @return tokenTransferFeeUSDWei total token transfer bps fee in USD with 18 decimals.
  /// @return tokenTransferGas total execution gas of the token transfers.
  /// @return tokenTransferBytesOverhead additional token transfer data passed to destination, e.g. USDC attestation.
  function _getTokenTransferCost(
    DestChainConfig memory destChainConfig,
    uint64 destChainSelector,
    address feeToken,
    uint224 feeTokenPrice,
    Client.EVMTokenAmount[] calldata tokenAmounts
  ) internal view returns (uint256 tokenTransferFeeUSDWei, uint32 tokenTransferGas, uint32 tokenTransferBytesOverhead) {
    uint256 numberOfTokens = tokenAmounts.length;

    for (uint256 i = 0; i < numberOfTokens; ++i) {
      Client.EVMTokenAmount memory tokenAmount = tokenAmounts[i];
      TokenTransferFeeConfig memory transferFeeConfig = s_tokenTransferFeeConfig[destChainSelector][tokenAmount.token];

      // If the token has no specific overrides configured, we use the global defaults.
      if (!transferFeeConfig.isEnabled) {
        tokenTransferFeeUSDWei += uint256(destChainConfig.defaultTokenFeeUSDCents) * 1e16;
        tokenTransferGas += destChainConfig.defaultTokenDestGasOverhead;
        tokenTransferBytesOverhead += Pool.CCIP_LOCK_OR_BURN_V1_RET_BYTES;
        continue;
      }

      uint256 bpsFeeUSDWei = 0;
      // Only calculate bps fee if ratio is greater than 0. Ratio of 0 means no bps fee for a token.
      // Useful for when the FeeQuoter cannot return a valid price for the token.
      if (transferFeeConfig.deciBps > 0) {
        uint224 tokenPrice = 0;
        if (tokenAmount.token != feeToken) {
          tokenPrice = _getValidatedTokenPrice(tokenAmount.token);
        } else {
          tokenPrice = feeTokenPrice;
        }

        // Calculate token transfer value, then apply fee ratio
        // ratio represents multiples of 0.1bps, or 1e-5
        bpsFeeUSDWei = (tokenPrice._calcUSDValueFromTokenAmount(tokenAmount.amount) * transferFeeConfig.deciBps) / 1e5;
      }

      tokenTransferGas += transferFeeConfig.destGasOverhead;
      tokenTransferBytesOverhead += transferFeeConfig.destBytesOverhead;

      // Bps fees should be kept within range of [minFeeUSD, maxFeeUSD].
      // Convert USD values with 2 decimals to 18 decimals.
      uint256 minFeeUSDWei = uint256(transferFeeConfig.minFeeUSDCents) * 1e16;
      if (bpsFeeUSDWei < minFeeUSDWei) {
        tokenTransferFeeUSDWei += minFeeUSDWei;
        continue;
      }

      uint256 maxFeeUSDWei = uint256(transferFeeConfig.maxFeeUSDCents) * 1e16;
      if (bpsFeeUSDWei > maxFeeUSDWei) {
        tokenTransferFeeUSDWei += maxFeeUSDWei;
        continue;
      }

      tokenTransferFeeUSDWei += bpsFeeUSDWei;
    }

    return (tokenTransferFeeUSDWei, tokenTransferGas, tokenTransferBytesOverhead);
  }

  /// @notice calculates the rebased value for 1e18 smallest token denomination
  /// @param dataFeedDecimal decimal of the data feed
  /// @param tokenDecimal decimal of the token
  /// @param feedValue value of the data feed
  /// @return rebasedValue rebased value
  function _calculateRebasedValue(
    uint8 dataFeedDecimal,
    uint8 tokenDecimal,
    uint256 feedValue
  ) internal pure returns (uint224 rebasedValue) {
    // Rebase formula for units in smallest token denomination: usdValue * (1e18 * 1e18) / 1eTokenDecimals
    // feedValue * (10 ** (18 - feedDecimals)) * (10 ** (18 - erc20Decimals))
    // feedValue * (10 ** ((18 - feedDecimals) + (18 - erc20Decimals)))
    // feedValue * (10 ** (36 - feedDecimals - erc20Decimals))
    // feedValue * (10 ** (36 - (feedDecimals + erc20Decimals)))
    // feedValue * (10 ** (36 - excessDecimals))
    // If excessDecimals > 36 => flip it to feedValue / (10 ** (excessDecimals - 36))
    uint8 excessDecimals = dataFeedDecimal + tokenDecimal;
    uint256 rebasedVal;

    if (excessDecimals > FEE_BASE_DECIMALS) {
      rebasedVal = feedValue / (10 ** (excessDecimals - FEE_BASE_DECIMALS));
    } else {
      rebasedVal = feedValue * (10 ** (FEE_BASE_DECIMALS - excessDecimals));
    }

    if (rebasedVal > type(uint224).max) {
      revert DataFeedValueOutOfUint224Range();
    }

    return uint224(rebasedVal);
  }

  /// @notice Returns the estimated data availability cost of the message.
  /// @dev To save on gas, we use a single destGasPerDataAvailabilityByte value for both zero and non-zero bytes.
  /// @param destChainConfig the config configured for the destination chain selector.
  /// @param dataAvailabilityGasPrice USD per data availability gas in 18 decimals.
  /// @param messageDataLength length of the data field in the message.
  /// @param numberOfTokens number of distinct token transfers in the message.
  /// @param tokenTransferBytesOverhead additional token transfer data passed to destination, e.g. USDC attestation.
  /// @return dataAvailabilityCostUSD36Decimal total data availability cost in USD with 36 decimals.
  function _getDataAvailabilityCost(
    DestChainConfig memory destChainConfig,
    uint112 dataAvailabilityGasPrice,
    uint256 messageDataLength,
    uint256 numberOfTokens,
    uint32 tokenTransferBytesOverhead
  ) internal pure returns (uint256 dataAvailabilityCostUSD36Decimal) {
    // dataAvailabilityLengthBytes sums up byte lengths of fixed message fields and dynamic message fields.
    // Fixed message fields do account for the offset and length slot of the dynamic fields.
    uint256 dataAvailabilityLengthBytes = Internal.MESSAGE_FIXED_BYTES + messageDataLength
      + (numberOfTokens * Internal.MESSAGE_FIXED_BYTES_PER_TOKEN) + tokenTransferBytesOverhead;

    // destDataAvailabilityOverheadGas is a separate config value for flexibility to be updated independently of message cost.
    // Its value is determined by CCIP lane implementation, e.g. the overhead data posted for OCR.
    uint256 dataAvailabilityGas = (dataAvailabilityLengthBytes * destChainConfig.destGasPerDataAvailabilityByte)
      + destChainConfig.destDataAvailabilityOverheadGas;

    // dataAvailabilityGasPrice is in 18 decimals, destDataAvailabilityMultiplierBps is in 4 decimals
    // We pad 14 decimals to bring the result to 36 decimals, in line with token bps and execution fee.
    return ((dataAvailabilityGas * dataAvailabilityGasPrice) * destChainConfig.destDataAvailabilityMultiplierBps) * 1e14;
  }

  /// @notice Gets the transfer fee config for a given token.
  /// @param destChainSelector The destination chain selector.
  /// @param token The token address.
  /// @return tokenTransferFeeConfig The transfer fee config for the token.
  function getTokenTransferFeeConfig(
    uint64 destChainSelector,
    address token
  ) external view returns (TokenTransferFeeConfig memory tokenTransferFeeConfig) {
    return s_tokenTransferFeeConfig[destChainSelector][token];
  }

  /// @notice Sets the transfer fee config.
  /// @dev only callable by the owner or admin.
  function applyTokenTransferFeeConfigUpdates(
    TokenTransferFeeConfigArgs[] memory tokenTransferFeeConfigArgs,
    TokenTransferFeeConfigRemoveArgs[] memory tokensToUseDefaultFeeConfigs
  ) external onlyOwner {
    _applyTokenTransferFeeConfigUpdates(tokenTransferFeeConfigArgs, tokensToUseDefaultFeeConfigs);
  }

  /// @notice internal helper to set the token transfer fee config.
  function _applyTokenTransferFeeConfigUpdates(
    TokenTransferFeeConfigArgs[] memory tokenTransferFeeConfigArgs,
    TokenTransferFeeConfigRemoveArgs[] memory tokensToUseDefaultFeeConfigs
  ) internal {
    for (uint256 i = 0; i < tokenTransferFeeConfigArgs.length; ++i) {
      TokenTransferFeeConfigArgs memory tokenTransferFeeConfigArg = tokenTransferFeeConfigArgs[i];
      uint64 destChainSelector = tokenTransferFeeConfigArg.destChainSelector;

      for (uint256 j = 0; j < tokenTransferFeeConfigArg.tokenTransferFeeConfigs.length; ++j) {
        TokenTransferFeeConfig memory tokenTransferFeeConfig =
          tokenTransferFeeConfigArg.tokenTransferFeeConfigs[j].tokenTransferFeeConfig;
        address token = tokenTransferFeeConfigArg.tokenTransferFeeConfigs[j].token;

        if (tokenTransferFeeConfig.destBytesOverhead < Pool.CCIP_LOCK_OR_BURN_V1_RET_BYTES) {
          revert InvalidDestBytesOverhead(token, tokenTransferFeeConfig.destBytesOverhead);
        }

        s_tokenTransferFeeConfig[destChainSelector][token] = tokenTransferFeeConfig;

        emit TokenTransferFeeConfigUpdated(destChainSelector, token, tokenTransferFeeConfig);
      }
    }

    // Remove the custom fee configs for the tokens that are in the tokensToUseDefaultFeeConfigs array
    for (uint256 i = 0; i < tokensToUseDefaultFeeConfigs.length; ++i) {
      uint64 destChainSelector = tokensToUseDefaultFeeConfigs[i].destChainSelector;
      address token = tokensToUseDefaultFeeConfigs[i].token;
      delete s_tokenTransferFeeConfig[destChainSelector][token];
      emit TokenTransferFeeConfigDeleted(destChainSelector, token);
    }
  }

  // ================================================================
  // │             Validations & message processing                 │
  // ================================================================

  /// @notice Validates that the destAddress matches the expected format of the family.
  /// @param chainFamilySelector Tag to identify the target family.
  /// @param destAddress Dest address to validate.
  /// @dev precondition - assumes the family tag is correct and validated.
  function _validateDestFamilyAddress(bytes4 chainFamilySelector, bytes memory destAddress) internal pure {
    if (chainFamilySelector == Internal.CHAIN_FAMILY_SELECTOR_EVM) {
      Internal._validateEVMAddress(destAddress);
    }
  }

  /// @dev Convert the extra args bytes into a struct with validations against the dest chain config.
  /// @param extraArgs The extra args bytes.
  /// @param destChainConfig Dest chain config to validate against.
  /// @return evmExtraArgs The EVMExtraArgs struct (latest version).
  function _parseEVMExtraArgsFromBytes(
    bytes calldata extraArgs,
    DestChainConfig memory destChainConfig
  ) internal pure returns (Client.EVMExtraArgsV2 memory) {
    Client.EVMExtraArgsV2 memory evmExtraArgs =
      _parseUnvalidatedEVMExtraArgsFromBytes(extraArgs, destChainConfig.defaultTxGasLimit);

    if (evmExtraArgs.gasLimit > uint256(destChainConfig.maxPerMsgGasLimit)) revert MessageGasLimitTooHigh();
    if (destChainConfig.enforceOutOfOrder && !evmExtraArgs.allowOutOfOrderExecution) {
      revert ExtraArgOutOfOrderExecutionMustBeTrue();
    }

    return evmExtraArgs;
  }

  /// @dev Convert the extra args bytes into a struct.
  /// @param extraArgs The extra args bytes.
  /// @param defaultTxGasLimit default tx gas limit to use in the absence of extra args.
  /// @return EVMExtraArgs the extra args struct (latest version)
  function _parseUnvalidatedEVMExtraArgsFromBytes(
    bytes calldata extraArgs,
    uint64 defaultTxGasLimit
  ) private pure returns (Client.EVMExtraArgsV2 memory) {
    if (extraArgs.length == 0) {
      // If extra args are empty, generate default values
      return Client.EVMExtraArgsV2({gasLimit: defaultTxGasLimit, allowOutOfOrderExecution: false});
    }

    bytes4 extraArgsTag = bytes4(extraArgs);
    bytes memory argsData = extraArgs[4:];

    if (extraArgsTag == Client.EVM_EXTRA_ARGS_V2_TAG) {
      return abi.decode(argsData, (Client.EVMExtraArgsV2));
    } else if (extraArgsTag == Client.EVM_EXTRA_ARGS_V1_TAG) {
      // EVMExtraArgsV1 originally included a second boolean (strict) field which has been deprecated.
      // Clients may still include it but it will be ignored.
      return Client.EVMExtraArgsV2({gasLimit: abi.decode(argsData, (uint256)), allowOutOfOrderExecution: false});
    }

    revert InvalidExtraArgsTag();
  }

  /// @notice Validate the forwarded message to ensure it matches the configuration limits (message length, number of tokens)
  /// and family-specific expectations (address format).
  /// @param destChainConfig The destination chain config.
  /// @param dataLength The length of the data field of the message.
  /// @param numberOfTokens The number of tokens to be sent.
  /// @param receiver Message receiver on the dest chain.
  function _validateMessage(
    DestChainConfig memory destChainConfig,
    uint256 dataLength,
    uint256 numberOfTokens,
    bytes memory receiver
  ) internal pure {
    // Check that payload is formed correctly
    if (dataLength > uint256(destChainConfig.maxDataBytes)) {
      revert MessageTooLarge(uint256(destChainConfig.maxDataBytes), dataLength);
    }
    if (numberOfTokens > uint256(destChainConfig.maxNumberOfTokensPerMsg)) revert UnsupportedNumberOfTokens();
    _validateDestFamilyAddress(destChainConfig.chainFamilySelector, receiver);
  }

  /// @inheritdoc IFeeQuoter
  /// @dev precondition - onRampTokenTransfers and sourceTokenAmounts lengths must be equal
  function processMessageArgs(
    uint64 destChainSelector,
    address feeToken,
    uint256 feeTokenAmount,
    bytes calldata extraArgs,
    Internal.EVM2AnyTokenTransfer[] calldata onRampTokenTransfers,
    Client.EVMTokenAmount[] calldata sourceTokenAmounts
  )
    external
    view
    returns (
      uint256 msgFeeJuels,
      bool isOutOfOrderExecution,
      bytes memory convertedExtraArgs,
      bytes[] memory destExecDataPerToken
    )
  {
    // Convert feeToken to link if not already in link
    if (feeToken == i_linkToken) {
      msgFeeJuels = feeTokenAmount;
    } else {
      msgFeeJuels = convertTokenAmount(feeToken, feeTokenAmount, i_linkToken);
    }

    if (msgFeeJuels > i_maxFeeJuelsPerMsg) revert MessageFeeTooHigh(msgFeeJuels, i_maxFeeJuelsPerMsg);

    uint64 defaultTxGasLimit = s_destChainConfigs[destChainSelector].defaultTxGasLimit;
    // NOTE: when supporting non-EVM chains, revisit this and parse non-EVM args.
    // We can parse unvalidated args since this message is called after getFee (which will already validate the params)
    Client.EVMExtraArgsV2 memory parsedExtraArgs = _parseUnvalidatedEVMExtraArgsFromBytes(extraArgs, defaultTxGasLimit);
    isOutOfOrderExecution = parsedExtraArgs.allowOutOfOrderExecution;
    destExecDataPerToken = _processPoolReturnData(destChainSelector, onRampTokenTransfers, sourceTokenAmounts);

    return (msgFeeJuels, isOutOfOrderExecution, Client._argsToBytes(parsedExtraArgs), destExecDataPerToken);
  }

  /// @notice Validates pool return data
  /// @param destChainSelector Destination chain selector to which the token amounts are sent to
  /// @param onRampTokenTransfers Token amounts with populated pool return data
  /// @param sourceTokenAmounts Token amounts originally sent in a Client.EVM2AnyMessage message
  /// @return destExecDataPerToken Destination chain execution data
  function _processPoolReturnData(
    uint64 destChainSelector,
    Internal.EVM2AnyTokenTransfer[] calldata onRampTokenTransfers,
    Client.EVMTokenAmount[] calldata sourceTokenAmounts
  ) internal view returns (bytes[] memory destExecDataPerToken) {
    bytes4 chainFamilySelector = s_destChainConfigs[destChainSelector].chainFamilySelector;
    destExecDataPerToken = new bytes[](onRampTokenTransfers.length);
    for (uint256 i = 0; i < onRampTokenTransfers.length; ++i) {
      address sourceToken = sourceTokenAmounts[i].token;

      // Since the DON has to pay for the extraData to be included on the destination chain, we cap the length of the
      // extraData. This prevents gas bomb attacks on the NOPs. As destBytesOverhead accounts for both
      // extraData and offchainData, this caps the worst case abuse to the number of bytes reserved for offchainData.
      uint256 destPoolDataLength = onRampTokenTransfers[i].extraData.length;
      if (destPoolDataLength > Pool.CCIP_LOCK_OR_BURN_V1_RET_BYTES) {
        if (destPoolDataLength > s_tokenTransferFeeConfig[destChainSelector][sourceToken].destBytesOverhead) {
          revert SourceTokenDataTooLarge(sourceToken);
        }
      }

      _validateDestFamilyAddress(chainFamilySelector, onRampTokenTransfers[i].destTokenAddress);
      FeeQuoter.TokenTransferFeeConfig memory tokenTransferFeeConfig =
        s_tokenTransferFeeConfig[destChainSelector][sourceToken];
      uint32 defaultGasOverhead = s_destChainConfigs[destChainSelector].defaultTokenDestGasOverhead;
      // NOTE: Revisit this when adding new non-EVM chain family selector support
      uint32 destGasAmount =
        tokenTransferFeeConfig.isEnabled ? tokenTransferFeeConfig.destGasOverhead : defaultGasOverhead;

      // The user will be billed either the default or the override, so we send the exact amount that we billed for
      // to the destination chain to be used for the token releaseOrMint and transfer.
      destExecDataPerToken[i] = abi.encode(destGasAmount);
    }
    return destExecDataPerToken;
  }

  // ================================================================
  // │                           Configs                            │
  // ================================================================

  /// @notice Returns the configured config for the dest chain selector.
  /// @param destChainSelector Destination chain selector to fetch config for.
  /// @return destChainConfig Config for the destination chain.
  function getDestChainConfig(
    uint64 destChainSelector
  ) external view returns (DestChainConfig memory) {
    return s_destChainConfigs[destChainSelector];
  }

  /// @notice Updates the destination chain specific config.
  /// @param destChainConfigArgs Array of source chain specific configs.
  function applyDestChainConfigUpdates(
    DestChainConfigArgs[] memory destChainConfigArgs
  ) external onlyOwner {
    _applyDestChainConfigUpdates(destChainConfigArgs);
  }

  /// @notice Internal version of applyDestChainConfigUpdates.
  function _applyDestChainConfigUpdates(
    DestChainConfigArgs[] memory destChainConfigArgs
  ) internal {
    for (uint256 i = 0; i < destChainConfigArgs.length; ++i) {
      DestChainConfigArgs memory destChainConfigArg = destChainConfigArgs[i];
      uint64 destChainSelector = destChainConfigArgs[i].destChainSelector;
      DestChainConfig memory destChainConfig = destChainConfigArg.destChainConfig;

      // NOTE: when supporting non-EVM chains, update chainFamilySelector validations
      if (
        destChainSelector == 0 || destChainConfig.defaultTxGasLimit == 0
          || destChainConfig.chainFamilySelector != Internal.CHAIN_FAMILY_SELECTOR_EVM
          || destChainConfig.defaultTxGasLimit > destChainConfig.maxPerMsgGasLimit
      ) {
        revert InvalidDestChainConfig(destChainSelector);
      }

      // If the chain family selector is zero, it indicates that the chain was never configured and we
      // are adding a new chain
      if (s_destChainConfigs[destChainSelector].chainFamilySelector == 0) {
        emit DestChainAdded(destChainSelector, destChainConfig);
      } else {
        emit DestChainConfigUpdated(destChainSelector, destChainConfig);
      }

      s_destChainConfigs[destChainSelector] = destChainConfig;
    }
  }

  /// @notice Returns the static FeeQuoter config.
  /// @dev RMN depends on this function, if updated, please notify the RMN maintainers.
  /// @return staticConfig The static configuration.
  function getStaticConfig() external view returns (StaticConfig memory) {
    return StaticConfig({
      maxFeeJuelsPerMsg: i_maxFeeJuelsPerMsg,
      linkToken: i_linkToken,
      tokenPriceStalenessThreshold: i_tokenPriceStalenessThreshold
    });
  }
}<|MERGE_RESOLUTION|>--- conflicted
+++ resolved
@@ -59,14 +59,9 @@
 
   /// @dev Token price data feed configuration. Represents both Keystone report and Data Feed configurations.
   struct TokenPriceFeedConfig {
-<<<<<<< HEAD
     address dataFeedAddress; // ──╮ AggregatorV3Interface contract. address(0) represents an unset feed, and to use last price in storage instead
     uint8 tokenDecimals; //       | Decimals of the token that the feed represents
     bool isEnabled; // ───────────╯ Whether the token is enabled for feed and Keystone report usage. Necessary to support 0-decimal tokens
-=======
-    address dataFeedAddress; // ─╮ AggregatorV3Interface contract (0 - feed is unset)
-    uint8 tokenDecimals; // ─────╯ Decimals of the token that the feed represents
->>>>>>> a0d8e6e8
   }
 
   /// @dev Token price data feed update
@@ -519,11 +514,7 @@
         revert TokenNotSupported(feeds[i].token);
       }
       // Keystone reports prices in USD with 18 decimals, so we passing it as 18 in the _calculateRebasedValue function
-<<<<<<< HEAD
-      uint224 rebasedValue = _calculateRebasedValue(18, feedConfig.tokenDecimals, feeds[i].price);
-=======
       uint224 rebasedValue = _calculateRebasedValue(uint8(KEYSTONE_PRICE_DECIMALS), tokenDecimals, feeds[i].price);
->>>>>>> a0d8e6e8
 
       //if stale update then revert
       if (feeds[i].timestamp < s_usdPerToken[feeds[i].token].timestamp) {
