// SPDX-License-Identifier: BUSL-1.1
pragma solidity 0.8.24;

import {ICapabilityConfiguration} from "../../keystone/interfaces/ICapabilityConfiguration.sol";

import {INodeInfoProvider} from "../../keystone/interfaces/INodeInfoProvider.sol";
import {ITypeAndVersion} from "../../shared/interfaces/ITypeAndVersion.sol";

import {OwnerIsCreator} from "../../shared/access/OwnerIsCreator.sol";
import {Internal} from "../libraries/Internal.sol";

import {IERC165} from "../../vendor/openzeppelin-solidity/v5.0.2/contracts/interfaces/IERC165.sol";
import {EnumerableSet} from "../../vendor/openzeppelin-solidity/v5.0.2/contracts/utils/structs/EnumerableSet.sol";

/// @notice CCIPHome stores the configuration for the CCIP capability.
/// We have two classes of configuration: chain configuration and DON (in the CapabilitiesRegistry sense) configuration.
/// Each chain will have a single configuration which includes information like the router address.
/// @dev This contract is a state machine with the following states:
/// - Init: The initial state of the contract, no config has been set, or all configs have been revoked.
///   [0, 0]
///
/// - Candidate: A new config has been set, but it has not been promoted yet, or all active configs have been revoked.
///   [0, 1]
///
/// - Active: A non-zero config has been promoted and is active, there is no candidate configured.
///   [1, 0]
///
/// - ActiveAndCandidate: A non-zero config has been promoted and is active, and a new config has been set as candidate.
///   [1, 1]
///
/// The following state transitions are allowed:
/// - Init -> Candidate: setCandidate()
/// - Candidate -> Active: promoteCandidateAndRevokeActive()
/// - Candidate -> Candidate: setCandidate()
/// - Candidate -> Init: revokeCandidate()
/// - Active -> ActiveAndCandidate: setCandidate()
/// - Active -> Init: promoteCandidateAndRevokeActive()
/// - ActiveAndCandidate -> Active: promoteCandidateAndRevokeActive()
/// - ActiveAndCandidate -> Active: revokeCandidate()
/// - ActiveAndCandidate -> ActiveAndCandidate: setCandidate()
///
/// This means the following calls are not allowed at the following states:
/// - Init: promoteCandidateAndRevokeActive(), as there is no config to promote.
/// - Init: revokeCandidate(), as there is no config to revoke
/// - Active: revokeCandidate(), as there is no candidate to revoke
/// Note that we explicitly do allow promoteCandidateAndRevokeActive() to be called when there is an active config but
/// no candidate config. This is the only way to remove the active config. The alternative would be to set some unusable
/// config as candidate and promote that, but fully clearing it is cleaner.
///
///       ┌─────────────┐   setCandidate     ┌─────────────┐
///       │             ├───────────────────►│             │ setCandidate
///       │    Init     │   revokeCandidate  │  Candidate  │◄───────────┐
///       │    [0,0]    │◄───────────────────┤    [0,1]    │────────────┘
///       │             │  ┌─────────────────┤             │
///       └─────────────┘  │  promote-       └─────────────┘
///                  ▲     │  Candidate
///        promote-  │     │
///        Candidate │     │
///                  │     │
///       ┌──────────┴──┐  │  promote-       ┌─────────────┐
///       │             │◄─┘  Candidate OR   │  Active &   │ setCandidate
///       │    Active   │    revokeCandidate │  Candidate  │◄───────────┐
///       │    [1,0]    │◄───────────────────┤    [1,1]    │────────────┘
///       │             ├───────────────────►│             │
///       └─────────────┘    setSecondary    └─────────────┘
///
contract CCIPHome is OwnerIsCreator, ITypeAndVersion, ICapabilityConfiguration, IERC165 {
  using EnumerableSet for EnumerableSet.UintSet;

  event ChainConfigRemoved(uint64 chainSelector);
  event ChainConfigSet(uint64 chainSelector, ChainConfig chainConfig);
  event ConfigSet(bytes32 indexed configDigest, uint32 version, OCR3Config config);
  event ActiveConfigRevoked(bytes32 indexed configDigest);
  event CandidateConfigRevoked(bytes32 indexed configDigest);
  event ConfigPromoted(bytes32 indexed configDigest);

  error ChainSelectorNotFound(uint64 chainSelector);
  error FChainMustBePositive();
  error ChainSelectorNotSet();
  error InvalidPluginType();
  error OfframpAddressCannotBeZero();
  error FChainTooHigh(uint256 fChain, uint256 FRoleDON);
  error TooManySigners();
  error FTooHigh();
  error RMNHomeAddressCannotBeZero();
  error InvalidNode(OCR3Node node);
  error NotEnoughTransmitters(uint256 got, uint256 minimum);
  error OnlyCapabilitiesRegistryCanCall();
  error ZeroAddressNotAllowed();
  error ConfigDigestMismatch(bytes32 expectedConfigDigest, bytes32 gotConfigDigest);
  error CanOnlySelfCall();
  error RevokingZeroDigestNotAllowed();
  error NoOpStateTransitionNotAllowed();
  error InvalidSelector(bytes4 selector);
  error DONIdMismatch(uint32 callDonId, uint32 capabilityRegistryDonId);

  error InvalidStateTransition(
    bytes32 currentActiveDigest,
    bytes32 currentCandidateDigest,
    bytes32 proposedActiveDigest,
    bytes32 proposedCandidateDigest
  );

  /// @notice Represents an oracle node in OCR3 configs part of the role DON.
  /// Every configured node should be a signer, but does not have to be a transmitter.
  struct OCR3Node {
    bytes32 p2pId; // Peer2Peer connection ID of the oracle
    bytes signerKey; // On-chain signer public key
    bytes transmitterKey; // On-chain transmitter public key. Can be set to empty bytes to represent that the node is a signer but not a transmitter.
  }

  /// @notice OCR3 configuration.
  /// Note that FRoleDON >= fChain, since FRoleDON represents the role DON, and fChain represents sub-committees.
  /// FRoleDON values are typically identical across multiple OCR3 configs since the chains pertain to one role DON,
  /// but FRoleDON values can change across OCR3 configs to indicate role DON splits.
  struct OCR3Config {
    Internal.OCRPluginType pluginType; // ─╮ The plugin that the configuration is for.
    uint64 chainSelector; //               │ The (remote) chain that the configuration is for.
    uint8 FRoleDON; //                     │ The "big F" parameter for the role DON.
    uint64 offchainConfigVersion; // ──────╯ The version of the exec offchain configuration.
    bytes offrampAddress; // The remote chain offramp address.
    bytes rmnHomeAddress; // The home chain RMN home address.
    OCR3Node[] nodes; // Keys & IDs of nodes part of the role DON
    bytes offchainConfig; // The offchain configuration for the OCR3 plugin. Protobuf encoded.
  }

  struct VersionedConfig {
    uint32 version;
    bytes32 configDigest;
    OCR3Config config;
  }

  /// @notice Chain configuration.
  /// Changes to chain configuration are detected out-of-band in plugins and decoded offchain.
  struct ChainConfig {
    bytes32[] readers; // The P2P IDs of the readers for the chain. These IDs must be registered in the capabilities registry.
    uint8 fChain; // The fault tolerance parameter of the chain.
    bytes config; // The chain configuration. This is kept intentionally opaque so as to add fields in the future if needed.
  }

  /// @notice Chain configuration information struct used in applyChainConfigUpdates and getAllChainConfigs.
  struct ChainConfigArgs {
    uint64 chainSelector;
    ChainConfig chainConfig;
  }

  string public constant override typeAndVersion = "CCIPHome 1.6.0-dev";

  /// @dev A prefix added to all config digests that is unique to the implementation
  uint256 private constant PREFIX = 0x000a << (256 - 16); // 0x000a00..00
  bytes32 internal constant EMPTY_ENCODED_ADDRESS_HASH = keccak256(abi.encode(address(0)));
  /// @dev 256 is the hard limit due to the bit encoding of their indexes into a uint256.
  uint256 internal constant MAX_NUM_ORACLES = 256;

  /// @notice Used for encoding the config digest prefix
  uint256 private constant PREFIX_MASK = type(uint256).max << (256 - 16); // 0xFFFF00..00
  /// @notice The max number of configs that can be active at the same time.
  uint256 private constant MAX_CONCURRENT_CONFIGS = 2;
  /// @notice Helper to identify the zero config digest with less casting.
  bytes32 private constant ZERO_DIGEST = bytes32(uint256(0));

  /// @dev The canonical capabilities registry address.
  address internal immutable i_capabilitiesRegistry;

  /// @dev chain configuration for each chain that CCIP is deployed on.
  mapping(uint64 chainSelector => ChainConfig chainConfig) private s_chainConfigurations;

  /// @dev All chains that are configured.
  EnumerableSet.UintSet private s_remoteChainSelectors;

  /// @notice This array holds the configs.
  /// @dev A DonID covers a single chain, and the plugin type is used to differentiate between the commit and execution
  mapping(uint32 donId => mapping(Internal.OCRPluginType pluginType => VersionedConfig[MAX_CONCURRENT_CONFIGS])) private
    s_configs;

  /// @notice The total number of configs ever set, used for generating the version of the configs.
  /// @dev Used to ensure unique digests across all configurations.
  uint32 private s_currentVersion = 0;
  /// @notice The index of the active config on a per-don and per-plugin basis.
  mapping(uint32 donId => mapping(Internal.OCRPluginType pluginType => uint32)) private s_activeConfigIndexes;

  /// @notice Constructor for the CCIPHome contract takes in the address of the capabilities registry. This address
  /// is the only allowed caller to mutate the configuration through beforeCapabilityConfigSet.
  constructor(
    address capabilitiesRegistry
  ) {
    if (capabilitiesRegistry == address(0)) {
      revert ZeroAddressNotAllowed();
    }
    i_capabilitiesRegistry = capabilitiesRegistry;
  }

  // ================================================================
  // │                    Capability Registry                       │
  // ================================================================

  /// @notice Returns the capabilities registry address.
  /// @return The capabilities registry address.
  function getCapabilityRegistry() external view returns (address) {
    return i_capabilitiesRegistry;
  }

  /// @inheritdoc IERC165
  /// @dev Required for the capabilities registry to recognize this contract.
  function supportsInterface(
    bytes4 interfaceId
  ) external pure override returns (bool) {
    return interfaceId == type(ICapabilityConfiguration).interfaceId || interfaceId == type(IERC165).interfaceId;
  }

  /// @notice Called by the registry prior to the config being set for a particular DON.
  /// @dev precondition Requires destination chain config to be set
  function beforeCapabilityConfigSet(
    bytes32[] calldata, // nodes
    bytes calldata update,
    // Config count is unused because we don't want to invalidate a config on blue/green promotions so we keep track of
    // the actual newly submitted configs instead of the number of config mutations.
    uint64, // config count
    uint32 donId
  ) external override {
    if (msg.sender != i_capabilitiesRegistry) {
      revert OnlyCapabilitiesRegistryCanCall();
    }

    bytes4 selector = bytes4(update[:4]);
    // We only allow self-calls to the following approved methods
    if (
      selector != this.setCandidate.selector && selector != this.revokeCandidate.selector
        && selector != this.promoteCandidateAndRevokeActive.selector
    ) {
      revert InvalidSelector(selector);
    }

    // We validate that the call contains the correct DON ID. The DON ID is always the first function argument.
    uint256 callDonId = abi.decode(update[4:36], (uint256));
    if (callDonId != donId) {
      revert DONIdMismatch(uint32(callDonId), donId);
    }

    // solhint-disable-next-line avoid-low-level-calls
    (bool success, bytes memory retData) = address(this).call(update);
    // if not successful, revert with the original revert
    if (!success) {
      assembly {
        revert(add(retData, 0x20), returndatasize())
      }
    }
  }

  /// @inheritdoc ICapabilityConfiguration
  /// @dev The CCIP capability will fetch the configuration needed directly from this contract.
  /// The offchain syncer will call this function, so its important that it doesn't revert.
  function getCapabilityConfiguration(
    uint32 /* donId */
  ) external pure override returns (bytes memory configuration) {
    return bytes("");
  }

  // ================================================================
  // │                          Getters                             │
  // ================================================================

  /// @notice Returns the current active and candidate config digests.
  /// @dev Can be bytes32(0) if no config has been set yet or it has been revoked.
  /// @param donId The key of the plugin to get the config digests for.
  /// @return activeConfigDigest The digest of the active config.
  /// @return candidateConfigDigest The digest of the candidate config.
  function getConfigDigests(
    uint32 donId,
    Internal.OCRPluginType pluginType
  ) public view returns (bytes32 activeConfigDigest, bytes32 candidateConfigDigest) {
    return (
      s_configs[donId][pluginType][_getActiveIndex(donId, pluginType)].configDigest,
      s_configs[donId][pluginType][_getCandidateIndex(donId, pluginType)].configDigest
    );
  }

  /// @notice Returns the active config digest for for a given key.
  /// @param donId The key of the plugin to get the config digests for.
  function getActiveDigest(uint32 donId, Internal.OCRPluginType pluginType) public view returns (bytes32) {
    return s_configs[donId][pluginType][_getActiveIndex(donId, pluginType)].configDigest;
  }

  /// @notice Returns the candidate config digest for for a given key.
  /// @param donId The key of the plugin to get the config digests for.
  function getCandidateDigest(uint32 donId, Internal.OCRPluginType pluginType) public view returns (bytes32) {
    return s_configs[donId][pluginType][_getCandidateIndex(donId, pluginType)].configDigest;
  }

  /// @notice The offchain code can use this to fetch an old config which might still be in use by some remotes. Use
  /// in case one of the configs is too large to be returnable by one of the other getters.
  /// @param donId The unique key for the DON that the configuration applies to.
  /// @param configDigest The digest of the config to fetch.
  /// @return versionedConfig The config and its version.
  /// @return ok True if the config was found, false otherwise.
  function getConfig(
    uint32 donId,
    Internal.OCRPluginType pluginType,
    bytes32 configDigest
  ) external view returns (VersionedConfig memory versionedConfig, bool ok) {
    for (uint256 i = 0; i < MAX_CONCURRENT_CONFIGS; ++i) {
      // We never want to return true for a zero digest, even if the caller is asking for it, as this can expose old
      // config state that is invalid.
      if (s_configs[donId][pluginType][i].configDigest == configDigest && configDigest != ZERO_DIGEST) {
        return (s_configs[donId][pluginType][i], true);
      }
    }
    // versionConfig is uninitialized so it contains default values.
    return (versionedConfig, false);
  }

  /// @notice Returns the active and candidate configuration for a given plugin key.
  /// @param donId The unique key for the DON that the configuration applies to.
  /// @return activeConfig The active configuration.
  /// @return candidateConfig The candidate configuration.
  function getAllConfigs(
    uint32 donId,
    Internal.OCRPluginType pluginType
  ) external view returns (VersionedConfig memory activeConfig, VersionedConfig memory candidateConfig) {
    VersionedConfig memory storedActiveConfig = s_configs[donId][pluginType][_getActiveIndex(donId, pluginType)];
    if (storedActiveConfig.configDigest != ZERO_DIGEST) {
      activeConfig = storedActiveConfig;
    }

    VersionedConfig memory storedCandidateConfig = s_configs[donId][pluginType][_getCandidateIndex(donId, pluginType)];
    if (storedCandidateConfig.configDigest != ZERO_DIGEST) {
      candidateConfig = storedCandidateConfig;
    }

    return (activeConfig, candidateConfig);
  }

  // ================================================================
  // │                     State transitions                        │
  // ================================================================

  /// @notice Sets a new config as the candidate config. Does not influence the active config.
  /// @param donId The key of the plugin to set the config for.
  /// @return newConfigDigest The digest of the new config.
  function setCandidate(
    uint32 donId,
    Internal.OCRPluginType pluginType,
    OCR3Config calldata config,
    bytes32 digestToOverwrite
  ) external returns (bytes32 newConfigDigest) {
    _onlySelfCall();
    _validateConfig(config);

    bytes32 existingDigest = getCandidateDigest(donId, pluginType);

    if (existingDigest != digestToOverwrite) {
      revert ConfigDigestMismatch(existingDigest, digestToOverwrite);
    }

    // are we going to overwrite a config? If so, emit an event.
    if (existingDigest != ZERO_DIGEST) {
      emit CandidateConfigRevoked(digestToOverwrite);
    }

    uint32 newVersion = ++s_currentVersion;
    newConfigDigest = _calculateConfigDigest(donId, pluginType, abi.encode(config), newVersion);

    VersionedConfig storage existingConfig = s_configs[donId][pluginType][_getCandidateIndex(donId, pluginType)];
    existingConfig.configDigest = newConfigDigest;
    existingConfig.version = newVersion;
    existingConfig.config = config;

    emit ConfigSet(newConfigDigest, newVersion, config);

    return newConfigDigest;
  }

  /// @notice Revokes a specific config by digest.
  /// @param donId The key of the plugin to revoke the config for.
  /// @param configDigest The digest of the config to revoke. This is done to prevent accidental revokes.
  function revokeCandidate(uint32 donId, Internal.OCRPluginType pluginType, bytes32 configDigest) external {
    _onlySelfCall();

    if (configDigest == ZERO_DIGEST) {
      revert RevokingZeroDigestNotAllowed();
    }

    uint256 candidateConfigIndex = _getCandidateIndex(donId, pluginType);
    if (s_configs[donId][pluginType][candidateConfigIndex].configDigest != configDigest) {
      revert ConfigDigestMismatch(s_configs[donId][pluginType][candidateConfigIndex].configDigest, configDigest);
    }

    emit CandidateConfigRevoked(configDigest);
    // Delete only the digest, as that's what's used to determine if a config is active. This means the actual
    // config stays in storage which should significantly reduce the gas cost of overwriting that storage space in
    // the future.
    delete s_configs[donId][pluginType][candidateConfigIndex].configDigest;
  }

  /// @notice Promotes the candidate config to the active config and revokes the active config.
  /// @param donId The key of the plugin to promote the config for.
  /// @param digestToPromote The digest of the config to promote.
  function promoteCandidateAndRevokeActive(
    uint32 donId,
    Internal.OCRPluginType pluginType,
    bytes32 digestToPromote,
    bytes32 digestToRevoke
  ) external {
    _onlySelfCall();

    if (digestToPromote == ZERO_DIGEST && digestToRevoke == ZERO_DIGEST) {
      revert NoOpStateTransitionNotAllowed();
    }

    uint256 candidateConfigIndex = _getCandidateIndex(donId, pluginType);
    if (s_configs[donId][pluginType][candidateConfigIndex].configDigest != digestToPromote) {
      revert ConfigDigestMismatch(s_configs[donId][pluginType][candidateConfigIndex].configDigest, digestToPromote);
    }

    VersionedConfig storage activeConfig = s_configs[donId][pluginType][_getActiveIndex(donId, pluginType)];
    if (activeConfig.configDigest != digestToRevoke) {
      revert ConfigDigestMismatch(activeConfig.configDigest, digestToRevoke);
    }

    delete activeConfig.configDigest;

    s_activeConfigIndexes[donId][pluginType] ^= 1;
    if (digestToRevoke != ZERO_DIGEST) {
      emit ActiveConfigRevoked(digestToRevoke);
    }
    emit ConfigPromoted(digestToPromote);
  }

  /// @notice Calculates the config digest for a given plugin key, static config, and version.
  /// @param donId The key of the plugin to calculate the digest for.
  /// @param staticConfig The static part of the config.
  /// @param version The version of the config.
  /// @return The calculated config digest.
  function _calculateConfigDigest(
    uint32 donId,
    Internal.OCRPluginType pluginType,
    bytes memory staticConfig,
    uint32 version
  ) internal view returns (bytes32) {
    return bytes32(
      (PREFIX & PREFIX_MASK)
        | (
          uint256(
            keccak256(
              bytes.concat(
                abi.encode(bytes32("EVM"), block.chainid, address(this), donId, pluginType, version), staticConfig
              )
            )
          ) & ~PREFIX_MASK
        )
    );
  }

  function _getActiveIndex(uint32 donId, Internal.OCRPluginType pluginType) private view returns (uint32) {
    return s_activeConfigIndexes[donId][pluginType];
  }

  function _getCandidateIndex(uint32 donId, Internal.OCRPluginType pluginType) private view returns (uint32) {
    return s_activeConfigIndexes[donId][pluginType] ^ 1;
  }

  // ================================================================
  // │                         Validation                           │
  // ================================================================

  function _validateConfig(
    OCR3Config memory cfg
  ) internal view {
    if (cfg.chainSelector == 0) revert ChainSelectorNotSet();
    if (cfg.pluginType != Internal.OCRPluginType.Commit && cfg.pluginType != Internal.OCRPluginType.Execution) {
      revert InvalidPluginType();
    }
    if (cfg.offrampAddress.length == 0 || keccak256(cfg.offrampAddress) == EMPTY_ENCODED_ADDRESS_HASH) {
      revert OfframpAddressCannotBeZero();
    }
    if (cfg.rmnHomeAddress.length == 0 || keccak256(cfg.rmnHomeAddress) == EMPTY_ENCODED_ADDRESS_HASH) {
      revert RMNHomeAddressCannotBeZero();
    }
    if (!s_remoteChainSelectors.contains(cfg.chainSelector)) revert ChainSelectorNotFound(cfg.chainSelector);

    // fChain cannot exceed FRoleDON, since it is a subcommittee in the larger DON
    uint256 FRoleDON = cfg.FRoleDON;
    uint256 fChain = s_chainConfigurations[cfg.chainSelector].fChain;
    // fChain > 0 is enforced in applyChainConfigUpdates, and the presence of a chain config is checked above
    // FRoleDON != 0 because FRoleDON >= fChain is enforced here
    if (fChain > FRoleDON) {
      revert FChainTooHigh(fChain, FRoleDON);
    }

    // len(nodes) >= 3 * FRoleDON + 1
    // len(nodes) == numberOfSigners
    uint256 numberOfNodes = cfg.nodes.length;
    if (numberOfNodes > MAX_NUM_ORACLES) revert TooManySigners();
    if (numberOfNodes <= 3 * FRoleDON) revert FTooHigh();

    uint256 nonZeroTransmitters = 0;
    bytes32[] memory p2pIds = new bytes32[](numberOfNodes);
    for (uint256 i = 0; i < numberOfNodes; ++i) {
      OCR3Node memory node = cfg.nodes[i];

      // 3 * fChain + 1 <= nonZeroTransmitters <= 3 * FRoleDON + 1
      // Transmitters can be set to 0 since there can be more signers than transmitters,
      if (node.transmitterKey.length != 0) {
        nonZeroTransmitters++;
      }

      // Signer key and p2pIds must always be present
      if (node.signerKey.length == 0 || node.p2pId == bytes32(0)) {
        revert InvalidNode(node);
      }

      p2pIds[i] = node.p2pId;
    }

    // We check for chain config presence above, so fChain here must be non-zero. fChain <= FRoleDON due to the checks above.
    // There can be less transmitters than signers - so they can be set to zero (which indicates that a node is a signer, but not a transmitter).
    uint256 minTransmittersLength = 3 * fChain + 1;
    if (nonZeroTransmitters < minTransmittersLength) {
      revert NotEnoughTransmitters(nonZeroTransmitters, minTransmittersLength);
    }

    // Check that the readers are in the capabilities registry.
    _ensureInRegistry(p2pIds);
  }

  function _onlySelfCall() internal view {
    if (msg.sender != address(this)) {
      revert CanOnlySelfCall();
    }
  }

  // ================================================================
  // │                    Chain Configuration                       │
  // ================================================================

  /// @notice Returns the total number of chains configured.
  /// @return The total number of chains configured.
  function getNumChainConfigurations() external view returns (uint256) {
    return s_remoteChainSelectors.length();
  }

  /// @notice Returns all the chain configurations.
  /// @param pageIndex The page index.
  /// @param pageSize The page size.
  /// @return paginatedChainConfigs chain configurations.
  function getAllChainConfigs(uint256 pageIndex, uint256 pageSize) external view returns (ChainConfigArgs[] memory) {
    uint256 numberOfChains = s_remoteChainSelectors.length();
    uint256 startIndex = pageIndex * pageSize;

    if (pageSize == 0 || startIndex >= numberOfChains) {
      return new ChainConfigArgs[](0); // Return an empty array if pageSize is 0 or pageIndex is out of bounds
    }

    uint256 endIndex = startIndex + pageSize;
    if (endIndex > numberOfChains) {
      endIndex = numberOfChains;
    }

    ChainConfigArgs[] memory paginatedChainConfigs = new ChainConfigArgs[](endIndex - startIndex);

    uint256[] memory chainSelectors = s_remoteChainSelectors.values();
    for (uint256 i = startIndex; i < endIndex; ++i) {
      uint64 chainSelector = uint64(chainSelectors[i]);
      paginatedChainConfigs[i - startIndex] =
        ChainConfigArgs({chainSelector: chainSelector, chainConfig: s_chainConfigurations[chainSelector]});
    }

    return paginatedChainConfigs;
  }

  /// @notice Sets and/or removes chain configurations.
  /// Does not validate that fChain <= FRoleDON and relies on OCR3Configs to be changed in case fChain becomes larger than the FRoleDON value.
  /// @param chainSelectorRemoves The chain configurations to remove.
  /// @param chainConfigAdds The chain configurations to add.
  function applyChainConfigUpdates(
    uint64[] calldata chainSelectorRemoves,
    ChainConfigArgs[] calldata chainConfigAdds
  ) external onlyOwner {
    // Process removals first.
    for (uint256 i = 0; i < chainSelectorRemoves.length; ++i) {
      // check if the chain selector is in s_remoteChainSelectors first.
      if (!s_remoteChainSelectors.contains(chainSelectorRemoves[i])) {
        revert ChainSelectorNotFound(chainSelectorRemoves[i]);
      }

      delete s_chainConfigurations[chainSelectorRemoves[i]];
      s_remoteChainSelectors.remove(chainSelectorRemoves[i]);

      emit ChainConfigRemoved(chainSelectorRemoves[i]);
    }

    // Process additions next.
    for (uint256 i = 0; i < chainConfigAdds.length; ++i) {
      ChainConfig memory chainConfig = chainConfigAdds[i].chainConfig;
      uint64 chainSelector = chainConfigAdds[i].chainSelector;

      // Verify that the provided readers are present in the capabilities registry.
      _ensureInRegistry(chainConfig.readers);

      // Verify that fChain is positive.
      if (chainConfig.fChain == 0) {
        revert FChainMustBePositive();
      }

      s_chainConfigurations[chainSelector] = chainConfig;
      s_remoteChainSelectors.add(chainSelector);

      emit ChainConfigSet(chainSelector, chainConfig);
    }
  }

  /// @notice Helper function to ensure that a node is in the capabilities registry.
  /// @param p2pIds The P2P IDs of the node to check.
<<<<<<< HEAD
  function _ensureInRegistry(bytes32[] memory p2pIds) internal view {
    if (p2pIds.length != 0) {
      INodeInfoProvider(i_capabilitiesRegistry).getNodesByP2PIds(p2pIds);
=======
  function _ensureInRegistry(
    bytes32[] memory p2pIds
  ) internal view {
    for (uint256 i = 0; i < p2pIds.length; ++i) {
      // TODO add a method that does the validation in the ICapabilitiesRegistry contract
      if (ICapabilitiesRegistry(i_capabilitiesRegistry).getNode(p2pIds[i]).p2pId == bytes32("")) {
        revert NodeNotInRegistry(p2pIds[i]);
      }
>>>>>>> 12af1de8
    }
  }
}<|MERGE_RESOLUTION|>--- conflicted
+++ resolved
@@ -611,20 +611,11 @@
 
   /// @notice Helper function to ensure that a node is in the capabilities registry.
   /// @param p2pIds The P2P IDs of the node to check.
-<<<<<<< HEAD
-  function _ensureInRegistry(bytes32[] memory p2pIds) internal view {
-    if (p2pIds.length != 0) {
-      INodeInfoProvider(i_capabilitiesRegistry).getNodesByP2PIds(p2pIds);
-=======
   function _ensureInRegistry(
     bytes32[] memory p2pIds
   ) internal view {
-    for (uint256 i = 0; i < p2pIds.length; ++i) {
-      // TODO add a method that does the validation in the ICapabilitiesRegistry contract
-      if (ICapabilitiesRegistry(i_capabilitiesRegistry).getNode(p2pIds[i]).p2pId == bytes32("")) {
-        revert NodeNotInRegistry(p2pIds[i]);
-      }
->>>>>>> 12af1de8
+    if (p2pIds.length != 0) {
+      INodeInfoProvider(i_capabilitiesRegistry).getNodesByP2PIds(p2pIds);
     }
   }
 }