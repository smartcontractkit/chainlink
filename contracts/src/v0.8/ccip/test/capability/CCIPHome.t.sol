--- conflicted
+++ resolved
@@ -29,25 +29,6 @@
   function setUp() public virtual {
     s_ccipHome = new CCIPHomeHelper(CAPABILITIES_REGISTRY);
     s_ccipHome.applyChainConfigUpdates(new uint64[](0), _getBaseChainConfigs());
-<<<<<<< HEAD
-=======
-
-    ICapabilitiesRegistry.NodeInfo memory nodeInfo = ICapabilitiesRegistry.NodeInfo({
-      p2pId: keccak256("p2pId"),
-      signer: keccak256("signer"),
-      nodeOperatorId: 1,
-      configCount: 1,
-      workflowDONId: 1,
-      encryptionPublicKey: keccak256("encryptionPublicKey"),
-      hashedCapabilityIds: new bytes32[](0),
-      capabilitiesDONIds: new uint256[](0)
-    });
-
-    vm.mockCall(
-      CAPABILITIES_REGISTRY, abi.encodeWithSelector(ICapabilitiesRegistry.getNode.selector), abi.encode(nodeInfo)
-    );
-
->>>>>>> a41ce0ae
     vm.startPrank(address(s_ccipHome));
   }
 
@@ -516,35 +497,16 @@
     INodeInfoProvider.NodeInfo[] memory nodeInfos = new INodeInfoProvider.NodeInfo[](numNodes);
     for (uint256 i = 0; i < numNodes; i++) {
       nodes[i] = CCIPHome.OCR3Node({p2pId: p2pIds[i], signerKey: signers[i], transmitterKey: transmitters[i]});
-<<<<<<< HEAD
       nodeInfos[i] = INodeInfoProvider.NodeInfo({
-        nodeOperatorId: 1,
-        signer: bytes32(signers[i]),
-        p2pId: p2pIds[i],
-        hashedCapabilityIds: new bytes32[](0),
-        configCount: uint32(1),
-        workflowDONId: uint32(1),
-        capabilitiesDONIds: new uint256[](0)
+          nodeOperatorId: 1,
+          signer: bytes32(signers[i]),
+          p2pId: p2pIds[i],
+          encryptionPublicKey: keccak256("encryptionPublicKey"),
+          hashedCapabilityIds: new bytes32[](0),
+          configCount: uint32(1),
+          workflowDONId: uint32(1),
+          capabilitiesDONIds: new uint256[](0)
       });
-=======
-
-      vm.mockCall(
-        CAPABILITIES_REGISTRY,
-        abi.encodeWithSelector(ICapabilitiesRegistry.getNode.selector, p2pIds[i]),
-        abi.encode(
-          ICapabilitiesRegistry.NodeInfo({
-            nodeOperatorId: 1,
-            signer: bytes32(signers[i]),
-            p2pId: p2pIds[i],
-            encryptionPublicKey: keccak256("encryptionPublicKey"),
-            hashedCapabilityIds: new bytes32[](0),
-            configCount: uint32(1),
-            workflowDONId: uint32(1),
-            capabilitiesDONIds: new uint256[](0)
-          })
-        )
-      );
->>>>>>> a41ce0ae
     }
     vm.mockCall(
       CAPABILITIES_REGISTRY,
@@ -741,37 +703,6 @@
     vm.expectRevert(abi.encodeWithSelector(CCIPHome.InvalidNode.selector, config.nodes[2]));
     s_ccipHome.validateConfig(config);
   }
-<<<<<<< HEAD
-=======
-
-  function test__validateConfig_NodeNotInRegistry_Reverts() public {
-    CCIPHome.OCR3Node[] memory nodes = _addChainConfig(4);
-    bytes32 nonExistentP2PId = keccak256("notInRegistry");
-    nodes[0].p2pId = nonExistentP2PId;
-
-    vm.mockCall(
-      CAPABILITIES_REGISTRY,
-      abi.encodeWithSelector(ICapabilitiesRegistry.getNode.selector, nonExistentP2PId),
-      abi.encode(
-        ICapabilitiesRegistry.NodeInfo({
-          nodeOperatorId: 0,
-          signer: bytes32(0),
-          p2pId: bytes32(uint256(0)),
-          encryptionPublicKey: keccak256("encryptionPublicKey"),
-          hashedCapabilityIds: new bytes32[](0),
-          configCount: uint32(1),
-          workflowDONId: uint32(1),
-          capabilitiesDONIds: new uint256[](0)
-        })
-      )
-    );
-    CCIPHome.OCR3Config memory config = _getCorrectOCR3Config();
-    config.nodes = nodes;
-
-    vm.expectRevert(abi.encodeWithSelector(CCIPHome.NodeNotInRegistry.selector, nonExistentP2PId));
-    s_ccipHome.validateConfig(config);
-  }
->>>>>>> a41ce0ae
 }
 
 contract CCIPHome_applyChainConfigUpdates is CCIPHomeTest {
@@ -805,20 +736,7 @@
       CAPABILITIES_REGISTRY,
       abi.encodeWithSelector(INodeInfoProvider.getNodesByP2PIds.selector, chainReaders),
       abi.encode(
-<<<<<<< HEAD
         nodeInfos
-=======
-        ICapabilitiesRegistry.NodeInfo({
-          nodeOperatorId: 1,
-          signer: bytes32(uint256(1)),
-          p2pId: chainReaders[0],
-          encryptionPublicKey: keccak256("encryptionPublicKey"),
-          hashedCapabilityIds: new bytes32[](0),
-          configCount: uint32(1),
-          workflowDONId: uint32(1),
-          capabilitiesDONIds: new uint256[](0)
-        })
->>>>>>> a41ce0ae
       )
     );
     vm.expectEmit();
@@ -860,20 +778,7 @@
       CAPABILITIES_REGISTRY,
       abi.encodeWithSelector(INodeInfoProvider.getNodesByP2PIds.selector, chainReaders),
       abi.encode(
-<<<<<<< HEAD
         nodeInfos
-=======
-        ICapabilitiesRegistry.NodeInfo({
-          nodeOperatorId: 1,
-          signer: bytes32(uint256(1)),
-          p2pId: chainReaders[0],
-          encryptionPublicKey: keccak256("encryptionPublicKey"),
-          hashedCapabilityIds: new bytes32[](0),
-          configCount: uint32(1),
-          workflowDONId: uint32(1),
-          capabilitiesDONIds: new uint256[](0)
-        })
->>>>>>> a41ce0ae
       )
     );
 
@@ -927,20 +832,7 @@
       CAPABILITIES_REGISTRY,
       abi.encodeWithSelector(INodeInfoProvider.getNodesByP2PIds.selector, chainReaders),
       abi.encode(
-<<<<<<< HEAD
         nodeInfos
-=======
-        ICapabilitiesRegistry.NodeInfo({
-          nodeOperatorId: 1,
-          signer: bytes32(uint256(1)),
-          p2pId: chainReaders[0],
-          encryptionPublicKey: keccak256("encryptionPublicKey"),
-          hashedCapabilityIds: new bytes32[](0),
-          configCount: uint32(1),
-          workflowDONId: uint32(1),
-          capabilitiesDONIds: new uint256[](0)
-        })
->>>>>>> a41ce0ae
       )
     );
 
@@ -983,24 +875,8 @@
 
     vm.mockCallRevert(
       CAPABILITIES_REGISTRY,
-<<<<<<< HEAD
       abi.encodeWithSelector(INodeInfoProvider.getNodesByP2PIds.selector, chainReaders),
       abi.encodeWithSelector(INodeInfoProvider.NodeDoesNotExist.selector, chainReaders[0])
-=======
-      abi.encodeWithSelector(ICapabilitiesRegistry.getNode.selector, chainReaders[0]),
-      abi.encode(
-        ICapabilitiesRegistry.NodeInfo({
-          nodeOperatorId: 0,
-          signer: bytes32(0),
-          p2pId: bytes32(uint256(0)),
-          encryptionPublicKey: keccak256("encryptionPublicKey"),
-          hashedCapabilityIds: new bytes32[](0),
-          configCount: uint32(1),
-          workflowDONId: uint32(1),
-          capabilitiesDONIds: new uint256[](0)
-        })
-      )
->>>>>>> a41ce0ae
     );
 
     vm.expectRevert(abi.encodeWithSelector(INodeInfoProvider.NodeDoesNotExist.selector, chainReaders[0]));
@@ -1024,7 +900,7 @@
       nodeOperatorId: 1,
       signer: bytes32(uint256(1)),
       p2pId: chainReaders[0],
-      hashedCapabilityIds: new bytes32[](0),
+      encryptionPublicKey: keccak256("encryptionPublicKey"),hashedCapabilityIds: new bytes32[](0),
       configCount: uint32(1),
       workflowDONId: uint32(1),
       capabilitiesDONIds: new uint256[](0)
@@ -1033,20 +909,7 @@
       CAPABILITIES_REGISTRY,
       abi.encodeWithSelector(INodeInfoProvider.getNodesByP2PIds.selector, chainReaders),
       abi.encode(
-<<<<<<< HEAD
         nodeInfos
-=======
-        ICapabilitiesRegistry.NodeInfo({
-          nodeOperatorId: 1,
-          signer: bytes32(uint256(1)),
-          p2pId: chainReaders[0],
-          encryptionPublicKey: keccak256("encryptionPublicKey"),
-          hashedCapabilityIds: new bytes32[](0),
-          configCount: uint32(1),
-          workflowDONId: uint32(1),
-          capabilitiesDONIds: new uint256[](0)
-        })
->>>>>>> a41ce0ae
       )
     );
 
