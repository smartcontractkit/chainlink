--- conflicted
+++ resolved
@@ -61,13 +61,9 @@
     );
   }
 
-<<<<<<< HEAD
-  function _getBaseConfig(Internal.OCRPluginType pluginType) internal returns (CCIPHome.OCR3Config memory) {
-=======
   function _getBaseConfig(
     Internal.OCRPluginType pluginType
-  ) internal pure returns (CCIPHome.OCR3Config memory) {
->>>>>>> 12af1de8
+  ) internal returns (CCIPHome.OCR3Config memory) {
     CCIPHome.OCR3Node[] memory nodes = new CCIPHome.OCR3Node[](4);
     bytes32[] memory p2pIds = new bytes32[](4);
     for (uint256 i = 0; i < nodes.length; i++) {
