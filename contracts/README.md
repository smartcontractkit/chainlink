--- conflicted
+++ resolved
@@ -27,31 +27,6 @@
 import '@chainlink/contracts-ccip/src/v0.8/ccip/applications/CCIPReceiver.sol';
 ```
 
-<<<<<<< HEAD
-=======
-## Local Development
-
-Note: Contracts in `dev/` directories are under active development and are likely unaudited. Please refrain from using these in production applications.
-
-```bash
-# Clone Chainlink repository
-$ git clone https://github.com/smartcontractkit/chainlink.git
-# Continuing via pnpm
-$ cd contracts/
-$ pnpm
-$ pnpm test
-```
-
-## Contributing
-
-Please try to adhere to [Solidity Style Guide](https://github.com/smartcontractkit/chainlink/blob/develop/contracts/STYLE.md).
-
-Contributions are welcome! Please refer to
-[Chainlink's contributing guidelines](https://github.com/smartcontractkit/chainlink/blob/develop/docs/CONTRIBUTING.md) for detailed
-contribution information.
-
-Thank you!
-
 ### Changesets
 
 We use [changesets](https://github.com/changesets/changesets) to manage versioning the contracts.
@@ -68,7 +43,6 @@
 
 and this project adheres to [Semantic Versioning](https://semver.org/spec/v2.0.0.html).
 
->>>>>>> dcdb2f0a
 ## License
 
 The CCIP repo is licensed under the [BUSL-1.1](./src/v0.8/ccip/LICENSE.md) license, however, there are a few exceptions
