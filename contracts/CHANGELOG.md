--- conflicted
+++ resolved
@@ -2,12 +2,8 @@
 
 ## Unreleased
 
-<<<<<<< HEAD
-...
-=======
 - Migrated and improved `AuthorizedReceiverInterface` and `AuthorizedReceiver` from 0.7.0
 - Added `OCR2DR` interfaces and contracts (initial version for PoC)
->>>>>>> 9f272c2b
 
 ## 0.5.1 - 2022-09-27
 
