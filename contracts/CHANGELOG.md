--- conflicted
+++ resolved
@@ -10,10 +10,7 @@
 - Fix Functions cost estimation not correctly using registry fee
 - Fix Functions transmitter NOP fee payment (#8557)
 - Functions library uses solidty-cborutils CBOR v2.0.0 and ENS Buffer v0.1.0(#8485)
-<<<<<<< HEAD
-=======
 - Gas optimization to AuthorizedOriginReceiverUpgradable by using EnumberableSet .values()
->>>>>>> 450989d2
 - Remove support for inline secrets in Functions requests
 
 ## 0.6.1 - 2023-02-06
