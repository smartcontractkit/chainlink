# @chainlink/contracts CHANGELOG.md

## Unreleased

...

## 0.8.0 - UNRELEASED

### Changed

<<<<<<< HEAD
- Add a re-entrancy guard to VRFCoordinatorV2Mock to mimic VRFCoordinatorV2's behavior (#10585)
=======
- Enhanced support for destination configs in Data Streams verifiers (#10472)
- Update Data Streams proxy and billing interfaces for better UX (#10603)
- Allow new reward recipients to be added to pools in Data Streams reward management (#10658)
- Reorganize Data Streams contracts (llo-feeds/) (#10727)
>>>>>>> 8172968a

## 0.7.1 - 2023-09-20

### Changed

- Add Chainlink Functions v1.0.0 (#9365)
- Change Functions Client variables to internal for use when integrating Automation (#8429)
- Make Functions Billing Registry and Functions Oracle upgradable using the transparent proxy pattern (#8371)
- Update dependency hardhat from version 2.10.1 to 2.12.7 (#8464)
- Fix Functions cost estimation not correctly using registry fee (#8502)
- Fix Functions transmitter NOP fee payment (#8557)
- Functions library uses solidty-cborutils CBOR v2.0.0 and ENS Buffer v0.1.0(#8485)
- Gas optimization to AuthorizedOriginReceiverUpgradable by using EnumberableSet .values()
- Remove support for inline secrets in Functions requests (#8847)

## 0.6.1 - 2023-02-06

### Added

- Support for off-chain secrets in Functions Oracle contract

### Changed

- Modified FunctionsClientExample.sol to use constant amount of gas regardless of response size
- Fixed comments in FunctionsBillingRegistry.sol
- Make Functions billing registry's timeoutRequest pausable (#8299)
- Remove user specified gas price from Functions Oracle sendRequest
  (#8320)

## 0.6.0 - 2023-01-11

### Added

- Added a Solidity style guide.

### Changed

- Migrated and improved `AuthorizedReceiverInterface` and `AuthorizedReceiver` from 0.7.0
- Added `Chainlink Functions` interfaces and contracts (initial version for PoC)

## 0.5.1 - 2022-09-27

- Rename `KeeperBase` -> `AutomationBase` and add alias for backwards compatibility
- Rename `KeeperCompatible` -> `AutomationCompatible` and add alias for backwards compatibility
- Rename `KeeperCompatibleInterface` -> `AutomationCompatibleInterface` and add alias for backwards compatibility
- Rename `KeeperRegistryInterface1_2` -> `AutomationRegistryInterface1_2` and add alias for backwards compatibility

## 0.5.0 - 2022-09-26

### Changed

- Fix EIP-150 Bug in VRFV2Wrapper.sol (b9d8261eaa05838b9b609ea02005ecca3b6adca3)
- Added a new UpkeepFormat version `V2` in `UpkeepFormat`
- Renamed `KeeperRegistry` to `KeeperRegistry1_2` and `KeeperRegistryInterface` to `KeeperRegistryInterface1_2`
- Updated `UpkeepTranscoder` to only do a pass-through for upkeep bytes

## 0.4.2 - 2022-07-20

### Changed

- Downgrade 0.8.13 contracts to 0.8.6 due to [this solc bug](https://medium.com/certora/overly-optimistic-optimizer-certora-bug-disclosure-2101e3f7994d).
- Reintroduce v0.6 `EACAggregatorProxy` after removing it in [this commit](https://github.com/smartcontractkit/chainlink/commit/558f42f5122779cb2e05dc8c2b84d1ae78cc0d71)
- Ignore status update in `ArbitrumSequencerUptimeFeed` if incoming update has stale timestamp
- Revert to using current Arbitrum seq status flag in `ArbitrumSequencerUptimeFeed`
- Moved `VRFV2Wrapper`, `VRFV2WrapperConsumerBase` and `interfaces/VRFV2WrapperInterface` out of `dev` folder.

## 0.4.1 - 2022-05-09

### Changed

- VRFv2 contract pragma versions changed from `^0.8.0` to `^0.8.4`.

## 0.4.0 - 2022-02-07

### Added

- `ArbitrumSequencerUptimeFeedInterface` and `ArbitrumSequencerUptimeFeed` added in v0.8.

### Changed

- Changed `ArbitrumValidator#validate` target to `ArbitrumSequencerUptimeFeed` instead of
  Flags contract.
- Moved `VRFConsumerBaseV2` out of dev

## 0.3.1 - 2022-01-05

### Changed:

- Fixed install issue with npm.

## 0.3.0 - 2021-12-09

### Added

- Prettier Solidity formatting applied to v0.7 and above.
- ERC677ReceiverInterface added in v0.8.
- `KeeperBase.sol` and `KeeperCompatible.sol` in Solidity v0.6 and v0.8

### Changed:

- Operator Contract and Chainlink Client are officially supported. This enables
  multiword requests/response are available through the ChainlinkClient by using
  the newly enabled `buildOperatorRequest` along with `sendOperatorRequest` or
  `sendOperatorRequestTo`.
- `ChainlinkClient` functions `requestOracleData` and `requestOracleDataFrom` have been changed to `sendChainlinkRequest` and
  `sendChainlinkRequestTo` respectively.
- Updated function comments in `v0.6/interfaces/KeeperCompatibleInterface.sol` and `v0.8/interfaces/KeeperCompatibleInterface.sol` to match the latest in v0.7.
- Add `DelegateForwarderInterface` interface and `CrossDomainDelegateForwarder` base contract which implements a new `forwardDelegate()` function to forward delegatecalls from L1 to L2.

## 0.2.2 - 2021-09-21

### Added:

- v0.8 Access Controlled contracts (`SimpleWriteAccessController` and `SimpleReadAccessController`).
- v0.8 Flags contracts (`Flags`).
- v0.8 Contracts for the V2 VRF. `VRFCoordinatorV2.sol`, `VRF.sol`,
  `VRFConsumerBaseV2.sol`, `VRFCoordinatorV2Interface.sol`. Along
  with related test contract `VRFConsumerV2.sol` and example contracts
  `VRFSingleConsumerExample.sol` and `VRFConsumerExternalSubOwnerExampl.sol`.
- v0.6 `MockV3Aggregator` in src/v0.6/tests/.
- v0.7 Added keeper-related smart contracts from the keeper repo. Added tests for `KeeperRegistry` and `UpkeepRegistrationRequests` in `test/v0.7/`.

### Changed:

- Move `Operator` and associated contracts (`AuthorizedForwarder`, `AuthorizedReceiver`, `LinkTokenReceiver`, `OperatorFactory`) from `./src/v0.7/dev/` to `./src/v0.7/`.
- Updated `Denominations` in `./src/<version>` to include additional fiat currencies.
- Updated `./src/v0.8/vender/BufferChainlink.sol` with latest unchecked math version.

## 0.2.1 - 2021-07-13

### Changed:

- Bump hardhat from 2.3.3 to 2.4.1
- Move Solidity version 0.8.x contracts `ChainlinkClient.sol`, `Chainlink.sol`, `VRFConsumerBase.sol` and `VRFRequestIDBase.sol` from `./src/v0.8/dev/` to `./src/v0.8/`.
- Updated `FeedRegistryInterface` to use `base` and `quote` parameter names.
- Move `Denominations` from `./src/<version>/dev/` to `./src/<version>`

## 0.2.0 - 2021-07-01

### Added:

- `@chainlink/contracts` package changelog.
- `KeeperCompatibleInterface` contracts.
- Feeds Registry contracts: `FeedRegistryInterface` and `Denominations`.
- v0.8 Consumable contracts (`ChainlinkClient`, `VRFConsumerBase` and aggregator interfaces).
- Multi-word response handling in v0.7 and v0.8 `ChainlinkClient` contracts.

### Changed:

- Added missing licensees to `KeeperComptibleInterface`'s
- Upgrade solidity v8 compiler version from 0.8.4 to 0.8.6
- Tests converted to Hardhat.
- Ethers upgraded from v4 to v5.
- Contract artifacts in `abi/` are now raw abi .json files, and do not include bytecode or other supplimentary data.

### Removed:

- Removed dependencies: `@chainlink/belt`, `@chainlink/test-helpers` and `@truffle`.
- Ethers and Truffle contract artifacts are no longer published.<|MERGE_RESOLUTION|>--- conflicted
+++ resolved
@@ -8,14 +8,12 @@
 
 ### Changed
 
-<<<<<<< HEAD
+
 - Add a re-entrancy guard to VRFCoordinatorV2Mock to mimic VRFCoordinatorV2's behavior (#10585)
-=======
 - Enhanced support for destination configs in Data Streams verifiers (#10472)
 - Update Data Streams proxy and billing interfaces for better UX (#10603)
 - Allow new reward recipients to be added to pools in Data Streams reward management (#10658)
 - Reorganize Data Streams contracts (llo-feeds/) (#10727)
->>>>>>> 8172968a
 
 ## 0.7.1 - 2023-09-20
 
