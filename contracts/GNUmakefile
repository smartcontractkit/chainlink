--- conflicted
+++ resolved
@@ -31,7 +31,16 @@
 abigen: ## Build & install abigen.
 	../tools/bin/build_abigen
 
-<<<<<<< HEAD
+.PHONY: mockery
+mockery: $(mockery) ## Install mockery.
+	go install github.com/vektra/mockery/v2@v2.28.1
+
+.PHONY: foundry-refresh
+foundry-refresh:
+	foundryup
+	git submodule deinit -f .
+	git submodule update --init --recursive
+
 ccip-precommit: export FOUNDRY_PROFILE=ccip
 .PHONY: ccip-precommit
 ccip-precommit:
@@ -46,17 +55,6 @@
 	forge coverage --report lcov
 	../tools/ci/ccip_lcov_prune ./lcov.info ./lcov.info.pruned
 	genhtml -o report lcov.info.pruned --branch-coverage
-=======
-.PHONY: mockery
-mockery: $(mockery) ## Install mockery.
-	go install github.com/vektra/mockery/v2@v2.28.1
-
-.PHONY: foundry-refresh
-foundry-refresh:
-	foundryup
-	git submodule deinit -f .
-	git submodule update --init --recursive
->>>>>>> dcf265dd
 
 # To generate gethwrappers for a specific product, either set the `FOUNDRY_PROFILE`
 # env var or call the target with `FOUNDRY_PROFILE=product`
@@ -69,11 +67,7 @@
 # make call example
 # 		make FOUNDRY_PROFILE=llo-feeds wrappers
 .PHONY: wrappers
-<<<<<<< HEAD
-wrappers: pnpmdep abigen mockery ## Recompiles solidity contracts and their go wrappers.
-=======
 wrappers: pnpmdep mockery abigen ## Recompiles solidity contracts and their go wrappers.
->>>>>>> dcf265dd
 	./scripts/native_solc_compile_all_$(FOUNDRY_PROFILE)
 	go generate ../core/gethwrappers/$(FOUNDRY_PROFILE)
 
@@ -81,17 +75,9 @@
 # assumption that native_solc_compile_all contains sub-calls to each product, and
 # go_generate does the same.
 .PHONY: wrappers-all
-<<<<<<< HEAD
-wrappers-all: pnpmdep abigen mockery ## Recompiles solidity contracts and their go wrappers.
-=======
 wrappers-all: pnpmdep mockery abigen ## Recompiles solidity contracts and their go wrappers.
->>>>>>> dcf265dd
 	# go_generate contains a call to  compile all contracts before generating wrappers
 	go generate ../core/gethwrappers/go_generate.go
-
-.PHONY: mockery
-mockery: $(mockery) ## Install mockery.
-	go install github.com/vektra/mockery/v2@v2.28.1
 
 # Custom wrapper generation for OCR2VRF as their contracts do not exist in this repo
 .PHONY: go-solidity-wrappers-ocr2vrf
