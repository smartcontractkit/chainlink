import { ethers } from 'hardhat'
import { assert, expect } from 'chai'
import { evmRevert } from '../../test-helpers/matchers'
import { getUsers, Personas } from '../../test-helpers/setup'
import { BigNumber, BigNumberish, Signer } from 'ethers'
import { LinkToken__factory as LinkTokenFactory } from '../../../typechain/factories/LinkToken__factory'
import { MockV3Aggregator__factory as MockV3AggregatorFactory } from '../../../typechain/factories/MockV3Aggregator__factory'
import { UpkeepMock__factory as UpkeepMockFactory } from '../../../typechain/factories/UpkeepMock__factory'
import { UpkeepReverter__factory as UpkeepReverterFactory } from '../../../typechain/factories/UpkeepReverter__factory'
import { UpkeepAutoFunder__factory as UpkeepAutoFunderFactory } from '../../../typechain/factories/UpkeepAutoFunder__factory'
import { UpkeepTranscoderDev__factory as UpkeepTranscoderDevFactory } from '../../../typechain/factories/UpkeepTranscoderDev__factory'
import { KeeperRegistryDev__factory as KeeperRegistryFactory } from '../../../typechain/factories/KeeperRegistryDev__factory'
import { MockArbGasInfo__factory as MockArbGasInfoFactory } from '../../../typechain/factories/MockArbGasInfo__factory'
import { MockOVMGasPriceOracle__factory as MockOVMGasPriceOracleFactory } from '../../../typechain/factories/MockOVMGasPriceOracle__factory'
import { KeeperRegistryDev as KeeperRegistry } from '../../../typechain/KeeperRegistryDev'
import { KeeperRegistryLogic__factory as KeeperRegistryLogicFactory } from '../../../typechain/factories/KeeperRegistryLogic__factory'
import { KeeperRegistryLogic } from '../../../typechain/KeeperRegistryLogic'

import { MockV3Aggregator } from '../../../typechain/MockV3Aggregator'
import { LinkToken } from '../../../typechain/LinkToken'
import { UpkeepMock } from '../../../typechain/UpkeepMock'
import { MockArbGasInfo } from '../../../typechain/MockArbGasInfo'
import { MockOVMGasPriceOracle } from '../../../typechain/MockOVMGasPriceOracle'
import { UpkeepTranscoderDev } from '../../../typechain'
import { toWei } from '../../test-helpers/helpers'

async function getUpkeepID(tx: any) {
  const receipt = await tx.wait()
  return receipt.events[0].args.id
}

function randomAddress() {
  return ethers.Wallet.createRandom().address
}

// -----------------------------------------------------------------------------------------------
// DEV: these *should* match the perform/check gas overhead values in the contract and on the node
const PERFORM_GAS_OVERHEAD = BigNumber.from(160000)
const CHECK_GAS_OVERHEAD = BigNumber.from(362287)
// -----------------------------------------------------------------------------------------------

// Smart contract factories
let linkTokenFactory: LinkTokenFactory
let mockV3AggregatorFactory: MockV3AggregatorFactory
let keeperRegistryFactory: KeeperRegistryFactory
let keeperRegistryLogicFactory: KeeperRegistryLogicFactory
let upkeepMockFactory: UpkeepMockFactory
let upkeepReverterFactory: UpkeepReverterFactory
let upkeepAutoFunderFactory: UpkeepAutoFunderFactory
let upkeepTranscoderDevFactory: UpkeepTranscoderDevFactory
let mockArbGasInfoFactory: MockArbGasInfoFactory
let mockOVMGasPriceOracleFactory: MockOVMGasPriceOracleFactory
let personas: Personas

before(async () => {
  personas = (await getUsers()).personas

  linkTokenFactory = await ethers.getContractFactory('LinkToken')
  // need full path because there are two contracts with name MockV3Aggregator
  mockV3AggregatorFactory = (await ethers.getContractFactory(
    'src/v0.8/tests/MockV3Aggregator.sol:MockV3Aggregator',
  )) as unknown as MockV3AggregatorFactory
  keeperRegistryFactory = await ethers.getContractFactory('KeeperRegistryDev')
  keeperRegistryLogicFactory = await ethers.getContractFactory(
    'KeeperRegistryLogic',
  )
  upkeepMockFactory = await ethers.getContractFactory('UpkeepMock')
  upkeepReverterFactory = await ethers.getContractFactory('UpkeepReverter')
  upkeepAutoFunderFactory = await ethers.getContractFactory('UpkeepAutoFunder')
  upkeepTranscoderDevFactory = await ethers.getContractFactory(
    'UpkeepTranscoderDev',
  )
  mockArbGasInfoFactory = await ethers.getContractFactory('MockArbGasInfo')
  mockOVMGasPriceOracleFactory = await ethers.getContractFactory(
    'MockOVMGasPriceOracle',
  )
})

describe('KeeperRegistryDev', () => {
  const linkEth = BigNumber.from(300000000)
  const gasWei = BigNumber.from(100)
  const linkDivisibility = BigNumber.from('1000000000000000000')
  const executeGas = BigNumber.from('100000')
  const paymentPremiumBase = BigNumber.from('1000000000')
  const paymentPremiumPPB = BigNumber.from('250000000')
  const premiumMultiplier = BigNumber.from('1000000000')
  const flatFeeMicroLink = BigNumber.from(0)
  const blockCountPerTurn = BigNumber.from(3)
  const emptyBytes = '0x00'
  const randomBytes = '0x1234abcd'
  const zeroAddress = ethers.constants.AddressZero
  const extraGas = BigNumber.from('250000')
  const registryGasOverhead = BigNumber.from('80000')
  const stalenessSeconds = BigNumber.from(43820)
  const gasCeilingMultiplier = BigNumber.from(1)
  const checkGasLimit = BigNumber.from(10000000)
  const fallbackGasPrice = BigNumber.from(200)
  const fallbackLinkPrice = BigNumber.from(200000000)
  const maxPerformGas = BigNumber.from(5000000)
  const minUpkeepSpend = BigNumber.from(0)
  const l1CostWeiArb = BigNumber.from(1000000)
  const l1CostWeiOpt = BigNumber.from(2000000)

  let owner: Signer
  let keeper1: Signer
  let keeper2: Signer
  let keeper3: Signer
  let nonkeeper: Signer
  let admin: Signer
  let payee1: Signer
  let payee2: Signer
  let payee3: Signer

  let linkToken: LinkToken
  let linkEthFeed: MockV3Aggregator
  let gasPriceFeed: MockV3Aggregator
  let registry: KeeperRegistry
  let registryLogic: KeeperRegistryLogic
  let registry2: KeeperRegistry
  let registryLogic2: KeeperRegistryLogic
  let mock: UpkeepMock
  let transcoder: UpkeepTranscoderDev
  let mockArbGasInfo: MockArbGasInfo
  let mockOVMGasPriceOracle: MockOVMGasPriceOracle

  let id: BigNumber
  let keepers: string[]
  let payees: string[]

  beforeEach(async () => {
    owner = personas.Default
    keeper1 = personas.Carol
    keeper2 = personas.Eddy
    keeper3 = personas.Nancy
    nonkeeper = personas.Ned
    admin = personas.Neil
    payee1 = personas.Nelly
    payee2 = personas.Norbert
    payee3 = personas.Nick

    keepers = [
      await keeper1.getAddress(),
      await keeper2.getAddress(),
      await keeper3.getAddress(),
    ]
    payees = [
      await payee1.getAddress(),
      await payee2.getAddress(),
      await payee3.getAddress(),
    ]

    linkToken = await linkTokenFactory.connect(owner).deploy()
    gasPriceFeed = await mockV3AggregatorFactory
      .connect(owner)
      .deploy(0, gasWei)
    linkEthFeed = await mockV3AggregatorFactory
      .connect(owner)
      .deploy(9, linkEth)
    transcoder = await upkeepTranscoderDevFactory.connect(owner).deploy()
    mockArbGasInfo = await mockArbGasInfoFactory.connect(owner).deploy()
    mockOVMGasPriceOracle = await mockOVMGasPriceOracleFactory
      .connect(owner)
      .deploy()

    const arbOracleCode = await ethers.provider.send('eth_getCode', [
      mockArbGasInfo.address,
    ])
    await ethers.provider.send('hardhat_setCode', [
      '0x000000000000000000000000000000000000006C',
      arbOracleCode,
    ])

    const optOracleCode = await ethers.provider.send('eth_getCode', [
      mockOVMGasPriceOracle.address,
    ])
    await ethers.provider.send('hardhat_setCode', [
      '0x420000000000000000000000000000000000000F',
      optOracleCode,
    ])

    registryLogic = await keeperRegistryLogicFactory
      .connect(owner)
      .deploy(
        0,
        registryGasOverhead,
        linkToken.address,
        linkEthFeed.address,
        gasPriceFeed.address,
      )

    const config = {
      paymentPremiumPPB,
      flatFeeMicroLink,
      blockCountPerTurn,
      checkGasLimit,
      stalenessSeconds,
      gasCeilingMultiplier,
      minUpkeepSpend,
      maxPerformGas,
      fallbackGasPrice,
      fallbackLinkPrice,
      transcoder: transcoder.address,
      registrar: ethers.constants.AddressZero,
    }
    registry = await keeperRegistryFactory
      .connect(owner)
      .deploy(
        0,
        registryGasOverhead,
        linkToken.address,
        linkEthFeed.address,
        gasPriceFeed.address,
        registryLogic.address,
        config,
      )
    registryLogic2 = await keeperRegistryLogicFactory
      .connect(owner)
      .deploy(
        0,
        registryGasOverhead,
        linkToken.address,
        linkEthFeed.address,
        gasPriceFeed.address,
      )
    registry2 = await keeperRegistryFactory
      .connect(owner)
      .deploy(
        0,
        registryGasOverhead,
        linkToken.address,
        linkEthFeed.address,
        gasPriceFeed.address,
        registryLogic2.address,
        config,
      )
    mock = await upkeepMockFactory.deploy()
    await linkToken
      .connect(owner)
      .transfer(await keeper1.getAddress(), toWei('1000'))
    await linkToken
      .connect(owner)
      .transfer(await keeper2.getAddress(), toWei('1000'))
    await linkToken
      .connect(owner)
      .transfer(await keeper3.getAddress(), toWei('1000'))

    await registry.connect(owner).setKeepers(keepers, payees)
    const tx = await registry
      .connect(owner)
      .registerUpkeep(
        mock.address,
        executeGas,
        await admin.getAddress(),
        randomBytes,
      )
    id = await getUpkeepID(tx)
  })

  const linkForGas = (
    upkeepGasSpent: BigNumberish,
    premiumPPB?: BigNumberish,
    flatFee?: BigNumberish,
    l1CostWei?: BigNumber,
  ) => {
    premiumPPB = premiumPPB === undefined ? paymentPremiumPPB : premiumPPB
    flatFee = flatFee === undefined ? flatFeeMicroLink : flatFee
    l1CostWei = l1CostWei === undefined ? BigNumber.from(0) : l1CostWei
    const gasSpent = registryGasOverhead.add(BigNumber.from(upkeepGasSpent))
    const base = gasWei.mul(gasSpent).mul(linkDivisibility).div(linkEth)
    const l1Fee = l1CostWei
      .mul(premiumMultiplier)
      .mul(paymentPremiumBase.add(premiumPPB))
      .div(linkEth)
    const premium = base.mul(premiumPPB).div(paymentPremiumBase)
    const flatFeeJules = BigNumber.from(flatFee).mul('1000000000000')
    return base.add(premium).add(flatFeeJules).add(l1Fee)
  }

  const verifyMaxPayment = async (
    paymentModel: number,
    gasAmounts: number[],
    premiums: number[],
    flatFees: number[],
    l1CostWei?: BigNumber,
  ) => {
    const config = {
      paymentPremiumPPB,
      flatFeeMicroLink,
      blockCountPerTurn,
      checkGasLimit,
      stalenessSeconds,
      gasCeilingMultiplier,
      minUpkeepSpend,
      maxPerformGas,
      fallbackGasPrice,
      fallbackLinkPrice,
      transcoder: transcoder.address,
      registrar: ethers.constants.AddressZero,
    }

    let registry = await keeperRegistryFactory
      .connect(owner)
      .deploy(
        paymentModel,
        registryGasOverhead,
        linkToken.address,
        linkEthFeed.address,
        gasPriceFeed.address,
        registryLogic.address,
        config,
      )

    for (let idx = 0; idx < gasAmounts.length; idx++) {
      const gas = gasAmounts[idx]
      for (let jdx = 0; jdx < premiums.length; jdx++) {
        const premium = premiums[jdx]
        for (let kdx = 0; kdx < flatFees.length; kdx++) {
          const flatFee = flatFees[kdx]
          await registry.connect(owner).setConfig({
            paymentPremiumPPB: premium,
            flatFeeMicroLink: flatFee,
            blockCountPerTurn,
            checkGasLimit,
            stalenessSeconds,
            gasCeilingMultiplier,
            minUpkeepSpend,
            maxPerformGas,
            fallbackGasPrice,
            fallbackLinkPrice,
            transcoder: transcoder.address,
            registrar: ethers.constants.AddressZero,
          })
          const price = await registry.getMaxPaymentForGas(gas)
          expect(price).to.equal(linkForGas(gas, premium, flatFee, l1CostWei))
        }
      }
    }
  }

  describe('#typeAndVersion', () => {
    it('uses the correct type and version', async () => {
      const typeAndVersion = await registry.typeAndVersion()
      assert.equal(typeAndVersion, 'KeeperRegistry 2.0.0')
    })
  })

  describe('#setKeepers', () => {
    const IGNORE_ADDRESS = '0xFFfFfFffFFfffFFfFFfFFFFFffFFFffffFfFFFfF'
    it('reverts when not called by the owner', async () => {
      await evmRevert(
        registry.connect(keeper1).setKeepers([], []),
        'Only callable by owner',
      )
    })

    it('reverts when adding the same keeper twice', async () => {
      await evmRevert(
        registry
          .connect(owner)
          .setKeepers(
            [await keeper1.getAddress(), await keeper1.getAddress()],
            [await payee1.getAddress(), await payee1.getAddress()],
          ),
        'DuplicateEntry()',
      )
    })

    it('reverts with different numbers of keepers/payees', async () => {
      await evmRevert(
        registry
          .connect(owner)
          .setKeepers(
            [await keeper1.getAddress(), await keeper2.getAddress()],
            [await payee1.getAddress()],
          ),
        'ParameterLengthError()',
      )
      await evmRevert(
        registry
          .connect(owner)
          .setKeepers(
            [await keeper1.getAddress()],
            [await payee1.getAddress(), await payee2.getAddress()],
          ),
        'ParameterLengthError()',
      )
    })

    it('reverts if the payee is the zero address', async () => {
      await evmRevert(
        registry
          .connect(owner)
          .setKeepers(
            [await keeper1.getAddress(), await keeper2.getAddress()],
            [
              await payee1.getAddress(),
              '0x0000000000000000000000000000000000000000',
            ],
          ),
        'InvalidPayee()',
      )
    })

    it('emits events for every keeper added and removed', async () => {
      const oldKeepers = [
        await keeper1.getAddress(),
        await keeper2.getAddress(),
      ]
      const oldPayees = [await payee1.getAddress(), await payee2.getAddress()]
      await registry.connect(owner).setKeepers(oldKeepers, oldPayees)
      assert.deepEqual(oldKeepers, (await registry.getState()).keepers)

      // remove keepers
      const newKeepers = [
        await keeper2.getAddress(),
        await keeper3.getAddress(),
      ]
      const newPayees = [await payee2.getAddress(), await payee3.getAddress()]
      const tx = await registry.connect(owner).setKeepers(newKeepers, newPayees)
      assert.deepEqual(newKeepers, (await registry.getState()).keepers)

      await expect(tx)
        .to.emit(registry, 'KeepersUpdated')
        .withArgs(newKeepers, newPayees)
    })

    it('updates the keeper to inactive when removed', async () => {
      await registry.connect(owner).setKeepers(keepers, payees)
      await registry
        .connect(owner)
        .setKeepers(
          [await keeper1.getAddress(), await keeper3.getAddress()],
          [await payee1.getAddress(), await payee3.getAddress()],
        )
      const added = await registry.getKeeperInfo(await keeper1.getAddress())
      assert.isTrue(added.active)
      const removed = await registry.getKeeperInfo(await keeper2.getAddress())
      assert.isFalse(removed.active)
    })

    it('does not change the payee if IGNORE_ADDRESS is used as payee', async () => {
      const oldKeepers = [
        await keeper1.getAddress(),
        await keeper2.getAddress(),
      ]
      const oldPayees = [await payee1.getAddress(), await payee2.getAddress()]
      await registry.connect(owner).setKeepers(oldKeepers, oldPayees)
      assert.deepEqual(oldKeepers, (await registry.getState()).keepers)

      const newKeepers = [
        await keeper2.getAddress(),
        await keeper3.getAddress(),
      ]
      const newPayees = [IGNORE_ADDRESS, await payee3.getAddress()]
      const tx = await registry.connect(owner).setKeepers(newKeepers, newPayees)
      assert.deepEqual(newKeepers, (await registry.getState()).keepers)

      const ignored = await registry.getKeeperInfo(await keeper2.getAddress())
      assert.equal(await payee2.getAddress(), ignored.payee)
      assert.equal(true, ignored.active)

      await expect(tx)
        .to.emit(registry, 'KeepersUpdated')
        .withArgs(newKeepers, newPayees)
    })

    it('reverts if the owner changes the payee', async () => {
      await registry.connect(owner).setKeepers(keepers, payees)
      await evmRevert(
        registry
          .connect(owner)
          .setKeepers(keepers, [
            await payee1.getAddress(),
            await payee2.getAddress(),
            await owner.getAddress(),
          ]),
        'InvalidPayee()',
      )
    })
  })

  describe('#pauseUpkeep', () => {
    it('reverts if the upkeep is already canceled', async () => {
      await registry.connect(admin).cancelUpkeep(id)

      await evmRevert(
        registry.connect(admin).pauseUpkeep(id),
        'UpkeepCancelled()',
      )
    })

    it('reverts if the upkeep is already paused', async () => {
      await registry.connect(admin).pauseUpkeep(id)

      await evmRevert(
        registry.connect(admin).pauseUpkeep(id),
        'OnlyUnpausedUpkeep()',
      )
    })

    it('reverts if the caller is not the upkeep admin', async () => {
      await evmRevert(
        registry.connect(keeper1).pauseUpkeep(id),
        'OnlyCallableByAdmin()',
      )
    })

    it('pauses the upkeep and emits an event', async () => {
      const tx = await registry.connect(admin).pauseUpkeep(id)
      await expect(tx).to.emit(registry, 'UpkeepPaused').withArgs(id)

      const registration = await registry.getUpkeep(id)
      assert.equal(registration.paused, true)
    })
  })

  describe('#unpauseUpkeep', () => {
    it('reverts if the upkeep is already canceled', async () => {
      await registry.connect(owner).cancelUpkeep(id)

      await evmRevert(
        registry.connect(admin).unpauseUpkeep(id),
        'UpkeepCancelled()',
      )
    })

    it('reverts if the upkeep is not paused', async () => {
      await evmRevert(
        registry.connect(admin).unpauseUpkeep(id),
        'OnlyPausedUpkeep()',
      )
    })

    it('reverts if the caller is not the upkeep admin', async () => {
      await registry.connect(admin).pauseUpkeep(id)

      const registration = await registry.getUpkeep(id)

      assert.equal(registration.paused, true)

      await evmRevert(
        registry.connect(keeper1).unpauseUpkeep(id),
        'OnlyCallableByAdmin()',
      )
    })

    it('unpauses the upkeep and emits an event', async () => {
      await registry.connect(admin).pauseUpkeep(id)

      const tx = await registry.connect(admin).unpauseUpkeep(id)

      await expect(tx).to.emit(registry, 'UpkeepUnpaused').withArgs(id)

      const registration = await registry.getUpkeep(id)
      assert.equal(registration.paused, false)

      const upkeepIds = await registry.getActiveUpkeepIDs(0, 0)
      assert.equal(upkeepIds.length, 1)
    })
  })

  describe('#updateCheckData', () => {
    it('reverts if the caller is not upkeep admin', async () => {
      await evmRevert(
        registry.connect(keeper1).updateCheckData(id, randomBytes),
        'OnlyCallableByAdmin()',
      )
    })

    it('reverts if the upkeep is cancelled', async () => {
      await registry.connect(admin).cancelUpkeep(id)

      await evmRevert(
        registry.connect(admin).updateCheckData(id, randomBytes),
        'UpkeepCancelled()',
      )
    })

    it('updates the paused upkeep check data', async () => {
      await registry.connect(admin).pauseUpkeep(id)
      await registry.connect(admin).updateCheckData(id, randomBytes)

      const registration = await registry.getUpkeep(id)
      assert.equal(randomBytes, registration.checkData)
    })

    it('updates the upkeep check data and emits an event', async () => {
      const tx = await registry.connect(admin).updateCheckData(id, randomBytes)
      await expect(tx)
        .to.emit(registry, 'UpkeepCheckDataUpdated')
        .withArgs(id, randomBytes)

      const registration = await registry.getUpkeep(id)
      assert.equal(randomBytes, registration.checkData)
    })
  })

  describe('#registerUpkeep', () => {
    context('and the registry is paused', () => {
      beforeEach(async () => {
        await registry.connect(owner).pause()
      })
      it('reverts', async () => {
        await evmRevert(
          registry
            .connect(owner)
            .registerUpkeep(
              zeroAddress,
              executeGas,
              await admin.getAddress(),
              emptyBytes,
            ),
          'Pausable: paused',
        )
      })
    })

    it('reverts if the target is not a contract', async () => {
      await evmRevert(
        registry
          .connect(owner)
          .registerUpkeep(
            zeroAddress,
            executeGas,
            await admin.getAddress(),
            emptyBytes,
          ),
        'NotAContract()',
      )
    })

    it('reverts if called by a non-owner', async () => {
      await evmRevert(
        registry
          .connect(keeper1)
          .registerUpkeep(
            mock.address,
            executeGas,
            await admin.getAddress(),
            emptyBytes,
          ),
        'OnlyCallableByOwnerOrRegistrar()',
      )
    })

    it('reverts if execute gas is too low', async () => {
      await evmRevert(
        registry
          .connect(owner)
          .registerUpkeep(
            mock.address,
            2299,
            await admin.getAddress(),
            emptyBytes,
          ),
        'GasLimitOutsideRange()',
      )
    })

    it('reverts if execute gas is too high', async () => {
      await evmRevert(
        registry
          .connect(owner)
          .registerUpkeep(
            mock.address,
            5000001,
            await admin.getAddress(),
            emptyBytes,
          ),
        'GasLimitOutsideRange()',
      )
    })

    it('creates a record of the registration', async () => {
      const tx = await registry
        .connect(owner)
        .registerUpkeep(
          mock.address,
          executeGas,
          await admin.getAddress(),
          emptyBytes,
        )
      id = await getUpkeepID(tx)
      await expect(tx)
        .to.emit(registry, 'UpkeepRegistered')
        .withArgs(id, executeGas, await admin.getAddress())
      const registration = await registry.getUpkeep(id)
      assert.equal(mock.address, registration.target)
      assert.equal(0, registration.balance.toNumber())
      assert.equal(emptyBytes, registration.checkData)
<<<<<<< HEAD
      assert.equal(registration.paused, false)
      assert(registration.maxValidBlocknumber.eq('0xffffffffffffffff'))
=======
      assert(registration.maxValidBlocknumber.eq('0xffffffff'))
>>>>>>> 702f8fae
    })
  })

  describe('#addFunds', () => {
    const amount = toWei('1')

    beforeEach(async () => {
      await linkToken.connect(keeper1).approve(registry.address, toWei('100'))
    })

    it('reverts if the registration does not exist', async () => {
      await evmRevert(
        registry.connect(keeper1).addFunds(id.add(1), amount),
        'UpkeepCancelled()',
      )
    })

    it('adds to the balance of the registration', async () => {
      await registry.connect(keeper1).addFunds(id, amount)
      const registration = await registry.getUpkeep(id)
      assert.isTrue(amount.eq(registration.balance))
    })

    it('emits a log', async () => {
      const tx = await registry.connect(keeper1).addFunds(id, amount)
      await expect(tx)
        .to.emit(registry, 'FundsAdded')
        .withArgs(id, await keeper1.getAddress(), amount)
    })

    it('reverts if the upkeep is canceled', async () => {
      await registry.connect(admin).cancelUpkeep(id)
      await evmRevert(
        registry.connect(keeper1).addFunds(id, amount),
        'UpkeepCancelled()',
      )
    })
  })

  describe('#setUpkeepGasLimit', () => {
    const newGasLimit = BigNumber.from('500000')

    it('reverts if the registration does not exist', async () => {
      await evmRevert(
        registry.connect(keeper1).setUpkeepGasLimit(id.add(1), newGasLimit),
        'UpkeepCancelled()',
      )
    })

    it('reverts if the upkeep is canceled', async () => {
      await registry.connect(admin).cancelUpkeep(id)
      await evmRevert(
        registry.connect(keeper1).setUpkeepGasLimit(id, newGasLimit),
        'UpkeepCancelled()',
      )
    })

    it('reverts if called by anyone but the admin', async () => {
      await evmRevert(
        registry.connect(owner).setUpkeepGasLimit(id, newGasLimit),
        'OnlyCallableByAdmin()',
      )
    })

    it('reverts if new gas limit is out of bounds', async () => {
      await evmRevert(
        registry.connect(admin).setUpkeepGasLimit(id, BigNumber.from('100')),
        'GasLimitOutsideRange()',
      )
      await evmRevert(
        registry
          .connect(admin)
          .setUpkeepGasLimit(id, BigNumber.from('6000000')),
        'GasLimitOutsideRange()',
      )
    })

    it('updates the gas limit successfully', async () => {
      const initialGasLimit = (await registry.getUpkeep(id)).executeGas
      assert.equal(initialGasLimit, executeGas.toNumber())
      await registry.connect(admin).setUpkeepGasLimit(id, newGasLimit)
      const updatedGasLimit = (await registry.getUpkeep(id)).executeGas
      assert.equal(updatedGasLimit, newGasLimit.toNumber())
    })

    it('emits a log', async () => {
      const tx = await registry
        .connect(admin)
        .setUpkeepGasLimit(id, newGasLimit)
      await expect(tx)
        .to.emit(registry, 'UpkeepGasLimitSet')
        .withArgs(id, newGasLimit)
    })
  })

  describe('#checkUpkeep', () => {
    it('reverts if the upkeep is not funded', async () => {
      await mock.setCanPerform(true)
      await mock.setCanCheck(true)
      await evmRevert(
        registry
          .connect(zeroAddress)
          .callStatic.checkUpkeep(id, await keeper1.getAddress()),
        'InsufficientFunds()',
      )
    })

    context('when the registration is funded', () => {
      beforeEach(async () => {
        await linkToken.connect(keeper1).approve(registry.address, toWei('100'))
        await registry.connect(keeper1).addFunds(id, toWei('100'))
      })

      it('reverts if executed', async () => {
        await mock.setCanPerform(true)
        await mock.setCanCheck(true)
        await evmRevert(
          registry.checkUpkeep(id, await keeper1.getAddress()),
          'OnlySimulatedBackend()',
        )
      })

      it('reverts if the specified keeper is not valid', async () => {
        await mock.setCanPerform(true)
        await mock.setCanCheck(true)
        await evmRevert(
          registry.checkUpkeep(id, await owner.getAddress()),
          'OnlySimulatedBackend()',
        )
      })

      context('and upkeep is not needed', () => {
        beforeEach(async () => {
          await mock.setCanCheck(false)
        })

        it('reverts', async () => {
          await evmRevert(
            registry
              .connect(zeroAddress)
              .callStatic.checkUpkeep(id, await keeper1.getAddress()),
            'UpkeepNotNeeded()',
          )
        })
      })

      context('and the upkeep check fails', () => {
        beforeEach(async () => {
          const reverter = await upkeepReverterFactory.deploy()
          const tx = await registry
            .connect(owner)
            .registerUpkeep(
              reverter.address,
              2500000,
              await admin.getAddress(),
              emptyBytes,
            )
          id = await getUpkeepID(tx)
          await linkToken
            .connect(keeper1)
            .approve(registry.address, toWei('100'))
          await registry.connect(keeper1).addFunds(id, toWei('100'))
        })

        it('reverts', async () => {
          await evmRevert(
            registry
              .connect(zeroAddress)
              .callStatic.checkUpkeep(id, await keeper1.getAddress()),
            'TargetCheckReverted',
          )
        })
      })

      context('and upkeep check simulations succeeds', () => {
        beforeEach(async () => {
          await mock.setCanCheck(true)
          await mock.setCanPerform(true)
        })

        it('reverts if the upkeep is paused', async () => {
          await registry.connect(admin).pauseUpkeep(id)

          await evmRevert(
            registry
              .connect(zeroAddress)
              .callStatic.checkUpkeep(id, await keeper1.getAddress()),
            'OnlyUnpausedUpkeep()',
          )
        })

        it('returns true with pricing info if the target can execute', async () => {
          const newGasMultiplier = BigNumber.from(10)
          await registry.connect(owner).setConfig({
            paymentPremiumPPB,
            flatFeeMicroLink,
            blockCountPerTurn,
            checkGasLimit,
            stalenessSeconds,
            gasCeilingMultiplier: newGasMultiplier,
            minUpkeepSpend,
            maxPerformGas,
            fallbackGasPrice,
            fallbackLinkPrice,
            transcoder: transcoder.address,
            registrar: ethers.constants.AddressZero,
          })
          const response = await registry
            .connect(zeroAddress)
            .callStatic.checkUpkeep(id, await keeper1.getAddress())
          assert.isTrue(response.gasLimit.eq(executeGas))
          assert.isTrue(response.linkEth.eq(linkEth))
          assert.isTrue(
            response.adjustedGasWei.eq(gasWei.mul(newGasMultiplier)),
          )
          assert.isTrue(
            response.maxLinkPayment.eq(
              linkForGas(executeGas.toNumber()).mul(newGasMultiplier),
            ),
          )
        })

        it('has a large enough gas overhead to cover upkeeps that use all their gas [ @skip-coverage ]', async () => {
          await mock.setCheckGasToBurn(checkGasLimit)
          const gas = checkGasLimit.add(CHECK_GAS_OVERHEAD)
          await registry
            .connect(zeroAddress)
            .callStatic.checkUpkeep(id, await keeper1.getAddress(), {
              gasLimit: gas,
            })
        })
      })
    })
  })

  describe('#performUpkeep', () => {
    let _lastKeeper = keeper1

    async function getPerformPaymentAmount() {
      _lastKeeper = _lastKeeper === keeper1 ? keeper2 : keeper1
      const before = (
        await registry.getKeeperInfo(await _lastKeeper.getAddress())
      ).balance
      await registry.connect(_lastKeeper).performUpkeep(id, '0x')
      const after = (
        await registry.getKeeperInfo(await _lastKeeper.getAddress())
      ).balance
      const difference = after.sub(before)
      return difference
    }

    it('reverts if the registration is not funded', async () => {
      await evmRevert(
        registry.connect(keeper2).performUpkeep(id, '0x'),
        'InsufficientFunds()',
      )
    })

    context('and the registry is paused', () => {
      beforeEach(async () => {
        await registry.connect(owner).pause()
      })

      it('reverts', async () => {
        await evmRevert(
          registry.connect(keeper2).performUpkeep(id, '0x'),
          'Pausable: paused',
        )
      })
    })

    context('when the registration is funded', () => {
      beforeEach(async () => {
        await linkToken.connect(owner).approve(registry.address, toWei('100'))
        await registry.connect(owner).addFunds(id, toWei('100'))
      })

      it('does not revert if the target cannot execute', async () => {
        const mockResponse = await mock
          .connect(zeroAddress)
          .callStatic.checkUpkeep('0x')
        assert.isFalse(mockResponse.callable)

        await registry.connect(keeper3).performUpkeep(id, '0x')
      })

      it('returns false if the target cannot execute', async () => {
        const mockResponse = await mock
          .connect(zeroAddress)
          .callStatic.checkUpkeep('0x')
        assert.isFalse(mockResponse.callable)

        assert.isFalse(
          await registry.connect(keeper1).callStatic.performUpkeep(id, '0x'),
        )
      })

      it('returns true if called', async () => {
        await mock.setCanPerform(true)

        const response = await registry
          .connect(keeper1)
          .callStatic.performUpkeep(id, '0x')
        assert.isTrue(response)
      })

      it('reverts if not enough gas supplied', async () => {
        await mock.setCanPerform(true)

        await evmRevert(
          registry
            .connect(keeper1)
            .performUpkeep(id, '0x', { gasLimit: BigNumber.from('120000') }),
        )
      })

      it('executes the data passed to the registry', async () => {
        await mock.setCanPerform(true)

        const performData = '0xc0ffeec0ffee'
        const tx = await registry
          .connect(keeper1)
          .performUpkeep(id, performData, { gasLimit: extraGas })
        const receipt = await tx.wait()
        const eventLog = receipt?.events

        assert.equal(eventLog?.length, 2)
        assert.equal(eventLog?.[1].event, 'UpkeepPerformed')
        expect(eventLog?.[1].args?.[0]).to.equal(id)
        assert.equal(eventLog?.[1].args?.[1], true)
        assert.equal(eventLog?.[1].args?.[2], await keeper1.getAddress())
        assert.isNotEmpty(eventLog?.[1].args?.[3])
        assert.equal(eventLog?.[1].args?.[4], performData)
      })

      it('updates payment balances', async () => {
        const keeperBefore = await registry.getKeeperInfo(
          await keeper1.getAddress(),
        )
        const registrationBefore = await registry.getUpkeep(id)
        const keeperLinkBefore = await linkToken.balanceOf(
          await keeper1.getAddress(),
        )
        const registryLinkBefore = await linkToken.balanceOf(registry.address)

        // Do the thing
        await registry.connect(keeper1).performUpkeep(id, '0x')

        const keeperAfter = await registry.getKeeperInfo(
          await keeper1.getAddress(),
        )
        const registrationAfter = await registry.getUpkeep(id)
        const keeperLinkAfter = await linkToken.balanceOf(
          await keeper1.getAddress(),
        )
        const registryLinkAfter = await linkToken.balanceOf(registry.address)

        assert.isTrue(keeperAfter.balance.gt(keeperBefore.balance))
        assert.isTrue(registrationBefore.balance.gt(registrationAfter.balance))
        assert.isTrue(keeperLinkAfter.eq(keeperLinkBefore))
        assert.isTrue(registryLinkBefore.eq(registryLinkAfter))
      })

      it('updates amount spent correctly', async () => {
        const registrationBefore = await registry.getUpkeep(id)
        const balanceBefore = registrationBefore.balance
        const amountSpentBefore = registrationBefore.amountSpent

        // Do the thing
        await registry.connect(keeper1).performUpkeep(id, '0x')

        const registrationAfter = await registry.getUpkeep(id)
        const balanceAfter = registrationAfter.balance
        const amountSpentAfter = registrationAfter.amountSpent

        assert.isTrue(balanceAfter.lt(balanceBefore))
        assert.isTrue(amountSpentAfter.gt(amountSpentBefore))
        assert.isTrue(
          amountSpentAfter
            .sub(amountSpentBefore)
            .eq(balanceBefore.sub(balanceAfter)),
        )
      })

      it('only pays for gas used [ @skip-coverage ]', async () => {
        const before = (
          await registry.getKeeperInfo(await keeper1.getAddress())
        ).balance
        const tx = await registry.connect(keeper1).performUpkeep(id, '0x')
        const receipt = await tx.wait()
        const after = (await registry.getKeeperInfo(await keeper1.getAddress()))
          .balance

        const max = linkForGas(executeGas.toNumber())
        const totalTx = linkForGas(receipt.gasUsed.toNumber())
        const difference = after.sub(before)
        assert.isTrue(max.gt(totalTx))
        assert.isTrue(totalTx.gt(difference))
        assert.isTrue(linkForGas(5700).lt(difference)) // exact number is flaky
        assert.isTrue(linkForGas(6000).gt(difference)) // instead test a range
      })

      it('only pays at a rate up to the gas ceiling [ @skip-coverage ]', async () => {
        const multiplier = BigNumber.from(10)
        const gasPrice = BigNumber.from('1000000000') // 10M x the gas feed's rate
        await registry.connect(owner).setConfig({
          paymentPremiumPPB,
          flatFeeMicroLink,
          blockCountPerTurn,
          checkGasLimit,
          stalenessSeconds,
          gasCeilingMultiplier: multiplier,
          minUpkeepSpend,
          maxPerformGas,
          fallbackGasPrice,
          fallbackLinkPrice,
          transcoder: transcoder.address,
          registrar: ethers.constants.AddressZero,
        })

        const before = (
          await registry.getKeeperInfo(await keeper1.getAddress())
        ).balance
        const tx = await registry
          .connect(keeper1)
          .performUpkeep(id, '0x', { gasPrice })
        const receipt = await tx.wait()
        const after = (await registry.getKeeperInfo(await keeper1.getAddress()))
          .balance

        const max = linkForGas(executeGas).mul(multiplier)
        const totalTx = linkForGas(receipt.gasUsed).mul(multiplier)
        const difference = after.sub(before)
        assert.isTrue(max.gt(totalTx))
        assert.isTrue(totalTx.gt(difference))
        assert.isTrue(linkForGas(5700).mul(multiplier).lt(difference))
        assert.isTrue(linkForGas(6000).mul(multiplier).gt(difference))
      })

      it('only pays as much as the node spent [ @skip-coverage ]', async () => {
        const multiplier = BigNumber.from(10)
        const gasPrice = BigNumber.from(200) // 2X the gas feed's rate
        const effectiveMultiplier = BigNumber.from(2)
        await registry.connect(owner).setConfig({
          paymentPremiumPPB,
          flatFeeMicroLink,
          blockCountPerTurn,
          checkGasLimit,
          stalenessSeconds,
          gasCeilingMultiplier: multiplier,
          minUpkeepSpend,
          maxPerformGas,
          fallbackGasPrice,
          fallbackLinkPrice,
          transcoder: transcoder.address,
          registrar: ethers.constants.AddressZero,
        })

        const before = (
          await registry.getKeeperInfo(await keeper1.getAddress())
        ).balance
        const tx = await registry
          .connect(keeper1)
          .performUpkeep(id, '0x', { gasPrice })
        const receipt = await tx.wait()
        const after = (await registry.getKeeperInfo(await keeper1.getAddress()))
          .balance

        const max = linkForGas(executeGas.toNumber()).mul(effectiveMultiplier)
        const totalTx = linkForGas(receipt.gasUsed).mul(effectiveMultiplier)
        const difference = after.sub(before)
        assert.isTrue(max.gt(totalTx))
        assert.isTrue(totalTx.gt(difference))
        assert.isTrue(linkForGas(5700).mul(effectiveMultiplier).lt(difference))
        assert.isTrue(linkForGas(6000).mul(effectiveMultiplier).gt(difference))
      })

      it('pays the caller even if the target function fails', async () => {
        const tx = await registry
          .connect(owner)
          .registerUpkeep(
            mock.address,
            executeGas,
            await admin.getAddress(),
            emptyBytes,
          )
        const id = await getUpkeepID(tx)
        await linkToken.connect(owner).approve(registry.address, toWei('100'))
        await registry.connect(owner).addFunds(id, toWei('100'))
        const keeperBalanceBefore = (
          await registry.getKeeperInfo(await keeper1.getAddress())
        ).balance

        // Do the thing
        await registry.connect(keeper1).performUpkeep(id, '0x')

        const keeperBalanceAfter = (
          await registry.getKeeperInfo(await keeper1.getAddress())
        ).balance
        assert.isTrue(keeperBalanceAfter.gt(keeperBalanceBefore))
      })

      it('reverts if called by a non-keeper', async () => {
        await evmRevert(
          registry.connect(nonkeeper).performUpkeep(id, '0x'),
          'OnlyActiveKeepers()',
        )
      })

      it('reverts if the upkeep has been canceled', async () => {
        await mock.setCanPerform(true)

        await registry.connect(owner).cancelUpkeep(id)

        await evmRevert(
          registry.connect(keeper1).performUpkeep(id, '0x'),
          'UpkeepCancelled()',
        )
      })

      it('reverts if the upkeep is paused', async () => {
        await registry.connect(admin).pauseUpkeep(id)

        await evmRevert(
          registry.connect(keeper1).performUpkeep(id, '0x'),
          'OnlyUnpausedUpkeep()',
        )
      })

      it('uses the fallback gas price if the feed price is stale [ @skip-coverage ]', async () => {
        const normalAmount = await getPerformPaymentAmount()
        const roundId = 99
        const answer = 100
        const updatedAt = 946684800 // New Years 2000 🥳
        const startedAt = 946684799
        await gasPriceFeed
          .connect(owner)
          .updateRoundData(roundId, answer, updatedAt, startedAt)
        const amountWithStaleFeed = await getPerformPaymentAmount()
        assert.isTrue(normalAmount.lt(amountWithStaleFeed))
      })

      it('uses the fallback gas price if the feed price is non-sensical [ @skip-coverage ]', async () => {
        const normalAmount = await getPerformPaymentAmount()
        const roundId = 99
        const updatedAt = Math.floor(Date.now() / 1000)
        const startedAt = 946684799
        await gasPriceFeed
          .connect(owner)
          .updateRoundData(roundId, -100, updatedAt, startedAt)
        const amountWithNegativeFeed = await getPerformPaymentAmount()
        await gasPriceFeed
          .connect(owner)
          .updateRoundData(roundId, 0, updatedAt, startedAt)
        const amountWithZeroFeed = await getPerformPaymentAmount()
        assert.isTrue(normalAmount.lt(amountWithNegativeFeed))
        assert.isTrue(normalAmount.lt(amountWithZeroFeed))
      })

      it('uses the fallback if the link price feed is stale', async () => {
        const normalAmount = await getPerformPaymentAmount()
        const roundId = 99
        const answer = 100
        const updatedAt = 946684800 // New Years 2000 🥳
        const startedAt = 946684799
        await linkEthFeed
          .connect(owner)
          .updateRoundData(roundId, answer, updatedAt, startedAt)
        const amountWithStaleFeed = await getPerformPaymentAmount()
        assert.isTrue(normalAmount.lt(amountWithStaleFeed))
      })

      it('uses the fallback link price if the feed price is non-sensical [ @skip-coverage ]', async () => {
        const normalAmount = await getPerformPaymentAmount()
        const roundId = 99
        const updatedAt = Math.floor(Date.now() / 1000)
        const startedAt = 946684799
        await linkEthFeed
          .connect(owner)
          .updateRoundData(roundId, -100, updatedAt, startedAt)
        const amountWithNegativeFeed = await getPerformPaymentAmount()
        await linkEthFeed
          .connect(owner)
          .updateRoundData(roundId, 0, updatedAt, startedAt)
        const amountWithZeroFeed = await getPerformPaymentAmount()
        assert.isTrue(normalAmount.lt(amountWithNegativeFeed))
        assert.isTrue(normalAmount.lt(amountWithZeroFeed))
      })

      it('reverts if the same caller calls twice in a row', async () => {
        await registry.connect(keeper1).performUpkeep(id, '0x')
        await evmRevert(
          registry.connect(keeper1).performUpkeep(id, '0x'),
          'KeepersMustTakeTurns()',
        )
        await registry.connect(keeper2).performUpkeep(id, '0x')
        await evmRevert(
          registry.connect(keeper2).performUpkeep(id, '0x'),
          'KeepersMustTakeTurns()',
        )
        await registry.connect(keeper1).performUpkeep(id, '0x')
      })

      it('has a large enough gas overhead to cover upkeeps that use all their gas [ @skip-coverage ]', async () => {
        await registry.connect(admin).setUpkeepGasLimit(id, maxPerformGas)
        await mock.setPerformGasToBurn(maxPerformGas)
        await mock.setCanPerform(true)
        const gas = maxPerformGas.add(PERFORM_GAS_OVERHEAD)
        const performData = '0xc0ffeec0ffee'
        const tx = await registry
          .connect(keeper1)
          .performUpkeep(id, performData, { gasLimit: gas })
        const receipt = await tx.wait()
        const eventLog = receipt?.events

        assert.equal(eventLog?.length, 2)
        assert.equal(eventLog?.[1].event, 'UpkeepPerformed')
        expect(eventLog?.[1].args?.[0]).to.equal(id)
        assert.equal(eventLog?.[1].args?.[1], true)
        assert.equal(eventLog?.[1].args?.[2], await keeper1.getAddress())
        assert.isNotEmpty(eventLog?.[1].args?.[3])
        assert.equal(eventLog?.[1].args?.[4], performData)
      })

      it('can self fund', async () => {
        const autoFunderUpkeep = await upkeepAutoFunderFactory
          .connect(owner)
          .deploy(linkToken.address, registry.address)
        const tx = await registry
          .connect(owner)
          .registerUpkeep(
            autoFunderUpkeep.address,
            executeGas,
            autoFunderUpkeep.address,
            emptyBytes,
          )
        const upkeepID = await getUpkeepID(tx)
        await autoFunderUpkeep.setUpkeepId(upkeepID)
        // Give enough funds for upkeep as well as to the upkeep contract
        await linkToken.connect(owner).approve(registry.address, toWei('1000'))
        await linkToken
          .connect(owner)
          .transfer(autoFunderUpkeep.address, toWei('1000'))
        let maxPayment = await registry.getMaxPaymentForGas(executeGas)

        // First set auto funding amount to 0 and verify that balance is deducted upon performUpkeep
        let initialBalance = toWei('100')
        await registry.connect(owner).addFunds(upkeepID, initialBalance)
        await autoFunderUpkeep.setAutoFundLink(0)
        await autoFunderUpkeep.setIsEligible(true)
        await registry.connect(keeper1).performUpkeep(upkeepID, '0x')

        let postUpkeepBalance = (await registry.getUpkeep(upkeepID)).balance
        assert.isTrue(postUpkeepBalance.lt(initialBalance)) // Balance should be deducted
        assert.isTrue(postUpkeepBalance.gte(initialBalance.sub(maxPayment))) // Balance should not be deducted more than maxPayment

        // Now set auto funding amount to 100 wei and verify that the balance increases
        initialBalance = postUpkeepBalance
        let autoTopupAmount = toWei('100')
        await autoFunderUpkeep.setAutoFundLink(autoTopupAmount)
        await autoFunderUpkeep.setIsEligible(true)
        await registry.connect(keeper2).performUpkeep(upkeepID, '0x')

        postUpkeepBalance = (await registry.getUpkeep(upkeepID)).balance
        // Balance should increase by autoTopupAmount and decrease by max maxPayment
        assert.isTrue(
          postUpkeepBalance.gte(
            initialBalance.add(autoTopupAmount).sub(maxPayment),
          ),
        )
      })

      it('can self cancel', async () => {
        const autoFunderUpkeep = await upkeepAutoFunderFactory
          .connect(owner)
          .deploy(linkToken.address, registry.address)
        const tx = await registry
          .connect(owner)
          .registerUpkeep(
            autoFunderUpkeep.address,
            executeGas,
            autoFunderUpkeep.address,
            emptyBytes,
          )
        const upkeepID = await getUpkeepID(tx)
        await autoFunderUpkeep.setUpkeepId(upkeepID)

        await linkToken.connect(owner).approve(registry.address, toWei('1000'))
        await registry.connect(owner).addFunds(upkeepID, toWei('100'))
        await autoFunderUpkeep.setIsEligible(true)
        await autoFunderUpkeep.setShouldCancel(true)

        let registration = await registry.getUpkeep(upkeepID)
        const oldExpiration = registration.maxValidBlocknumber

        // Do the thing
        await registry.connect(keeper1).performUpkeep(upkeepID, '0x')

        // Verify upkeep gets cancelled
        registration = await registry.getUpkeep(upkeepID)
        const newExpiration = registration.maxValidBlocknumber
        assert.isTrue(newExpiration.lt(oldExpiration))
      })
    })
  })

  describe('#withdrawFunds', () => {
    beforeEach(async () => {
      await linkToken.connect(keeper1).approve(registry.address, toWei('100'))
      await registry.connect(keeper1).addFunds(id, toWei('100'))
      await registry.connect(keeper1).performUpkeep(id, '0x')
    })

    it('reverts if called by anyone but the admin', async () => {
      await evmRevert(
        registry
          .connect(owner)
          .withdrawFunds(id.add(1), await payee1.getAddress()),
        'OnlyCallableByAdmin()',
      )
    })

    it('reverts if called on an uncanceled upkeep', async () => {
      await evmRevert(
        registry.connect(admin).withdrawFunds(id, await payee1.getAddress()),
        'UpkeepNotCanceled()',
      )
    })

    it('reverts if called with the 0 address', async () => {
      await evmRevert(
        registry.connect(admin).withdrawFunds(id, zeroAddress),
        'InvalidRecipient()',
      )
    })

    describe('after the registration is cancelled', () => {
      beforeEach(async () => {
        await registry.connect(owner).cancelUpkeep(id)
      })

      it('moves the funds out and updates the balance and emits an event', async () => {
        const payee1Before = await linkToken.balanceOf(
          await payee1.getAddress(),
        )
        const registryBefore = await linkToken.balanceOf(registry.address)

        let registration = await registry.getUpkeep(id)
        let previousBalance = registration.balance

        const tx = await registry
          .connect(admin)
          .withdrawFunds(id, await payee1.getAddress())
        await expect(tx)
          .to.emit(registry, 'FundsWithdrawn')
          .withArgs(id, previousBalance, await payee1.getAddress())

        const payee1After = await linkToken.balanceOf(await payee1.getAddress())
        const registryAfter = await linkToken.balanceOf(registry.address)

        assert.isTrue(payee1Before.add(previousBalance).eq(payee1After))
        assert.isTrue(registryBefore.sub(previousBalance).eq(registryAfter))

        registration = await registry.getUpkeep(id)
        assert.equal(0, registration.balance.toNumber())
      })
    })
  })

  describe('#withdrawOwnerFunds', () => {
    it('can only be called by owner', async () => {
      await evmRevert(
        registry.connect(keeper1).withdrawOwnerFunds(),
        'Only callable by owner',
      )
    })

    it('withdraws the collected fees to owner', async () => {
      await linkToken.connect(keeper1).approve(registry.address, toWei('100'))
      await registry.connect(keeper1).addFunds(id, toWei('100'))
      // Very high min spend, whole balance as cancellation fees
      let minUpkeepSpend = toWei('1000')
      await registry.connect(owner).setConfig({
        paymentPremiumPPB,
        flatFeeMicroLink,
        blockCountPerTurn,
        checkGasLimit,
        stalenessSeconds,
        gasCeilingMultiplier,
        minUpkeepSpend,
        maxPerformGas,
        fallbackGasPrice,
        fallbackLinkPrice,
        transcoder: transcoder.address,
        registrar: ethers.constants.AddressZero,
      })
      let upkeepBalance = (await registry.getUpkeep(id)).balance
      const ownerBefore = await linkToken.balanceOf(await owner.getAddress())

      await registry.connect(owner).cancelUpkeep(id)
      await registry.connect(admin).withdrawFunds(id, await payee1.getAddress())
      // Transfered to owner balance on registry
      let ownerRegistryBalance = (await registry.getState()).state
        .ownerLinkBalance
      assert.isTrue(ownerRegistryBalance.eq(upkeepBalance))

      // Now withdraw
      await registry.connect(owner).withdrawOwnerFunds()

      ownerRegistryBalance = (await registry.getState()).state.ownerLinkBalance
      const ownerAfter = await linkToken.balanceOf(await owner.getAddress())

      // Owner registry balance should be changed to 0
      assert.isTrue(ownerRegistryBalance.eq(BigNumber.from('0')))

      // Owner should be credited with the balance
      assert.isTrue(ownerBefore.add(upkeepBalance).eq(ownerAfter))
    })
  })

  describe('#cancelUpkeep', () => {
    it('reverts if the ID is not valid', async () => {
      await evmRevert(
        registry.connect(owner).cancelUpkeep(id.add(1)),
        'CannotCancel()',
      )
    })

    it('reverts if called by a non-owner/non-admin', async () => {
      await evmRevert(
        registry.connect(keeper1).cancelUpkeep(id),
        'OnlyCallableByOwnerOrAdmin()',
      )
    })

    describe('when called by the owner', async () => {
      it('sets the registration to invalid immediately', async () => {
        const tx = await registry.connect(owner).cancelUpkeep(id)
        const receipt = await tx.wait()
        const registration = await registry.getUpkeep(id)
        assert.equal(
          registration.maxValidBlocknumber.toNumber(),
          receipt.blockNumber,
        )
      })

      it('emits an event', async () => {
        const tx = await registry.connect(owner).cancelUpkeep(id)
        const receipt = await tx.wait()
        await expect(tx)
          .to.emit(registry, 'UpkeepCanceled')
          .withArgs(id, BigNumber.from(receipt.blockNumber))
      })

      it('immediately prevents upkeep', async () => {
        await registry.connect(owner).cancelUpkeep(id)

        await evmRevert(
          registry.connect(keeper2).performUpkeep(id, '0x'),
          'UpkeepCancelled()',
        )
      })

      it('does not revert if reverts if called multiple times', async () => {
        await registry.connect(owner).cancelUpkeep(id)
        await evmRevert(
          registry.connect(owner).cancelUpkeep(id),
          'CannotCancel()',
        )
      })

      describe('when called by the owner when the admin has just canceled', () => {
        let oldExpiration: BigNumber

        beforeEach(async () => {
          await registry.connect(admin).cancelUpkeep(id)
          const registration = await registry.getUpkeep(id)
          oldExpiration = registration.maxValidBlocknumber
        })

        it('allows the owner to cancel it more quickly', async () => {
          await registry.connect(owner).cancelUpkeep(id)

          const registration = await registry.getUpkeep(id)
          const newExpiration = registration.maxValidBlocknumber
          assert.isTrue(newExpiration.lt(oldExpiration))
        })
      })
    })

    describe('when called by the admin', async () => {
      const delay = 50

      it('reverts if called again by the admin', async () => {
        await registry.connect(admin).cancelUpkeep(id)

        await evmRevert(
          registry.connect(admin).cancelUpkeep(id),
          'CannotCancel()',
        )
      })

      it('reverts if called by the owner after the timeout', async () => {
        await registry.connect(admin).cancelUpkeep(id)

        for (let i = 0; i < delay; i++) {
          await ethers.provider.send('evm_mine', [])
        }

        await evmRevert(
          registry.connect(owner).cancelUpkeep(id),
          'CannotCancel()',
        )
      })

      it('sets the registration to invalid in 50 blocks', async () => {
        const tx = await registry.connect(admin).cancelUpkeep(id)
        const receipt = await tx.wait()
        const registration = await registry.getUpkeep(id)
        assert.equal(
          registration.maxValidBlocknumber.toNumber(),
          receipt.blockNumber + 50,
        )
      })

      it('emits an event', async () => {
        const tx = await registry.connect(admin).cancelUpkeep(id)
        const receipt = await tx.wait()
        await expect(tx)
          .to.emit(registry, 'UpkeepCanceled')
          .withArgs(id, BigNumber.from(receipt.blockNumber + delay))
      })

      it('immediately prevents upkeep', async () => {
        await linkToken.connect(owner).approve(registry.address, toWei('100'))
        await registry.connect(owner).addFunds(id, toWei('100'))
        await registry.connect(admin).cancelUpkeep(id)
        await registry.connect(keeper2).performUpkeep(id, '0x') // still works

        for (let i = 0; i < delay; i++) {
          await ethers.provider.send('evm_mine', [])
        }

        await evmRevert(
          registry.connect(keeper2).performUpkeep(id, '0x'),
          'UpkeepCancelled()',
        )
      })

      describe('when an upkeep has been performed', async () => {
        beforeEach(async () => {
          await linkToken.connect(owner).approve(registry.address, toWei('100'))
          await registry.connect(owner).addFunds(id, toWei('100'))
          await registry.connect(keeper1).performUpkeep(id, '0x')
        })

        it('deducts a cancellation fee from the upkeep and gives to owner', async () => {
          let minUpkeepSpend = toWei('10')
          await registry.connect(owner).setConfig({
            paymentPremiumPPB,
            flatFeeMicroLink,
            blockCountPerTurn,
            checkGasLimit,
            stalenessSeconds,
            gasCeilingMultiplier,
            minUpkeepSpend,
            maxPerformGas,
            fallbackGasPrice,
            fallbackLinkPrice,
            transcoder: transcoder.address,
            registrar: ethers.constants.AddressZero,
          })

          const payee1Before = await linkToken.balanceOf(
            await payee1.getAddress(),
          )
          let upkeepBefore = (await registry.getUpkeep(id)).balance
          let ownerBefore = (await registry.getState()).state.ownerLinkBalance
          assert.equal(0, ownerBefore.toNumber())

          let amountSpent = toWei('100').sub(upkeepBefore)
          let cancellationFee = minUpkeepSpend.sub(amountSpent)

          await registry.connect(admin).cancelUpkeep(id)

          const payee1After = await linkToken.balanceOf(
            await payee1.getAddress(),
          )
          let upkeepAfter = (await registry.getUpkeep(id)).balance
          let ownerAfter = (await registry.getState()).state.ownerLinkBalance

          // post upkeep balance should be previous balance minus cancellation fee
          assert.isTrue(upkeepBefore.sub(cancellationFee).eq(upkeepAfter))
          // payee balance should not change
          assert.isTrue(payee1Before.eq(payee1After))
          // owner should receive the cancellation fee
          assert.isTrue(ownerAfter.eq(cancellationFee))
        })

        it('deducts up to balance as cancellation fee', async () => {
          // Very high min spend, should deduct whole balance as cancellation fees
          let minUpkeepSpend = toWei('1000')
          await registry.connect(owner).setConfig({
            paymentPremiumPPB,
            flatFeeMicroLink,
            blockCountPerTurn,
            checkGasLimit,
            stalenessSeconds,
            gasCeilingMultiplier,
            minUpkeepSpend,
            maxPerformGas,
            fallbackGasPrice,
            fallbackLinkPrice,
            transcoder: transcoder.address,
            registrar: ethers.constants.AddressZero,
          })
          const payee1Before = await linkToken.balanceOf(
            await payee1.getAddress(),
          )
          let upkeepBefore = (await registry.getUpkeep(id)).balance
          let ownerBefore = (await registry.getState()).state.ownerLinkBalance
          assert.equal(0, ownerBefore.toNumber())

          await registry.connect(admin).cancelUpkeep(id)
          const payee1After = await linkToken.balanceOf(
            await payee1.getAddress(),
          )
          let ownerAfter = (await registry.getState()).state.ownerLinkBalance
          let upkeepAfter = (await registry.getUpkeep(id)).balance

          // all upkeep balance is deducted for cancellation fee
          assert.equal(0, upkeepAfter.toNumber())
          // payee balance should not change
          assert.isTrue(payee1After.eq(payee1Before))
          // all upkeep balance is transferred to the owner
          assert.isTrue(ownerAfter.eq(upkeepBefore))
        })

        it('does not deduct cancellation fee if more than minUpkeepSpend is spent', async () => {
          // Very low min spend, already spent in one perform upkeep
          let minUpkeepSpend = BigNumber.from(420)
          await registry.connect(owner).setConfig({
            paymentPremiumPPB,
            flatFeeMicroLink,
            blockCountPerTurn,
            checkGasLimit,
            stalenessSeconds,
            gasCeilingMultiplier,
            minUpkeepSpend,
            maxPerformGas,
            fallbackGasPrice,
            fallbackLinkPrice,
            transcoder: transcoder.address,
            registrar: ethers.constants.AddressZero,
          })
          const payee1Before = await linkToken.balanceOf(
            await payee1.getAddress(),
          )
          let upkeepBefore = (await registry.getUpkeep(id)).balance
          let ownerBefore = (await registry.getState()).state.ownerLinkBalance
          assert.equal(0, ownerBefore.toNumber())

          await registry.connect(admin).cancelUpkeep(id)
          const payee1After = await linkToken.balanceOf(
            await payee1.getAddress(),
          )
          let ownerAfter = (await registry.getState()).state.ownerLinkBalance
          let upkeepAfter = (await registry.getUpkeep(id)).balance

          // upkeep does not pay cancellation fee after cancellation because minimum upkeep spent is met
          assert.isTrue(upkeepBefore.eq(upkeepAfter))
          // owner balance does not change
          assert.equal(0, ownerAfter.toNumber())
          // payee balance does not change
          assert.isTrue(payee1Before.eq(payee1After))
        })
      })
    })
  })

  describe('#withdrawPayment', () => {
    beforeEach(async () => {
      await linkToken.connect(owner).approve(registry.address, toWei('100'))
      await registry.connect(owner).addFunds(id, toWei('100'))
      await registry.connect(keeper1).performUpkeep(id, '0x')
    })

    it('reverts if called by anyone but the payee', async () => {
      await evmRevert(
        registry
          .connect(payee2)
          .withdrawPayment(
            await keeper1.getAddress(),
            await nonkeeper.getAddress(),
          ),
        'OnlyCallableByPayee()',
      )
    })

    it('reverts if called with the 0 address', async () => {
      await evmRevert(
        registry
          .connect(payee2)
          .withdrawPayment(await keeper1.getAddress(), zeroAddress),
        'InvalidRecipient()',
      )
    })

    it('updates the balances', async () => {
      const to = await nonkeeper.getAddress()
      const keeperBefore = (
        await registry.getKeeperInfo(await keeper1.getAddress())
      ).balance
      const registrationBefore = (await registry.getUpkeep(id)).balance
      const toLinkBefore = await linkToken.balanceOf(to)
      const registryLinkBefore = await linkToken.balanceOf(registry.address)

      //// Do the thing
      await registry
        .connect(payee1)
        .withdrawPayment(await keeper1.getAddress(), to)

      const keeperAfter = (
        await registry.getKeeperInfo(await keeper1.getAddress())
      ).balance
      const registrationAfter = (await registry.getUpkeep(id)).balance
      const toLinkAfter = await linkToken.balanceOf(to)
      const registryLinkAfter = await linkToken.balanceOf(registry.address)

      assert.isTrue(keeperAfter.eq(BigNumber.from(0)))
      assert.isTrue(registrationBefore.eq(registrationAfter))
      assert.isTrue(toLinkBefore.add(keeperBefore).eq(toLinkAfter))
      assert.isTrue(registryLinkBefore.sub(keeperBefore).eq(registryLinkAfter))
    })

    it('emits a log announcing the withdrawal', async () => {
      const balance = (await registry.getKeeperInfo(await keeper1.getAddress()))
        .balance
      const tx = await registry
        .connect(payee1)
        .withdrawPayment(
          await keeper1.getAddress(),
          await nonkeeper.getAddress(),
        )
      await expect(tx)
        .to.emit(registry, 'PaymentWithdrawn')
        .withArgs(
          await keeper1.getAddress(),
          balance,
          await nonkeeper.getAddress(),
          await payee1.getAddress(),
        )
    })
  })

  describe('#transferPayeeship', () => {
    it('reverts when called by anyone but the current payee', async () => {
      await evmRevert(
        registry
          .connect(payee2)
          .transferPayeeship(
            await keeper1.getAddress(),
            await payee2.getAddress(),
          ),
        'OnlyCallableByPayee()',
      )
    })

    it('reverts when transferring to self', async () => {
      await evmRevert(
        registry
          .connect(payee1)
          .transferPayeeship(
            await keeper1.getAddress(),
            await payee1.getAddress(),
          ),
        'ValueNotChanged()',
      )
    })

    it('does not change the payee', async () => {
      await registry
        .connect(payee1)
        .transferPayeeship(
          await keeper1.getAddress(),
          await payee2.getAddress(),
        )

      const info = await registry.getKeeperInfo(await keeper1.getAddress())
      assert.equal(await payee1.getAddress(), info.payee)
    })

    it('emits an event announcing the new payee', async () => {
      const tx = await registry
        .connect(payee1)
        .transferPayeeship(
          await keeper1.getAddress(),
          await payee2.getAddress(),
        )
      await expect(tx)
        .to.emit(registry, 'PayeeshipTransferRequested')
        .withArgs(
          await keeper1.getAddress(),
          await payee1.getAddress(),
          await payee2.getAddress(),
        )
    })

    it('does not emit an event when called with the same proposal', async () => {
      await registry
        .connect(payee1)
        .transferPayeeship(
          await keeper1.getAddress(),
          await payee2.getAddress(),
        )

      const tx = await registry
        .connect(payee1)
        .transferPayeeship(
          await keeper1.getAddress(),
          await payee2.getAddress(),
        )
      const receipt = await tx.wait()
      assert.equal(0, receipt.logs.length)
    })
  })

  describe('#acceptPayeeship', () => {
    beforeEach(async () => {
      await registry
        .connect(payee1)
        .transferPayeeship(
          await keeper1.getAddress(),
          await payee2.getAddress(),
        )
    })

    it('reverts when called by anyone but the proposed payee', async () => {
      await evmRevert(
        registry.connect(payee1).acceptPayeeship(await keeper1.getAddress()),
        'OnlyCallableByProposedPayee()',
      )
    })

    it('emits an event announcing the new payee', async () => {
      const tx = await registry
        .connect(payee2)
        .acceptPayeeship(await keeper1.getAddress())
      await expect(tx)
        .to.emit(registry, 'PayeeshipTransferred')
        .withArgs(
          await keeper1.getAddress(),
          await payee1.getAddress(),
          await payee2.getAddress(),
        )
    })

    it('does change the payee', async () => {
      await registry.connect(payee2).acceptPayeeship(await keeper1.getAddress())

      const info = await registry.getKeeperInfo(await keeper1.getAddress())
      assert.equal(await payee2.getAddress(), info.payee)
    })
  })

  describe('#transferUpkeepAdmin', () => {
    beforeEach(async () => {
      const tx = await registry
        .connect(owner)
        .registerUpkeep(
          mock.address,
          executeGas,
          await admin.getAddress(),
          emptyBytes,
        )
      id = await getUpkeepID(tx)
    })

    it('reverts when called by anyone but the current upkeep admin', async () => {
      await evmRevert(
        registry
          .connect(payee1)
          .transferUpkeepAdmin(id, await payee2.getAddress()),
        'OnlyCallableByAdmin()',
      )
    })

    it('reverts when transferring to self', async () => {
      await evmRevert(
        registry
          .connect(admin)
          .transferUpkeepAdmin(id, await admin.getAddress()),
        'ValueNotChanged()',
      )
    })

    it('reverts when the upkeep is cancelled', async () => {
      await registry.connect(admin).cancelUpkeep(id)

      await evmRevert(
        registry
          .connect(admin)
          .transferUpkeepAdmin(id, await keeper1.getAddress()),
        'UpkeepCancelled()',
      )
    })

    it('reverts when transferring to zero address', async () => {
      await evmRevert(
        registry
          .connect(admin)
          .transferUpkeepAdmin(id, ethers.constants.AddressZero),
        'InvalidRecipient()',
      )
    })

    it('does not change the upkeep admin', async () => {
      await registry
        .connect(admin)
        .transferUpkeepAdmin(id, await payee1.getAddress())

      const upkeep = await registry.getUpkeep(id)
      assert.equal(await admin.getAddress(), upkeep.admin)
    })

    it('emits an event announcing the new upkeep admin', async () => {
      const tx = await registry
        .connect(admin)
        .transferUpkeepAdmin(id, await payee1.getAddress())

      await expect(tx)
        .to.emit(registry, 'UpkeepAdminTransferRequested')
        .withArgs(id, await admin.getAddress(), await payee1.getAddress())
    })

    it('does not emit an event when called with the same proposed upkeep admin', async () => {
      await registry
        .connect(admin)
        .transferUpkeepAdmin(id, await payee1.getAddress())

      const tx = await registry
        .connect(admin)
        .transferUpkeepAdmin(id, await payee1.getAddress())
      const receipt = await tx.wait()
      assert.equal(0, receipt.logs.length)
    })
  })

  describe('#acceptUpkeepAdmin', () => {
    beforeEach(async () => {
      await registry
        .connect(admin)
        .transferUpkeepAdmin(id, await payee1.getAddress())
    })

    it('reverts when not called by the proposed upkeep admin', async () => {
      await evmRevert(
        registry.connect(payee2).acceptUpkeepAdmin(id),
        'OnlyCallableByProposedAdmin()',
      )
    })

    it('reverts when the upkeep is cancelled', async () => {
      await registry.connect(admin).cancelUpkeep(id)

      await evmRevert(
        registry.connect(payee1).acceptUpkeepAdmin(id),
        'UpkeepCancelled()',
      )
    })

    it('emits an event announcing the new upkeep admin', async () => {
      const tx = await registry.connect(payee1).acceptUpkeepAdmin(id)
      await expect(tx)
        .to.emit(registry, 'UpkeepAdminTransferred')
        .withArgs(id, await admin.getAddress(), await payee1.getAddress())
    })

    it('does change the payee', async () => {
      await registry.connect(payee1).acceptUpkeepAdmin(id)

      const upkeep = await registry.getUpkeep(id)
      assert.equal(await payee1.getAddress(), upkeep.admin)
    })
  })

  describe('#setConfig', () => {
    const payment = BigNumber.from(1)
    const flatFee = BigNumber.from(2)
    const checks = BigNumber.from(3)
    const staleness = BigNumber.from(4)
    const ceiling = BigNumber.from(5)
    const maxGas = BigNumber.from(6)
    const fbGasEth = BigNumber.from(7)
    const fbLinkEth = BigNumber.from(8)

    it('reverts when called by anyone but the proposed owner', async () => {
      await evmRevert(
        registry.connect(payee1).setConfig({
          paymentPremiumPPB: payment,
          flatFeeMicroLink: flatFee,
          blockCountPerTurn: checks,
          checkGasLimit: maxGas,
          stalenessSeconds: staleness,
          gasCeilingMultiplier,
          minUpkeepSpend,
          maxPerformGas,
          fallbackGasPrice: fbGasEth,
          fallbackLinkPrice: fbLinkEth,
          transcoder: transcoder.address,
          registrar: ethers.constants.AddressZero,
        }),
        'Only callable by owner',
      )
    })

    it('updates the config', async () => {
      const old = (await registry.getState()).config
      assert.isTrue(paymentPremiumPPB.eq(old.paymentPremiumPPB))
      assert.isTrue(flatFeeMicroLink.eq(old.flatFeeMicroLink))
      assert.isTrue(blockCountPerTurn.eq(old.blockCountPerTurn))
      assert.isTrue(stalenessSeconds.eq(old.stalenessSeconds))
      assert.isTrue(gasCeilingMultiplier.eq(old.gasCeilingMultiplier))

      await registry.connect(owner).setConfig({
        paymentPremiumPPB: payment,
        flatFeeMicroLink: flatFee,
        blockCountPerTurn: checks,
        checkGasLimit: maxGas,
        stalenessSeconds: staleness,
        gasCeilingMultiplier: ceiling,
        minUpkeepSpend,
        maxPerformGas,
        fallbackGasPrice: fbGasEth,
        fallbackLinkPrice: fbLinkEth,
        transcoder: transcoder.address,
        registrar: ethers.constants.AddressZero,
      })

      const updated = (await registry.getState()).config
      assert.equal(updated.paymentPremiumPPB, payment.toNumber())
      assert.equal(updated.flatFeeMicroLink, flatFee.toNumber())
      assert.equal(updated.blockCountPerTurn, checks.toNumber())
      assert.equal(updated.stalenessSeconds, staleness.toNumber())
      assert.equal(updated.gasCeilingMultiplier, ceiling.toNumber())
      assert.equal(updated.checkGasLimit, maxGas.toNumber())
      assert.equal(updated.fallbackGasPrice.toNumber(), fbGasEth.toNumber())
      assert.equal(updated.fallbackLinkPrice.toNumber(), fbLinkEth.toNumber())
    })

    it('emits an event', async () => {
      const tx = await registry.connect(owner).setConfig({
        paymentPremiumPPB: payment,
        flatFeeMicroLink: flatFee,
        blockCountPerTurn: checks,
        checkGasLimit: maxGas,
        stalenessSeconds: staleness,
        gasCeilingMultiplier: ceiling,
        minUpkeepSpend,
        maxPerformGas,
        fallbackGasPrice: fbGasEth,
        fallbackLinkPrice: fbLinkEth,
        transcoder: transcoder.address,
        registrar: ethers.constants.AddressZero,
      })
      await expect(tx)
        .to.emit(registry, 'ConfigSet')
        .withArgs([
          payment,
          flatFee,
          checks,
          maxGas,
          staleness,
          ceiling,
          minUpkeepSpend,
          maxPerformGas,
          fbGasEth,
          fbLinkEth,
        ])
    })
  })

  describe('#onTokenTransfer', () => {
    const amount = toWei('1')

    it('reverts if not called by the LINK token', async () => {
      const data = ethers.utils.defaultAbiCoder.encode(['uint256'], [id])

      await evmRevert(
        registry
          .connect(keeper1)
          .onTokenTransfer(await keeper1.getAddress(), amount, data),
        'OnlyCallableByLINKToken()',
      )
    })

    it('reverts if not called with more or less than 32 bytes', async () => {
      const longData = ethers.utils.defaultAbiCoder.encode(
        ['uint256', 'uint256'],
        ['33', '34'],
      )
      const shortData = '0x12345678'

      await evmRevert(
        linkToken
          .connect(owner)
          .transferAndCall(registry.address, amount, longData),
      )
      await evmRevert(
        linkToken
          .connect(owner)
          .transferAndCall(registry.address, amount, shortData),
      )
    })

    it('reverts if the upkeep is canceled', async () => {
      await registry.connect(admin).cancelUpkeep(id)
      await evmRevert(
        registry.connect(keeper1).addFunds(id, amount),
        'UpkeepCancelled()',
      )
    })

    it('updates the funds of the job id passed', async () => {
      const data = ethers.utils.defaultAbiCoder.encode(['uint256'], [id])

      const before = (await registry.getUpkeep(id)).balance
      await linkToken
        .connect(owner)
        .transferAndCall(registry.address, amount, data)
      const after = (await registry.getUpkeep(id)).balance

      assert.isTrue(before.add(amount).eq(after))
    })
  })

  describe('#recoverFunds', () => {
    const sent = toWei('7')

    beforeEach(async () => {
      await linkToken.connect(keeper1).approve(registry.address, toWei('100'))

      // add funds to upkeep 1 and perform and withdraw some payment
      const tx = await registry
        .connect(owner)
        .registerUpkeep(
          mock.address,
          executeGas,
          await admin.getAddress(),
          emptyBytes,
        )
      const id1 = await getUpkeepID(tx)
      await registry.connect(keeper1).addFunds(id1, toWei('5'))
      await registry.connect(keeper1).performUpkeep(id1, '0x')
      await registry.connect(keeper2).performUpkeep(id1, '0x')
      await registry.connect(keeper3).performUpkeep(id1, '0x')
      await registry
        .connect(payee1)
        .withdrawPayment(
          await keeper1.getAddress(),
          await nonkeeper.getAddress(),
        )

      // transfer funds directly to the registry
      await linkToken.connect(keeper1).transfer(registry.address, sent)

      // add funds to upkeep 2 and perform and withdraw some payment
      const tx2 = await registry
        .connect(owner)
        .registerUpkeep(
          mock.address,
          executeGas,
          await admin.getAddress(),
          emptyBytes,
        )
      const id2 = await getUpkeepID(tx2)
      await registry.connect(keeper1).addFunds(id2, toWei('5'))
      await registry.connect(keeper1).performUpkeep(id2, '0x')
      await registry.connect(keeper2).performUpkeep(id2, '0x')
      await registry.connect(keeper3).performUpkeep(id2, '0x')
      await registry
        .connect(payee2)
        .withdrawPayment(
          await keeper2.getAddress(),
          await nonkeeper.getAddress(),
        )

      // transfer funds using onTokenTransfer
      const data = ethers.utils.defaultAbiCoder.encode(['uint256'], [id2])
      await linkToken
        .connect(owner)
        .transferAndCall(registry.address, toWei('1'), data)

      // remove a keeper
      await registry
        .connect(owner)
        .setKeepers(
          [await keeper1.getAddress(), await keeper2.getAddress()],
          [await payee1.getAddress(), await payee2.getAddress()],
        )

      // withdraw some funds
      await registry.connect(owner).cancelUpkeep(id1)
      await registry.connect(admin).withdrawFunds(id1, await admin.getAddress())
    })

    it('reverts if not called by owner', async () => {
      await evmRevert(
        registry.connect(keeper1).recoverFunds(),
        'Only callable by owner',
      )
    })

    it('allows any funds that have been accidentally transfered to be moved', async () => {
      const balanceBefore = await linkToken.balanceOf(registry.address)

      await linkToken.balanceOf(registry.address)

      await registry.connect(owner).recoverFunds()
      const balanceAfter = await linkToken.balanceOf(registry.address)
      assert.isTrue(balanceBefore.eq(balanceAfter.add(sent)))
    })
  })

  describe('#pause', () => {
    it('reverts if called by a non-owner', async () => {
      await evmRevert(
        registry.connect(keeper1).pause(),
        'Only callable by owner',
      )
    })

    it('marks the contract as paused', async () => {
      assert.isFalse(await registry.paused())

      await registry.connect(owner).pause()

      assert.isTrue(await registry.paused())
    })
  })

  describe('#unpause', () => {
    beforeEach(async () => {
      await registry.connect(owner).pause()
    })

    it('reverts if called by a non-owner', async () => {
      await evmRevert(
        registry.connect(keeper1).unpause(),
        'Only callable by owner',
      )
    })

    it('marks the contract as not paused', async () => {
      assert.isTrue(await registry.paused())

      await registry.connect(owner).unpause()

      assert.isFalse(await registry.paused())
    })
  })

  describe('#getMaxPaymentForGas', () => {
    const gasAmounts = [100000, 10000000]
    const premiums = [0, 250000000]
    const flatFees = [0, 1000000]
    it('calculates the max fee appropriately', async () => {
      await verifyMaxPayment(0, gasAmounts, premiums, flatFees)
    })

    it('calculates the max fee appropriately for Arbitrum', async () => {
      await verifyMaxPayment(1, gasAmounts, premiums, flatFees, l1CostWeiArb)
    })

    it('calculates the max fee appropriately for Optimism', async () => {
      await verifyMaxPayment(2, gasAmounts, premiums, flatFees, l1CostWeiOpt)
    })
  })

  describe('#setPeerRegistryMigrationPermission() / #getPeerRegistryMigrationPermission()', () => {
    const peer = randomAddress()
    it('allows the owner to set the peer registries', async () => {
      let permission = await registry.getPeerRegistryMigrationPermission(peer)
      expect(permission).to.equal(0)
      await registry.setPeerRegistryMigrationPermission(peer, 1)
      permission = await registry.getPeerRegistryMigrationPermission(peer)
      expect(permission).to.equal(1)
      await registry.setPeerRegistryMigrationPermission(peer, 2)
      permission = await registry.getPeerRegistryMigrationPermission(peer)
      expect(permission).to.equal(2)
      await registry.setPeerRegistryMigrationPermission(peer, 0)
      permission = await registry.getPeerRegistryMigrationPermission(peer)
      expect(permission).to.equal(0)
    })
    it('reverts if passed an unsupported permission', async () => {
      await expect(
        registry.connect(admin).setPeerRegistryMigrationPermission(peer, 10),
      ).to.be.reverted
    })
    it('reverts if not called by the owner', async () => {
      await expect(
        registry.connect(admin).setPeerRegistryMigrationPermission(peer, 1),
      ).to.be.revertedWith('Only callable by owner')
    })
  })

  describe('migrateUpkeeps() / #receiveUpkeeps()', async () => {
    context('when permissions are set', () => {
      beforeEach(async () => {
        await linkToken.connect(owner).approve(registry.address, toWei('100'))
        await registry.connect(owner).addFunds(id, toWei('100'))
        await registry.setPeerRegistryMigrationPermission(registry2.address, 1)
        await registry2.setPeerRegistryMigrationPermission(registry.address, 2)
      })

      it('migrates an upkeep', async () => {
        expect((await registry.getUpkeep(id)).balance).to.equal(toWei('100'))
        expect((await registry.getUpkeep(id)).checkData).to.equal(randomBytes)
        expect((await registry.getState()).state.numUpkeeps).to.equal(1)
        await registry
          .connect(admin)
          .transferUpkeepAdmin(id, await payee1.getAddress())

        // migrate
        await registry.connect(admin).migrateUpkeeps([id], registry2.address)
        expect((await registry.getState()).state.numUpkeeps).to.equal(0)
        expect((await registry2.getState()).state.numUpkeeps).to.equal(1)
        expect((await registry.getUpkeep(id)).balance).to.equal(0)
        expect((await registry.getUpkeep(id)).checkData).to.equal('0x')
        expect((await registry2.getUpkeep(id)).balance).to.equal(toWei('100'))
        expect((await registry2.getState()).state.expectedLinkBalance).to.equal(
          toWei('100'),
        )
        expect((await registry2.getUpkeep(id)).checkData).to.equal(randomBytes)
        // migration will delete the upkeep and nullify admin transfer
        await expect(
          registry.connect(payee1).acceptUpkeepAdmin(id),
        ).to.be.revertedWith('UpkeepCancelled()')
        await expect(
          registry2.connect(payee1).acceptUpkeepAdmin(id),
        ).to.be.revertedWith('OnlyCallableByProposedAdmin()')
      })

      it('migrates a paused upkeep', async () => {
        expect((await registry.getUpkeep(id)).balance).to.equal(toWei('100'))
        expect((await registry.getUpkeep(id)).checkData).to.equal(randomBytes)
        expect((await registry.getState()).state.numUpkeeps).to.equal(1)
        await registry.connect(admin).pauseUpkeep(id)
        // verify the upkeep is paused
        expect((await registry.getUpkeep(id)).paused).to.equal(true)
        // migrate
        await registry.connect(admin).migrateUpkeeps([id], registry2.address)
        expect((await registry.getState()).state.numUpkeeps).to.equal(0)
        expect((await registry2.getState()).state.numUpkeeps).to.equal(1)
        expect((await registry.getUpkeep(id)).balance).to.equal(0)
        expect((await registry2.getUpkeep(id)).balance).to.equal(toWei('100'))
        expect((await registry.getUpkeep(id)).checkData).to.equal('0x')
        expect((await registry2.getUpkeep(id)).checkData).to.equal(randomBytes)
        expect((await registry2.getState()).state.expectedLinkBalance).to.equal(
          toWei('100'),
        )
        // verify the upkeep is still paused after migration
        expect((await registry2.getUpkeep(id)).paused).to.equal(true)
      })

      it('emits an event on both contracts', async () => {
        expect((await registry.getUpkeep(id)).balance).to.equal(toWei('100'))
        expect((await registry.getUpkeep(id)).checkData).to.equal(randomBytes)
        expect((await registry.getState()).state.numUpkeeps).to.equal(1)
        const tx = registry
          .connect(admin)
          .migrateUpkeeps([id], registry2.address)
        await expect(tx)
          .to.emit(registry, 'UpkeepMigrated')
          .withArgs(id, toWei('100'), registry2.address)
        await expect(tx)
          .to.emit(registry2, 'UpkeepReceived')
          .withArgs(id, toWei('100'), registry.address)
      })
      it('is only migratable by the admin', async () => {
        await expect(
          registry.connect(owner).migrateUpkeeps([id], registry2.address),
        ).to.be.revertedWith('OnlyCallableByAdmin()')
        await registry.connect(admin).migrateUpkeeps([id], registry2.address)
      })
    })

    context('when permissions are not set', () => {
      it('reverts', async () => {
        // no permissions
        await registry.setPeerRegistryMigrationPermission(registry2.address, 0)
        await registry2.setPeerRegistryMigrationPermission(registry.address, 0)
        await expect(registry.migrateUpkeeps([id], registry2.address)).to.be
          .reverted
        // only outgoing permissions
        await registry.setPeerRegistryMigrationPermission(registry2.address, 1)
        await registry2.setPeerRegistryMigrationPermission(registry.address, 0)
        await expect(registry.migrateUpkeeps([id], registry2.address)).to.be
          .reverted
        // only incoming permissions
        await registry.setPeerRegistryMigrationPermission(registry2.address, 0)
        await registry2.setPeerRegistryMigrationPermission(registry.address, 2)
        await expect(registry.migrateUpkeeps([id], registry2.address)).to.be
          .reverted
        // permissions opposite direction
        await registry.setPeerRegistryMigrationPermission(registry2.address, 2)
        await registry2.setPeerRegistryMigrationPermission(registry.address, 1)
        await expect(registry.migrateUpkeeps([id], registry2.address)).to.be
          .reverted
      })
    })
  })

  describe('#checkUpkeep / #performUpkeep', () => {
    const performData = '0xc0ffeec0ffee'
    const multiplier = BigNumber.from(10)
    const flatFee = BigNumber.from('100000') //0.1 LINK
    const callGasPrice = 1

    it('uses the same minimum balance calculation [ @skip-coverage ]', async () => {
      await registry.connect(owner).setConfig({
        paymentPremiumPPB,
        flatFeeMicroLink: flatFee,
        blockCountPerTurn,
        checkGasLimit,
        stalenessSeconds,
        gasCeilingMultiplier: multiplier,
        minUpkeepSpend,
        maxPerformGas,
        fallbackGasPrice,
        fallbackLinkPrice,
        transcoder: transcoder.address,
        registrar: ethers.constants.AddressZero,
      })
      await linkToken.connect(owner).approve(registry.address, toWei('100'))

      const tx1 = await registry
        .connect(owner)
        .registerUpkeep(
          mock.address,
          executeGas,
          await admin.getAddress(),
          emptyBytes,
        )
      const upkeepID1 = await getUpkeepID(tx1)
      const tx2 = await registry
        .connect(owner)
        .registerUpkeep(
          mock.address,
          executeGas,
          await admin.getAddress(),
          emptyBytes,
        )
      const upkeepID2 = await getUpkeepID(tx2)
      await mock.setCanCheck(true)
      await mock.setCanPerform(true)
      // upkeep 1 is underfunded, 2 is funded
      const minBalance1 = (await registry.getMaxPaymentForGas(executeGas)).sub(
        1,
      )
      const minBalance2 = await registry.getMaxPaymentForGas(executeGas)
      await registry.connect(owner).addFunds(upkeepID1, minBalance1)
      await registry.connect(owner).addFunds(upkeepID2, minBalance2)
      // upkeep 1 check should revert, 2 should succeed
      await evmRevert(
        registry
          .connect(zeroAddress)
          .callStatic.checkUpkeep(upkeepID1, await keeper1.getAddress(), {
            gasPrice: callGasPrice,
          }),
      )
      await registry
        .connect(zeroAddress)
        .callStatic.checkUpkeep(upkeepID2, await keeper1.getAddress(), {
          gasPrice: callGasPrice,
        })
      // upkeep 1 perform should revert, 2 should succeed
      await evmRevert(
        registry
          .connect(keeper1)
          .performUpkeep(upkeepID1, performData, { gasLimit: extraGas }),
        'InsufficientFunds()',
      )
      await registry
        .connect(keeper1)
        .performUpkeep(upkeepID2, performData, { gasLimit: extraGas })
    })
  })

  describe('#getMinBalanceForUpkeep / #checkUpkeep', () => {
    it('calculates the minimum balance appropriately', async () => {
      const oneWei = BigNumber.from('1')
      await linkToken.connect(keeper1).approve(registry.address, toWei('100'))
      await mock.setCanCheck(true)
      await mock.setCanPerform(true)
      const minBalance = await registry.getMinBalanceForUpkeep(id)
      const tooLow = minBalance.sub(oneWei)
      await registry.connect(keeper1).addFunds(id, tooLow)
      await evmRevert(
        registry
          .connect(zeroAddress)
          .callStatic.checkUpkeep(id, await keeper1.getAddress()),
        'InsufficientFunds()',
      )
      await registry.connect(keeper1).addFunds(id, oneWei)
      await registry
        .connect(zeroAddress)
        .callStatic.checkUpkeep(id, await keeper1.getAddress())
    })
  })
})<|MERGE_RESOLUTION|>--- conflicted
+++ resolved
@@ -688,12 +688,8 @@
       assert.equal(mock.address, registration.target)
       assert.equal(0, registration.balance.toNumber())
       assert.equal(emptyBytes, registration.checkData)
-<<<<<<< HEAD
       assert.equal(registration.paused, false)
-      assert(registration.maxValidBlocknumber.eq('0xffffffffffffffff'))
-=======
       assert(registration.maxValidBlocknumber.eq('0xffffffff'))
->>>>>>> 702f8fae
     })
   })
 
