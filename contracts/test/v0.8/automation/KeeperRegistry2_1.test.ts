--- conflicted
+++ resolved
@@ -5234,11 +5234,7 @@
           randomBytes,
           '0x',
         )
-<<<<<<< HEAD
-      let mercuryUpkeepId = await getUpkeepID(tx)
-=======
-      const mercuryUpkeepId = await getUpkeepID(tx)
->>>>>>> b871b7a4
+      upkeepId = await getUpkeepID(tx)
 
       const values: any[] = ['0x1234', '0xabcd']
 
