import { ethers } from 'hardhat'
import { loadFixture } from '@nomicfoundation/hardhat-network-helpers'
import { assert, expect } from 'chai'
import {
  BigNumber,
  BigNumberish,
  Signer,
  Wallet,
  ContractTransaction,
  BytesLike,
  ContractReceipt,
} from 'ethers'
import { evmRevert } from '../../test-helpers/matchers'
import { getUsers, Personas } from '../../test-helpers/setup'
import { toWei } from '../../test-helpers/helpers'
import { LinkToken__factory as LinkTokenFactory } from '../../../typechain/factories/LinkToken__factory'
import { MercuryUpkeep__factory as MercuryUpkeepFactory } from '../../../typechain/factories/MercuryUpkeep__factory'
import { MockV3Aggregator__factory as MockV3AggregatorFactory } from '../../../typechain/factories/MockV3Aggregator__factory'
import { UpkeepMock__factory as UpkeepMockFactory } from '../../../typechain/factories/UpkeepMock__factory'
import { UpkeepAutoFunder__factory as UpkeepAutoFunderFactory } from '../../../typechain/factories/UpkeepAutoFunder__factory'
import { UpkeepTranscoder__factory as UpkeepTranscoderFactory } from '../../../typechain/factories/UpkeepTranscoder__factory'
import { KeeperRegistry2_1__factory as KeeperRegistryFactory } from '../../../typechain/factories/KeeperRegistry2_1__factory'
import { KeeperRegistryLogicA2_1__factory as KeeperRegistryLogicAFactory } from '../../../typechain/factories/KeeperRegistryLogicA2_1__factory'
import { KeeperRegistryLogicB2_1__factory as KeeperRegistryLogicBFactory } from '../../../typechain/factories/KeeperRegistryLogicB2_1__factory'
import { MockArbGasInfo__factory as MockArbGasInfoFactory } from '../../../typechain/factories/MockArbGasInfo__factory'
import { MockOVMGasPriceOracle__factory as MockOVMGasPriceOracleFactory } from '../../../typechain/factories/MockOVMGasPriceOracle__factory'
import { MockArbSys__factory as MockArbSysFactory } from '../../../typechain/factories/MockArbSys__factory'
import { MercuryUpkeep } from '../../../typechain/MercuryUpkeep'
import { MockV3Aggregator } from '../../../typechain/MockV3Aggregator'
import { LinkToken } from '../../../typechain/LinkToken'
import { UpkeepMock } from '../../../typechain/UpkeepMock'
import { MockArbGasInfo } from '../../../typechain/MockArbGasInfo'
import { MockOVMGasPriceOracle } from '../../../typechain/MockOVMGasPriceOracle'
import { UpkeepTranscoder } from '../../../typechain/UpkeepTranscoder'
import { UpkeepAutoFunder } from '../../../typechain'
import {
  IKeeperRegistryMaster as IKeeperRegistry,
  UpkeepPerformedEvent,
  ReorgedUpkeepReportEvent,
  StaleUpkeepReportEvent,
  InsufficientFundsUpkeepReportEvent,
  CancelledUpkeepReportEvent,
} from '../../../typechain/IKeeperRegistryMaster'
import { IKeeperRegistryMaster__factory as IKeeperRegistryMasterFactory } from '../../../typechain/factories/IKeeperRegistryMaster__factory'

const describeMaybe = process.env.SKIP_SLOW ? describe.skip : describe
const itMaybe = process.env.SKIP_SLOW ? it.skip : it

// copied from AutomationRegistryInterface2_1.sol
enum UpkeepFailureReason {
  NONE,
  UPKEEP_CANCELLED,
  UPKEEP_PAUSED,
  TARGET_CHECK_REVERTED,
  UPKEEP_NOT_NEEDED,
  PERFORM_DATA_EXCEEDS_LIMIT,
  INSUFFICIENT_BALANCE,
  CHECK_CALLBACK_REVERTED,
}

// copied from AutomationRegistryInterface2_1.sol
enum Mode {
  DEFAULT,
  ARBITRUM,
  OPTIMISM,
}

// copied from KeeperRegistryBase2_1.sol
enum Trigger {
  CONDITION,
  LOG,
}

// -----------------------------------------------------------------------------------------------
// These are the gas overheads that off chain systems should provide to check upkeep / transmit
// These overheads are not actually charged for
const transmitGasOverhead = BigNumber.from(1_000_000)
const checkGasOverhead = BigNumber.from(400_000)

// These values should match the constants declared in registry
const registryConditionalOverhead = BigNumber.from(80_000)
const registryLogOverhead = BigNumber.from(100_000)
const registryPerSignerGasOverhead = BigNumber.from(7500)
const registryPerPerformByteGasOverhead = BigNumber.from(20)
const cancellationDelay = 50

// This is the margin for gas that we test for. Gas charged should always be greater
// than total gas used in tx but should not increase beyond this margin
const gasCalculationMargin = BigNumber.from(5000)

const linkEth = BigNumber.from(5000000000000000) // 1 Link = 0.005 Eth
const gasWei = BigNumber.from(1000000000) // 1 gwei
// -----------------------------------------------------------------------------------------------
// test-wide configs for upkeeps
const linkDivisibility = BigNumber.from('1000000000000000000')
const executeGas = BigNumber.from('1000000')
const paymentPremiumBase = BigNumber.from('1000000000')
const paymentPremiumPPB = BigNumber.from('250000000')
const flatFeeMicroLink = BigNumber.from(0)

const randomBytes = '0x1234abcd'
const emptyBytes = '0x'
const emptyBytes32 =
  '0x0000000000000000000000000000000000000000000000000000000000000000'

const stalenessSeconds = BigNumber.from(43820)
const gasCeilingMultiplier = BigNumber.from(2)
const checkGasLimit = BigNumber.from(10000000)
const fallbackGasPrice = gasWei.mul(BigNumber.from('2'))
const fallbackLinkPrice = linkEth.div(BigNumber.from('2'))
const maxCheckDataSize = BigNumber.from(1000)
const maxPerformDataSize = BigNumber.from(1000)
const maxPerformGas = BigNumber.from(5000000)
const minUpkeepSpend = BigNumber.from(0)
const f = 1
const offchainVersion = 1
const offchainBytes = '0x'
const zeroAddress = ethers.constants.AddressZero
const epochAndRound5_1 =
  '0x0000000000000000000000000000000000000000000000000000000000000501'

const logTriggerConfig = ethers.utils.defaultAbiCoder.encode(
  ['tuple(address,uint8,bytes32,bytes32,bytes32,bytes32)'],
  [
    [
      randomAddress(),
      0,
      ethers.utils.randomBytes(32),
      ethers.utils.randomBytes(32),
      ethers.utils.randomBytes(32),
      ethers.utils.randomBytes(32),
    ],
  ],
)

const blockTriggerConfig = ethers.utils.defaultAbiCoder.encode(
  ['tuple(uint32)'],
  [[1]],
)
// -----------------------------------------------------------------------------------------------

// Smart contract factories
let linkTokenFactory: LinkTokenFactory
let mockV3AggregatorFactory: MockV3AggregatorFactory
let keeperRegistryFactory: KeeperRegistryFactory
let keeperRegistryLogicAFactory: KeeperRegistryLogicAFactory
let keeperRegistryLogicBFactory: KeeperRegistryLogicBFactory
let upkeepMockFactory: UpkeepMockFactory
let upkeepAutoFunderFactory: UpkeepAutoFunderFactory
let upkeepTranscoderFactory: UpkeepTranscoderFactory
let mockArbGasInfoFactory: MockArbGasInfoFactory
let mockOVMGasPriceOracleFactory: MockOVMGasPriceOracleFactory
let mercuryUpkeepFactory: MercuryUpkeepFactory
let personas: Personas

// contracts
let linkToken: LinkToken
let linkEthFeed: MockV3Aggregator
let gasPriceFeed: MockV3Aggregator
let registry: IKeeperRegistry // default registry, used for most tests
let arbRegistry: IKeeperRegistry // arbitrum registry
let opRegistry: IKeeperRegistry // optimism registry
let mgRegistry: IKeeperRegistry // "migrate registry" used in migration tests
let blankRegistry: IKeeperRegistry // used to test initial configurations
let mock: UpkeepMock
let autoFunderUpkeep: UpkeepAutoFunder
let ltUpkeep: UpkeepMock
let transcoder: UpkeepTranscoder
let mockArbGasInfo: MockArbGasInfo
let mockOVMGasPriceOracle: MockOVMGasPriceOracle
let mercuryUpkeep: MercuryUpkeep

function randomAddress() {
  return ethers.Wallet.createRandom().address
}

function now() {
  return Math.floor(Date.now() / 1000)
}

async function getUpkeepID(tx: ContractTransaction): Promise<BigNumber> {
  const receipt = await tx.wait()
  for (const event of receipt.events || []) {
    if (
      event.args &&
      event.eventSignature == 'UpkeepRegistered(uint256,uint32,address)'
    ) {
      return event.args[0]
    }
  }
  throw new Error('could not find upkeep ID in tx event logs')
}

const getTriggerType = (upkeepId: BigNumber): Trigger => {
  const bytes = ethers.utils.arrayify(upkeepId.toHexString())
  for (let idx = 4; idx < 15; idx++) {
    if (bytes[idx] != 0) {
      return Trigger.CONDITION
    }
  }
  return bytes[15] as Trigger
}

type OnchainConfig = {
  paymentPremiumPPB: BigNumberish
  flatFeeMicroLink: BigNumberish
  checkGasLimit: BigNumberish
  stalenessSeconds: BigNumberish
  gasCeilingMultiplier: BigNumberish
  minUpkeepSpend: BigNumberish
  maxCheckDataSize: BigNumberish
  maxPerformDataSize: BigNumberish
  maxPerformGas: BigNumberish
  fallbackGasPrice: BigNumberish
  fallbackLinkPrice: BigNumberish
  transcoder: string
  registrars: string[]
}

const encodeConfig = (config: OnchainConfig) => {
  return ethers.utils.defaultAbiCoder.encode(
    [
      'tuple(uint32 paymentPremiumPPB,uint32 flatFeeMicroLink,uint32 checkGasLimit,uint24 stalenessSeconds\
      ,uint16 gasCeilingMultiplier,uint96 minUpkeepSpend,uint32 maxPerformGas,uint32 maxCheckDataSize,\
      uint32 maxPerformDataSize,uint256 fallbackGasPrice,uint256 fallbackLinkPrice,address transcoder,\
      address[] registrars)',
    ],
    [config],
  )
}

const encodeBlockTrigger = (blockNum: number, blockHash: BytesLike) => {
  return ethers.utils.defaultAbiCoder.encode(
    ['tuple(uint32, bytes32)'],
    [[blockNum, blockHash]],
  )
}
const encodeLogTrigger = (
  txHash: BytesLike,
  logIndex: number,
  blockNum: number,
  blockHash: BytesLike,
) => {
  return ethers.utils.defaultAbiCoder.encode(
    ['tuple(bytes32, uint32, uint32, bytes32)'],
    [[txHash, logIndex, blockNum, blockHash]],
  )
}

const decodeBlockTrigger = (trigger: BytesLike) => {
  const [blockNum, blockHash] = ethers.utils.defaultAbiCoder.decode(
    ['tuple(uint32, bytes32)'],
    trigger,
  )[0] as [number, string]
  return { blockNum, blockHash }
}

type UpkeepData = {
  Id: BigNumberish
  performGas: BigNumberish
  performData: BytesLike
  trigger: BytesLike
}

// just a wrapper for defaultAbiCoder, but provided type safety for when report changes
const encodeReport = (
  gasWei: BigNumberish,
  linkEth: BigNumberish,
  upkeepIDs: BigNumberish[],
  performGases: BigNumberish[],
  triggers: BytesLike[],
  performData: BytesLike[],
) => {
  return ethers.utils.defaultAbiCoder.encode(
    ['uint256', 'uint256', 'uint256[]', 'uint256[]', 'bytes[]', 'bytes[]'],
    [gasWei, linkEth, upkeepIDs, performGases, triggers, performData],
  )
}

const makeReport = (upkeeps: UpkeepData[]) => {
  const upkeepIds = upkeeps.map((u) => u.Id)
  const performGases = upkeeps.map((u) => u.performGas)
  const triggers = upkeeps.map((u) => u.trigger)
  const performData = upkeeps.map((u) => u.performData)
  return encodeReport(
    gasWei,
    linkEth,
    upkeepIds,
    performGases,
    triggers,
    performData,
  )
}

const makeLatestBlockReport = async (upkeepsIDs: BigNumberish[]) => {
  const latestBlock = await ethers.provider.getBlock('latest')
  const upkeeps: UpkeepData[] = []
  for (let i = 0; i < upkeepsIDs.length; i++) {
    upkeeps.push({
      Id: upkeepsIDs[i],
      performGas: executeGas,
      trigger: encodeBlockTrigger(latestBlock.number, latestBlock.hash),
      performData: '0x',
    })
  }
  return makeReport(upkeeps)
}

const signReport = (
  reportContext: string[],
  report: any,
  signers: Wallet[],
) => {
  const reportDigest = ethers.utils.keccak256(report)
  const packedArgs = ethers.utils.solidityPack(
    ['bytes32', 'bytes32[3]'],
    [reportDigest, reportContext],
  )
  const packedDigest = ethers.utils.keccak256(packedArgs)

  const signatures = []
  for (const signer of signers) {
    signatures.push(signer._signingKey().signDigest(packedDigest))
  }
  const vs = signatures.map((i) => '0' + (i.v - 27).toString(16)).join('')
  return {
    vs: '0x' + vs.padEnd(64, '0'),
    rs: signatures.map((i) => i.r),
    ss: signatures.map((i) => i.s),
  }
}

const parseUpkeepPerformedLogs = (receipt: ContractReceipt) => {
  const parsedLogs = []
  for (const rawLog of receipt.logs) {
    try {
      const log = registry.interface.parseLog(rawLog)
      if (
        log.name ==
        registry.interface.events[
          'UpkeepPerformed(uint256,bool,uint96,uint256,uint256,bytes)'
        ].name
      ) {
        parsedLogs.push(log as unknown as UpkeepPerformedEvent)
      }
    } catch {
      continue
    }
  }
  return parsedLogs
}

const parseReorgedUpkeepReportLogs = (receipt: ContractReceipt) => {
  const parsedLogs = []
  for (const rawLog of receipt.logs) {
    try {
      const log = registry.interface.parseLog(rawLog)
      if (
        log.name ==
        registry.interface.events['ReorgedUpkeepReport(uint256,bytes)'].name
      ) {
        parsedLogs.push(log as unknown as ReorgedUpkeepReportEvent)
      }
    } catch {
      continue
    }
  }
  return parsedLogs
}

const parseStaleUpkeepReportLogs = (receipt: ContractReceipt) => {
  const parsedLogs = []
  for (const rawLog of receipt.logs) {
    try {
      const log = registry.interface.parseLog(rawLog)
      if (
        log.name ==
        registry.interface.events['StaleUpkeepReport(uint256,bytes)'].name
      ) {
        parsedLogs.push(log as unknown as StaleUpkeepReportEvent)
      }
    } catch {
      continue
    }
  }
  return parsedLogs
}

const parseInsufficientFundsUpkeepReportLogs = (receipt: ContractReceipt) => {
  const parsedLogs = []
  for (const rawLog of receipt.logs) {
    try {
      const log = registry.interface.parseLog(rawLog)
      if (
        log.name ==
        registry.interface.events[
          'InsufficientFundsUpkeepReport(uint256,bytes)'
        ].name
      ) {
        parsedLogs.push(log as unknown as InsufficientFundsUpkeepReportEvent)
      }
    } catch {
      continue
    }
  }
  return parsedLogs
}

const parseCancelledUpkeepReportLogs = (receipt: ContractReceipt) => {
  const parsedLogs = []
  for (const rawLog of receipt.logs) {
    try {
      const log = registry.interface.parseLog(rawLog)
      if (
        log.name ==
        registry.interface.events['CancelledUpkeepReport(uint256,bytes)'].name
      ) {
        parsedLogs.push(log as unknown as CancelledUpkeepReportEvent)
      }
    } catch {
      continue
    }
  }
  return parsedLogs
}

describe('KeeperRegistry2_1', () => {
  let owner: Signer
  let keeper1: Signer
  let keeper2: Signer
  let keeper3: Signer
  let keeper4: Signer
  let keeper5: Signer
  let nonkeeper: Signer
  let signer1: Wallet
  let signer2: Wallet
  let signer3: Wallet
  let signer4: Wallet
  let signer5: Wallet
  let admin: Signer
  let payee1: Signer
  let payee2: Signer
  let payee3: Signer
  let payee4: Signer
  let payee5: Signer

  let upkeepId: BigNumber // conditional upkeep
  let afUpkeepId: BigNumber // auto funding upkeep
  let logUpkeepId: BigNumber // log trigger upkeepID
  const numUpkeps = 3 // see above
  let keeperAddresses: string[]
  let payees: string[]
  let signers: Wallet[]
  let signerAddresses: string[]
  let config: any
  let baseConfig: Parameters<IKeeperRegistry['setConfig']>

  before(async () => {
    personas = (await getUsers()).personas

    linkTokenFactory = await ethers.getContractFactory('LinkToken')
    // need full path because there are two contracts with name MockV3Aggregator
    mockV3AggregatorFactory = (await ethers.getContractFactory(
      'src/v0.8/tests/MockV3Aggregator.sol:MockV3Aggregator',
    )) as unknown as MockV3AggregatorFactory
    keeperRegistryFactory = await ethers.getContractFactory('KeeperRegistry2_1')
    keeperRegistryLogicAFactory = await ethers.getContractFactory(
      'KeeperRegistryLogicA2_1',
    )
    keeperRegistryLogicBFactory = await ethers.getContractFactory(
      'KeeperRegistryLogicB2_1',
    )
    upkeepMockFactory = await ethers.getContractFactory('UpkeepMock')
    upkeepAutoFunderFactory = await ethers.getContractFactory(
      'UpkeepAutoFunder',
    )
    upkeepTranscoderFactory = await ethers.getContractFactory(
      'UpkeepTranscoder',
    )
    mockArbGasInfoFactory = await ethers.getContractFactory('MockArbGasInfo')
    mockOVMGasPriceOracleFactory = await ethers.getContractFactory(
      'MockOVMGasPriceOracle',
    )
    mercuryUpkeepFactory = await ethers.getContractFactory('MercuryUpkeep')

    owner = personas.Default
    keeper1 = personas.Carol
    keeper2 = personas.Eddy
    keeper3 = personas.Nancy
    keeper4 = personas.Norbert
    keeper5 = personas.Nick
    nonkeeper = personas.Ned
    admin = personas.Neil
    payee1 = personas.Nelly
    payee2 = personas.Norbert
    payee3 = personas.Nick
    payee4 = personas.Eddy
    payee5 = personas.Carol
    // signers
    signer1 = new ethers.Wallet(
      '0x7777777000000000000000000000000000000000000000000000000000000001',
    )
    signer2 = new ethers.Wallet(
      '0x7777777000000000000000000000000000000000000000000000000000000002',
    )
    signer3 = new ethers.Wallet(
      '0x7777777000000000000000000000000000000000000000000000000000000003',
    )
    signer4 = new ethers.Wallet(
      '0x7777777000000000000000000000000000000000000000000000000000000004',
    )
    signer5 = new ethers.Wallet(
      '0x7777777000000000000000000000000000000000000000000000000000000005',
    )

    keeperAddresses = [
      await keeper1.getAddress(),
      await keeper2.getAddress(),
      await keeper3.getAddress(),
      await keeper4.getAddress(),
      await keeper5.getAddress(),
    ]
    payees = [
      await payee1.getAddress(),
      await payee2.getAddress(),
      await payee3.getAddress(),
      await payee4.getAddress(),
      await payee5.getAddress(),
    ]
    signers = [signer1, signer2, signer3, signer4, signer5]

    // We append 26 random addresses to keepers, payees and signers to get a system of 31 oracles
    // This allows f value of 1 - 10
    for (let i = 0; i < 26; i++) {
      keeperAddresses.push(randomAddress())
      payees.push(randomAddress())
      signers.push(ethers.Wallet.createRandom())
    }
    signerAddresses = []
    for (const signer of signers) {
      signerAddresses.push(await signer.getAddress())
    }
  })

  const linkForGas = (
    upkeepGasSpent: BigNumber,
    gasOverhead: BigNumber,
    gasMultiplier: BigNumber,
    premiumPPB: BigNumber,
    flatFee: BigNumber,
    l1CostWei?: BigNumber,
    numUpkeepsBatch?: BigNumber,
  ) => {
    l1CostWei = l1CostWei === undefined ? BigNumber.from(0) : l1CostWei
    numUpkeepsBatch =
      numUpkeepsBatch === undefined ? BigNumber.from(1) : numUpkeepsBatch

    const gasSpent = gasOverhead.add(BigNumber.from(upkeepGasSpent))
    const base = gasWei
      .mul(gasMultiplier)
      .mul(gasSpent)
      .mul(linkDivisibility)
      .div(linkEth)
    const l1Fee = l1CostWei
      .mul(gasMultiplier)
      .div(numUpkeepsBatch)
      .mul(linkDivisibility)
      .div(linkEth)
    const gasPayment = base.add(l1Fee)

    const premium = gasWei
      .mul(gasMultiplier)
      .mul(upkeepGasSpent)
      .add(l1CostWei.mul(gasMultiplier).div(numUpkeepsBatch))
      .mul(linkDivisibility)
      .div(linkEth)
      .mul(premiumPPB)
      .div(paymentPremiumBase)
      .add(BigNumber.from(flatFee).mul('1000000000000'))

    return {
      total: gasPayment.add(premium),
      gasPaymemnt: gasPayment,
      premium,
    }
  }

  const deployRegistry = async (
    ...params: Parameters<KeeperRegistryLogicBFactory['deploy']>
  ): Promise<IKeeperRegistry> => {
    const logicB = await keeperRegistryLogicBFactory
      .connect(owner)
      .deploy(...params)
    const logicA = await keeperRegistryLogicAFactory
      .connect(owner)
      .deploy(logicB.address)
    const master = await keeperRegistryFactory
      .connect(owner)
      .deploy(logicA.address)
    return IKeeperRegistryMasterFactory.connect(master.address, owner)
  }

  const verifyMaxPayment = async (
    registry: IKeeperRegistry,
    l1CostWei?: BigNumber,
  ) => {
    type TestCase = {
      name: string
      multiplier: number
      gas: number
      premium: number
      flatFee: number
    }

    const tests: TestCase[] = [
      {
        name: 'no fees',
        multiplier: 1,
        gas: 100000,
        premium: 0,
        flatFee: 0,
      },
      {
        name: 'basic fees',
        multiplier: 1,
        gas: 100000,
        premium: 250000000,
        flatFee: 1000000,
      },
      {
        name: 'max fees',
        multiplier: 3,
        gas: 10000000,
        premium: 250000000,
        flatFee: 1000000,
      },
    ]

    const fPlusOne = BigNumber.from(f + 1)
    const totalConditionalOverhead = registryConditionalOverhead
      .add(registryPerSignerGasOverhead.mul(fPlusOne))
      .add(registryPerPerformByteGasOverhead.mul(maxPerformDataSize))
    const totalLogOverhead = registryLogOverhead
      .add(registryPerSignerGasOverhead.mul(fPlusOne))
      .add(registryPerPerformByteGasOverhead.mul(maxPerformDataSize))

    for (const test of tests) {
      await registry.connect(owner).setConfig(
        signerAddresses,
        keeperAddresses,
        f,
        encodeConfig({
          paymentPremiumPPB: test.premium,
          flatFeeMicroLink: test.flatFee,
          checkGasLimit,
          stalenessSeconds,
          gasCeilingMultiplier: test.multiplier,
          minUpkeepSpend,
          maxCheckDataSize,
          maxPerformDataSize,
          maxPerformGas,
          fallbackGasPrice,
          fallbackLinkPrice,
          transcoder: transcoder.address,
          registrars: [],
        }),
        offchainVersion,
        offchainBytes,
      )

      const conditionalPrice = await registry.getMaxPaymentForGas(
        Trigger.CONDITION,
        test.gas,
      )
      expect(conditionalPrice).to.equal(
        linkForGas(
          BigNumber.from(test.gas),
          totalConditionalOverhead,
          BigNumber.from(test.multiplier),
          BigNumber.from(test.premium),
          BigNumber.from(test.flatFee),
          l1CostWei,
        ).total,
      )

      const logPrice = await registry.getMaxPaymentForGas(Trigger.LOG, test.gas)
      expect(logPrice).to.equal(
        linkForGas(
          BigNumber.from(test.gas),
          totalLogOverhead,
          BigNumber.from(test.multiplier),
          BigNumber.from(test.premium),
          BigNumber.from(test.flatFee),
          l1CostWei,
        ).total,
      )
    }
  }

  interface GetTransmitTXOptions {
    numSigners?: number
    gasLimit?: BigNumberish
    gasPrice?: BigNumberish
    executeGas?: BigNumberish
    performData?: string
    checkBlockNum?: number
    checkBlockHash?: string
    txHash?: BytesLike
    logIndex?: number
    timestamp?: number
  }

  const getTransmitTx = async (
    registry: IKeeperRegistry,
    transmitter: Signer,
    upkeepIds: BigNumber[],
    overrides: GetTransmitTXOptions = {},
  ) => {
    const latestBlock = await ethers.provider.getBlock('latest')
    const configDigest = (await registry.getState()).state.latestConfigDigest
    const config = {
      numSigners: f + 1,
      performData: '0x',
      executeGas,
      checkBlockNum: latestBlock.number,
      checkBlockHash: latestBlock.hash,
      logIndex: 0,
      txHash: undefined, // assigned uniquely below
      timestamp: now(),
      gasLimit: undefined,
      gasPrice: undefined,
    }
    Object.assign(config, overrides)
    const upkeeps: UpkeepData[] = []
    for (let i = 0; i < upkeepIds.length; i++) {
      let trigger: string
      switch (getTriggerType(upkeepIds[i])) {
        case Trigger.CONDITION:
          trigger = encodeBlockTrigger(
            config.checkBlockNum,
            config.checkBlockHash,
          )
          break
        case Trigger.LOG:
          trigger = encodeLogTrigger(
            config.txHash || ethers.utils.randomBytes(32),
            config.logIndex,
            config.checkBlockNum,
            config.checkBlockHash,
          )
          break
      }
      upkeeps.push({
        Id: upkeepIds[i],
        performGas: config.executeGas,
        trigger,
        performData: config.performData,
      })
    }

    const report = makeReport(upkeeps)
    const reportContext = [configDigest, epochAndRound5_1, emptyBytes32]
    const sigs = signReport(
      reportContext,
      report,
      signers.slice(0, config.numSigners),
    )

    return registry
      .connect(transmitter)
      .transmit(
        [configDigest, epochAndRound5_1, emptyBytes32],
        report,
        sigs.rs,
        sigs.ss,
        sigs.vs,
        { gasLimit: config.gasLimit, gasPrice: config.gasPrice },
      )
  }

  const getTransmitTxWithReport = async (
    registry: IKeeperRegistry,
    transmitter: Signer,
    report: BytesLike,
  ) => {
    const configDigest = (await registry.getState()).state.latestConfigDigest
    const reportContext = [configDigest, epochAndRound5_1, emptyBytes32]
    const sigs = signReport(reportContext, report, signers.slice(0, f + 1))

    return registry
      .connect(transmitter)
      .transmit(
        [configDigest, epochAndRound5_1, emptyBytes32],
        report,
        sigs.rs,
        sigs.ss,
        sigs.vs,
      )
  }

  const setup = async () => {
    linkToken = await linkTokenFactory.connect(owner).deploy()
    gasPriceFeed = await mockV3AggregatorFactory
      .connect(owner)
      .deploy(0, gasWei)
    linkEthFeed = await mockV3AggregatorFactory
      .connect(owner)
      .deploy(9, linkEth)
    transcoder = await upkeepTranscoderFactory.connect(owner).deploy()
    mockArbGasInfo = await mockArbGasInfoFactory.connect(owner).deploy()
    mockOVMGasPriceOracle = await mockOVMGasPriceOracleFactory
      .connect(owner)
      .deploy()
    mercuryUpkeep = await mercuryUpkeepFactory
      .connect(owner)
      .deploy(
        BigNumber.from('10000'),
        BigNumber.from('100'),
        true /* set to true so it uses block.number */,
      )

    const arbOracleCode = await ethers.provider.send('eth_getCode', [
      mockArbGasInfo.address,
    ])
    await ethers.provider.send('hardhat_setCode', [
      '0x000000000000000000000000000000000000006C',
      arbOracleCode,
    ])

    const optOracleCode = await ethers.provider.send('eth_getCode', [
      mockOVMGasPriceOracle.address,
    ])
    await ethers.provider.send('hardhat_setCode', [
      '0x420000000000000000000000000000000000000F',
      optOracleCode,
    ])

    const mockArbSys = await new MockArbSysFactory(owner).deploy()
    const arbSysCode = await ethers.provider.send('eth_getCode', [
      mockArbSys.address,
    ])
    await ethers.provider.send('hardhat_setCode', [
      '0x0000000000000000000000000000000000000064',
      arbSysCode,
    ])

    config = {
      paymentPremiumPPB,
      flatFeeMicroLink,
      checkGasLimit,
      stalenessSeconds,
      gasCeilingMultiplier,
      minUpkeepSpend,
      maxCheckDataSize,
      maxPerformDataSize,
      maxPerformGas,
      fallbackGasPrice,
      fallbackLinkPrice,
      transcoder: transcoder.address,
      registrars: [],
    }

    baseConfig = [
      signerAddresses,
      keeperAddresses,
      f,
      encodeConfig(config),
      offchainVersion,
      offchainBytes,
    ]

    registry = await deployRegistry(
      Mode.DEFAULT,
      linkToken.address,
      linkEthFeed.address,
      gasPriceFeed.address,
    )

    arbRegistry = await deployRegistry(
      Mode.ARBITRUM,
      linkToken.address,
      linkEthFeed.address,
      gasPriceFeed.address,
    )

    opRegistry = await deployRegistry(
      Mode.OPTIMISM,
      linkToken.address,
      linkEthFeed.address,
      gasPriceFeed.address,
    )

    mgRegistry = await deployRegistry(
      Mode.DEFAULT,
      linkToken.address,
      linkEthFeed.address,
      gasPriceFeed.address,
    )

    blankRegistry = await deployRegistry(
      Mode.DEFAULT,
      linkToken.address,
      linkEthFeed.address,
      gasPriceFeed.address,
    )

    for (const reg of [registry, arbRegistry, opRegistry, mgRegistry]) {
      await reg.connect(owner).setConfig(...baseConfig)
      await reg.connect(owner).setPayees(payees)
      await linkToken.connect(admin).approve(reg.address, toWei('1000'))
      await linkToken.connect(owner).approve(reg.address, toWei('1000'))
    }

    mock = await upkeepMockFactory.deploy()
    await linkToken
      .connect(owner)
      .transfer(await admin.getAddress(), toWei('1000'))
    let tx = await registry
      .connect(owner)
      ['registerUpkeep(address,uint32,address,bytes,bytes)'](
        mock.address,
        executeGas,
        await admin.getAddress(),
        randomBytes,
        '0x',
      )
    upkeepId = await getUpkeepID(tx)

    autoFunderUpkeep = await upkeepAutoFunderFactory
      .connect(owner)
      .deploy(linkToken.address, registry.address)
    tx = await registry
      .connect(owner)
      ['registerUpkeep(address,uint32,address,bytes,bytes)'](
        autoFunderUpkeep.address,
        executeGas,
        autoFunderUpkeep.address,
        randomBytes,
        '0x',
      )
    afUpkeepId = await getUpkeepID(tx)

    ltUpkeep = await upkeepMockFactory.deploy()
    tx = await registry
      .connect(owner)
      ['registerUpkeep(address,uint32,address,uint8,bytes,bytes,bytes)'](
        ltUpkeep.address,
        executeGas,
        await admin.getAddress(),
        Trigger.LOG,
        '0x',
        logTriggerConfig,
        emptyBytes,
      )
    logUpkeepId = await getUpkeepID(tx)

    await autoFunderUpkeep.setUpkeepId(afUpkeepId)
    // Give enough funds for upkeep as well as to the upkeep contract
    await linkToken
      .connect(owner)
      .transfer(autoFunderUpkeep.address, toWei('1000'))
  }

  beforeEach(async () => {
    await loadFixture(setup)
  })

  describe('#transmit', () => {
    const fArray = [1, 5, 10]

    it('reverts when registry is paused', async () => {
      await registry.connect(owner).pause()
      await evmRevert(
        getTransmitTx(registry, keeper1, [upkeepId]),
        'RegistryPaused()',
      )
    })

    it('reverts when called by non active transmitter', async () => {
      await evmRevert(
        getTransmitTx(registry, payee1, [upkeepId]),
        'OnlyActiveTransmitters()',
      )
    })

    it('reverts when report data lengths mismatches', async () => {
      const upkeepIds = []
      const gasLimits: BigNumber[] = []
      const triggers: string[] = []
      const performDatas = []

      upkeepIds.push(upkeepId)
      gasLimits.push(executeGas)
      triggers.push('0x')
      performDatas.push('0x')
      // Push an extra perform data
      performDatas.push('0x')

      const report = encodeReport(
        0,
        0,
        upkeepIds,
        gasLimits,
        triggers,
        performDatas,
      )

      await evmRevert(
        getTransmitTxWithReport(registry, keeper1, report),
        'InvalidReport()',
      )
    })

    it('returns early when invalid upkeepIds are included in report', async () => {
      const tx = await getTransmitTx(registry, keeper1, [
        upkeepId.add(BigNumber.from('1')),
      ])

      const receipt = await tx.wait()
      const cancelledUpkeepReportLogs = parseCancelledUpkeepReportLogs(receipt)
      // exactly 1 CancelledUpkeepReport log should be emitted
      assert.equal(cancelledUpkeepReportLogs.length, 1)
    })

    it('returns early when upkeep has insufficient funds', async () => {
      const tx = await getTransmitTx(registry, keeper1, [upkeepId])
      const receipt = await tx.wait()
      const insufficientFundsUpkeepReportLogs =
        parseInsufficientFundsUpkeepReportLogs(receipt)
      // exactly 1 InsufficientFundsUpkeepReportLogs log should be emitted
      assert.equal(insufficientFundsUpkeepReportLogs.length, 1)
    })

    context('When the upkeep is funded', async () => {
      beforeEach(async () => {
        // Fund the upkeep
        await Promise.all([
          registry.connect(admin).addFunds(upkeepId, toWei('100')),
          registry.connect(admin).addFunds(logUpkeepId, toWei('100')),
        ])
      })

      it('handles duplicate upkeepIDs', async () => {
        const tests: [string, BigNumber, number, number][] = [
          // [name, upkeep, num stale, num performed]
          ['conditional', upkeepId, 1, 1], // checkBlocks must be sequential
          ['log-trigger', logUpkeepId, 0, 2], // logs are deduped based on the "trigger ID"
        ]
        for (const [type, id, nStale, nPerformed] of tests) {
          const tx = await getTransmitTx(registry, keeper1, [id, id])
          const receipt = await tx.wait()
          const staleUpkeepReport = parseStaleUpkeepReportLogs(receipt)
          const upkeepPerformedLogs = parseUpkeepPerformedLogs(receipt)
          assert.equal(
            staleUpkeepReport.length,
            nStale,
            `wrong log count for ${type} upkeep`,
          )
          assert.equal(
            upkeepPerformedLogs.length,
            nPerformed,
            `wrong log count for ${type} upkeep`,
          )
        }
      })

      it('handles duplicate logTriggerIDs', async () => {
        const tx = await getTransmitTx(
          registry,
          keeper1,
          [logUpkeepId, logUpkeepId],
          { txHash: ethers.utils.randomBytes(32), logIndex: 0 }, // will result in the same logTriggerID
        )
        const receipt = await tx.wait()
        const staleUpkeepReport = parseStaleUpkeepReportLogs(receipt)
        const upkeepPerformedLogs = parseUpkeepPerformedLogs(receipt)
        assert.equal(staleUpkeepReport.length, 1)
        assert.equal(upkeepPerformedLogs.length, 1)
      })

      it('returns early when check block number is less than last perform (block)', async () => {
        // First perform an upkeep to put last perform block number on upkeep state
        const tx = await getTransmitTx(registry, keeper1, [upkeepId])
        await tx.wait()
        const lastPerformed = (await registry.getUpkeep(upkeepId))
          .lastPerformedBlockNumber
        const lastPerformBlock = await ethers.provider.getBlock(lastPerformed)
        assert.equal(lastPerformed.toString(), tx.blockNumber?.toString())
        // Try to transmit a report which has checkBlockNumber = lastPerformed-1, should result in stale report
        const transmitTx = await getTransmitTx(registry, keeper1, [upkeepId], {
          checkBlockNum: lastPerformBlock.number - 1,
          checkBlockHash: lastPerformBlock.parentHash,
        })
        const receipt = await transmitTx.wait()
        const staleUpkeepReportLogs = parseStaleUpkeepReportLogs(receipt)
        // exactly 1 StaleUpkeepReportLogs log should be emitted
        assert.equal(staleUpkeepReportLogs.length, 1)
      })

      it('handles case when check block hash does not match', async () => {
        const tests: [string, BigNumber][] = [
          ['conditional', upkeepId],
          ['log-trigger', logUpkeepId],
        ]
        for (const [type, id] of tests) {
          const latestBlock = await ethers.provider.getBlock('latest')
          // Try to transmit a report which has incorrect checkBlockHash
          const tx = await getTransmitTx(registry, keeper1, [id], {
            checkBlockNum: latestBlock.number - 1,
            checkBlockHash: latestBlock.hash, // should be latestBlock.parentHash
          })

          const receipt = await tx.wait()
          const reorgedUpkeepReportLogs = parseReorgedUpkeepReportLogs(receipt)
          // exactly 1 ReorgedUpkeepReportLogs log should be emitted
          assert.equal(
            reorgedUpkeepReportLogs.length,
            1,
            `wrong log count for ${type} upkeep`,
          )
        }
      })

      it('handles case when check block number is older than 256 blocks', async () => {
        for (let i = 0; i < 256; i++) {
          await ethers.provider.send('evm_mine', [])
        }
        const tests: [string, BigNumber][] = [
          ['conditional', upkeepId],
          ['log-trigger', logUpkeepId],
        ]
        for (const [type, id] of tests) {
          const latestBlock = await ethers.provider.getBlock('latest')
          const old = await ethers.provider.getBlock(latestBlock.number - 256)
          // Try to transmit a report which has incorrect checkBlockHash
          const tx = await getTransmitTx(registry, keeper1, [id], {
            checkBlockNum: old.number,
            checkBlockHash: old.hash,
          })

          const receipt = await tx.wait()
          const reorgedUpkeepReportLogs = parseReorgedUpkeepReportLogs(receipt)
          // exactly 1 ReorgedUpkeepReportLogs log should be emitted
          assert.equal(
            reorgedUpkeepReportLogs.length,
            1,
            `wrong log count for ${type} upkeep`,
          )
        }
      })

      it('allows bypassing reorg protection with empty blockhash / bocknumber', async () => {
        // mine enough blocks so that blockhash(0) is unavailable
        for (let i = 0; i < 256; i++) {
          await ethers.provider.send('evm_mine', [])
        }
        const tests: [string, BigNumber][] = [
          ['conditional', upkeepId],
          ['log-trigger', logUpkeepId],
        ]
        for (const [type, id] of tests) {
          const tx = await getTransmitTx(registry, keeper1, [id], {
            checkBlockNum: 0,
            checkBlockHash: emptyBytes32,
          })
          const receipt = await tx.wait()
          const upkeepPerformedLogs = parseUpkeepPerformedLogs(receipt)
          assert.equal(
            upkeepPerformedLogs.length,
            1,
            `wrong log count for ${type} upkeep`,
          )
        }
      })

      it('returns early when upkeep is cancelled and cancellation delay has gone', async () => {
        const latestBlockReport = await makeLatestBlockReport([upkeepId])
        await registry.connect(admin).cancelUpkeep(upkeepId)

        for (let i = 0; i < cancellationDelay; i++) {
          await ethers.provider.send('evm_mine', [])
        }

        const tx = await getTransmitTxWithReport(
          registry,
          keeper1,
          latestBlockReport,
        )

        const receipt = await tx.wait()
        const cancelledUpkeepReportLogs =
          parseCancelledUpkeepReportLogs(receipt)
        // exactly 1 CancelledUpkeepReport log should be emitted
        assert.equal(cancelledUpkeepReportLogs.length, 1)
      })

      it('does not revert if the target cannot execute', async () => {
        await mock.setCanPerform(false)
        const tx = await getTransmitTx(registry, keeper1, [upkeepId])

        const receipt = await tx.wait()
        const upkeepPerformedLogs = parseUpkeepPerformedLogs(receipt)
        // exactly 1 Upkeep Performed should be emitted
        assert.equal(upkeepPerformedLogs.length, 1)
        const upkeepPerformedLog = upkeepPerformedLogs[0]

        const success = upkeepPerformedLog.args.success
        assert.equal(success, false)
      })

      it('does not revert if the target runs out of gas', async () => {
        await mock.setCanPerform(false)

        const tx = await getTransmitTx(registry, keeper1, [upkeepId], {
          executeGas: 10, // too little gas
        })

        const receipt = await tx.wait()
        const upkeepPerformedLogs = parseUpkeepPerformedLogs(receipt)
        // exactly 1 Upkeep Performed should be emitted
        assert.equal(upkeepPerformedLogs.length, 1)
        const upkeepPerformedLog = upkeepPerformedLogs[0]

        const success = upkeepPerformedLog.args.success
        assert.equal(success, false)
      })

      it('reverts if not enough gas supplied', async () => {
        await evmRevert(
          getTransmitTx(registry, keeper1, [upkeepId], {
            gasLimit: executeGas,
          }),
        )
      })

      it('executes the data passed to the registry', async () => {
        await mock.setCanPerform(true)

        const tx = await getTransmitTx(registry, keeper1, [upkeepId], {
          performData: randomBytes,
        })
        const receipt = await tx.wait()

        const upkeepPerformedWithABI = [
          'event UpkeepPerformedWith(bytes upkeepData)',
        ]
        const iface = new ethers.utils.Interface(upkeepPerformedWithABI)
        const parsedLogs = []
        for (let i = 0; i < receipt.logs.length; i++) {
          const log = receipt.logs[i]
          try {
            parsedLogs.push(iface.parseLog(log))
          } catch (e) {
            // ignore log
          }
        }
        assert.equal(parsedLogs.length, 1)
        assert.equal(parsedLogs[0].args.upkeepData, randomBytes)
      })

      it('uses actual execution price for payment and premium calculation', async () => {
        // Actual multiplier is 2, but we set gasPrice to be 1x gasWei
        const gasPrice = gasWei.mul(BigNumber.from('1'))
        await mock.setCanPerform(true)
        const registryPremiumBefore = (await registry.getState()).state
          .totalPremium
        const tx = await getTransmitTx(registry, keeper1, [upkeepId], {
          gasPrice,
        })
        const receipt = await tx.wait()
        const registryPremiumAfter = (await registry.getState()).state
          .totalPremium
        const premium = registryPremiumAfter.sub(registryPremiumBefore)

        const upkeepPerformedLogs = parseUpkeepPerformedLogs(receipt)
        // exactly 1 Upkeep Performed should be emitted
        assert.equal(upkeepPerformedLogs.length, 1)
        const upkeepPerformedLog = upkeepPerformedLogs[0]

        const gasUsed = upkeepPerformedLog.args.gasUsed
        const gasOverhead = upkeepPerformedLog.args.gasOverhead
        const totalPayment = upkeepPerformedLog.args.totalPayment

        assert.equal(
          linkForGas(
            gasUsed,
            gasOverhead,
            BigNumber.from('1'), // Not the config multiplier, but the actual gas used
            paymentPremiumPPB,
            flatFeeMicroLink,
          ).total.toString(),
          totalPayment.toString(),
        )

        assert.equal(
          linkForGas(
            gasUsed,
            gasOverhead,
            BigNumber.from('1'), // Not the config multiplier, but the actual gas used
            paymentPremiumPPB,
            flatFeeMicroLink,
          ).premium.toString(),
          premium.toString(),
        )
      })

      it('only pays at a rate up to the gas ceiling [ @skip-coverage ]', async () => {
        // Actual multiplier is 2, but we set gasPrice to be 10x
        const gasPrice = gasWei.mul(BigNumber.from('10'))
        await mock.setCanPerform(true)

        const tx = await getTransmitTx(registry, keeper1, [upkeepId], {
          gasPrice,
        })
        const receipt = await tx.wait()
        const upkeepPerformedLogs = parseUpkeepPerformedLogs(receipt)
        // exactly 1 Upkeep Performed should be emitted
        assert.equal(upkeepPerformedLogs.length, 1)
        const upkeepPerformedLog = upkeepPerformedLogs[0]

        const gasUsed = upkeepPerformedLog.args.gasUsed
        const gasOverhead = upkeepPerformedLog.args.gasOverhead
        const totalPayment = upkeepPerformedLog.args.totalPayment

        assert.equal(
          linkForGas(
            gasUsed,
            gasOverhead,
            gasCeilingMultiplier, // Should be same with exisitng multiplier
            paymentPremiumPPB,
            flatFeeMicroLink,
          ).total.toString(),
          totalPayment.toString(),
        )
      })

      it('correctly accounts for l payment', async () => {
        await mock.setCanPerform(true)
        // Same as MockArbGasInfo.sol
        const l1CostWeiArb = BigNumber.from(1000000)

        let tx = await arbRegistry
          .connect(owner)
          ['registerUpkeep(address,uint32,address,bytes,bytes)'](
            mock.address,
            executeGas,
            await admin.getAddress(),
            randomBytes,
            '0x',
          )
        const upkeepId = await getUpkeepID(tx)
        await arbRegistry.connect(owner).addFunds(upkeepId, toWei('100'))

        // Do the thing
        tx = await getTransmitTx(
          arbRegistry,
          keeper1,
          [upkeepId],

          { gasPrice: gasWei.mul('5') }, // High gas price so that it gets capped
        )
        const receipt = await tx.wait()
        const upkeepPerformedLogs = parseUpkeepPerformedLogs(receipt)
        // exactly 1 Upkeep Performed should be emitted
        assert.equal(upkeepPerformedLogs.length, 1)
        const upkeepPerformedLog = upkeepPerformedLogs[0]

        const gasUsed = upkeepPerformedLog.args.gasUsed
        const gasOverhead = upkeepPerformedLog.args.gasOverhead
        const totalPayment = upkeepPerformedLog.args.totalPayment

        assert.equal(
          linkForGas(
            gasUsed,
            gasOverhead,
            gasCeilingMultiplier,
            paymentPremiumPPB,
            flatFeeMicroLink,
            l1CostWeiArb.div(gasCeilingMultiplier), // Dividing by gasCeilingMultiplier as it gets multiplied later
          ).total.toString(),
          totalPayment.toString(),
        )
      })

      itMaybe('can self fund', async () => {
        const maxPayment = await registry.getMaxPaymentForGas(
          Trigger.CONDITION,
          executeGas,
        )

        // First set auto funding amount to 0 and verify that balance is deducted upon performUpkeep
        let initialBalance = toWei('100')
        await registry.connect(owner).addFunds(afUpkeepId, initialBalance)
        await autoFunderUpkeep.setAutoFundLink(0)
        await autoFunderUpkeep.setIsEligible(true)
        await getTransmitTx(registry, keeper1, [afUpkeepId])

        let postUpkeepBalance = (await registry.getUpkeep(afUpkeepId)).balance
        assert.isTrue(postUpkeepBalance.lt(initialBalance)) // Balance should be deducted
        assert.isTrue(postUpkeepBalance.gte(initialBalance.sub(maxPayment))) // Balance should not be deducted more than maxPayment

        // Now set auto funding amount to 100 wei and verify that the balance increases
        initialBalance = postUpkeepBalance
        const autoTopupAmount = toWei('100')
        await autoFunderUpkeep.setAutoFundLink(autoTopupAmount)
        await autoFunderUpkeep.setIsEligible(true)
        await getTransmitTx(registry, keeper1, [afUpkeepId])

        postUpkeepBalance = (await registry.getUpkeep(afUpkeepId)).balance
        // Balance should increase by autoTopupAmount and decrease by max maxPayment
        assert.isTrue(
          postUpkeepBalance.gte(
            initialBalance.add(autoTopupAmount).sub(maxPayment),
          ),
        )
      })

      it('can self cancel', async () => {
        await registry.connect(owner).addFunds(afUpkeepId, toWei('100'))

        await autoFunderUpkeep.setIsEligible(true)
        await autoFunderUpkeep.setShouldCancel(true)

        let registration = await registry.getUpkeep(afUpkeepId)
        const oldExpiration = registration.maxValidBlocknumber

        // Do the thing
        await getTransmitTx(registry, keeper1, [afUpkeepId])

        // Verify upkeep gets cancelled
        registration = await registry.getUpkeep(afUpkeepId)
        const newExpiration = registration.maxValidBlocknumber
        assert.isTrue(newExpiration.lt(oldExpiration))
      })

      it('reverts when configDigest mismatches', async () => {
        const report = await makeLatestBlockReport([upkeepId])
        const reportContext = [emptyBytes32, epochAndRound5_1, emptyBytes32] // wrong config digest
        const sigs = signReport(reportContext, report, signers.slice(0, f + 1))
        await evmRevert(
          registry
            .connect(keeper1)
            .transmit(
              [reportContext[0], reportContext[1], reportContext[2]],
              report,
              sigs.rs,
              sigs.ss,
              sigs.vs,
            ),
          'ConfigDigestMismatch()',
        )
      })

      it('reverts with incorrect number of signatures', async () => {
        const configDigest = (await registry.getState()).state
          .latestConfigDigest
        const report = await makeLatestBlockReport([upkeepId])
        const reportContext = [configDigest, epochAndRound5_1, emptyBytes32] // wrong config digest
        const sigs = signReport(reportContext, report, signers.slice(0, f + 2))
        await evmRevert(
          registry
            .connect(keeper1)
            .transmit(
              [reportContext[0], reportContext[1], reportContext[2]],
              report,
              sigs.rs,
              sigs.ss,
              sigs.vs,
            ),
          'IncorrectNumberOfSignatures()',
        )
      })

      it('reverts with invalid signature for inactive signers', async () => {
        const configDigest = (await registry.getState()).state
          .latestConfigDigest
        const report = await makeLatestBlockReport([upkeepId])
        const reportContext = [configDigest, epochAndRound5_1, emptyBytes32] // wrong config digest
        const sigs = signReport(reportContext, report, [
          new ethers.Wallet(ethers.Wallet.createRandom()),
          new ethers.Wallet(ethers.Wallet.createRandom()),
        ])
        await evmRevert(
          registry
            .connect(keeper1)
            .transmit(
              [reportContext[0], reportContext[1], reportContext[2]],
              report,
              sigs.rs,
              sigs.ss,
              sigs.vs,
            ),
          'OnlyActiveSigners()',
        )
      })

      it('reverts with invalid signature for duplicated signers', async () => {
        const configDigest = (await registry.getState()).state
          .latestConfigDigest
        const report = await makeLatestBlockReport([upkeepId])
        const reportContext = [configDigest, epochAndRound5_1, emptyBytes32] // wrong config digest
        const sigs = signReport(reportContext, report, [signer1, signer1])
        await evmRevert(
          registry
            .connect(keeper1)
            .transmit(
              [reportContext[0], reportContext[1], reportContext[2]],
              report,
              sigs.rs,
              sigs.ss,
              sigs.vs,
            ),
          'DuplicateSigners()',
        )
      })

      itMaybe(
        'has a large enough gas overhead to cover upkeep that use all its gas [ @skip-coverage ]',
        async () => {
          await registry.connect(owner).setConfig(
            signerAddresses,
            keeperAddresses,
            10, // maximise f to maximise overhead
            encodeConfig(config),
            offchainVersion,
            offchainBytes,
          )
          const tx = await registry
            .connect(owner)
            ['registerUpkeep(address,uint32,address,bytes,bytes)'](
              mock.address,
              maxPerformGas, // max allowed gas
              await admin.getAddress(),
              randomBytes,
              '0x',
            )
          const upkeepId = await getUpkeepID(tx)
          await registry.connect(admin).addFunds(upkeepId, toWei('100'))

          let performData = '0x'
          for (let i = 0; i < maxPerformDataSize.toNumber(); i++) {
            performData += '11'
          } // max allowed performData

          await mock.setCanPerform(true)
          await mock.setPerformGasToBurn(maxPerformGas)

          await getTransmitTx(registry, keeper1, [upkeepId], {
            gasLimit: maxPerformGas.add(transmitGasOverhead),
            numSigners: 11,
            performData,
          }) // Should not revert
        },
      )

      itMaybe(
        'performs upkeep, deducts payment, updates lastPerformed and emits events',
        async () => {
          await mock.setCanPerform(true)

          for (const i in fArray) {
            const newF = fArray[i]
            await registry
              .connect(owner)
              .setConfig(
                signerAddresses,
                keeperAddresses,
                newF,
                encodeConfig(config),
                offchainVersion,
                offchainBytes,
              )
            const checkBlock = await ethers.provider.getBlock('latest')

            const keeperBefore = await registry.getTransmitterInfo(
              await keeper1.getAddress(),
            )
            const registrationBefore = await registry.getUpkeep(upkeepId)
            const registryPremiumBefore = (await registry.getState()).state
              .totalPremium
            const keeperLinkBefore = await linkToken.balanceOf(
              await keeper1.getAddress(),
            )
            const registryLinkBefore = await linkToken.balanceOf(
              registry.address,
            )

            // Do the thing
            const tx = await getTransmitTx(registry, keeper1, [upkeepId], {
              checkBlockNum: checkBlock.number - 1,
              checkBlockHash: checkBlock.parentHash,
              numSigners: newF + 1,
            })

            const receipt = await tx.wait()

            const upkeepPerformedLogs = parseUpkeepPerformedLogs(receipt)
            // exactly 1 Upkeep Performed should be emitted
            assert.equal(upkeepPerformedLogs.length, 1)
            const upkeepPerformedLog = upkeepPerformedLogs[0]

            const id = upkeepPerformedLog.args.id
            const success = upkeepPerformedLog.args.success
            const { blockNum, blockHash } = decodeBlockTrigger(
              upkeepPerformedLog.args.trigger,
            )
            const gasUsed = upkeepPerformedLog.args.gasUsed
            const gasOverhead = upkeepPerformedLog.args.gasOverhead
            const totalPayment = upkeepPerformedLog.args.totalPayment

            assert.equal(id.toString(), upkeepId.toString())
            assert.equal(success, true)
            assert.equal(blockNum, checkBlock.number - 1)
            assert.equal(blockHash, checkBlock.parentHash)
            assert.isTrue(gasUsed.gt(BigNumber.from('0')))
            assert.isTrue(gasOverhead.gt(BigNumber.from('0')))
            assert.isTrue(totalPayment.gt(BigNumber.from('0')))

            const keeperAfter = await registry.getTransmitterInfo(
              await keeper1.getAddress(),
            )
            const registrationAfter = await registry.getUpkeep(upkeepId)
            const keeperLinkAfter = await linkToken.balanceOf(
              await keeper1.getAddress(),
            )
            const registryLinkAfter = await linkToken.balanceOf(
              registry.address,
            )
            const registryPremiumAfter = (await registry.getState()).state
              .totalPremium
            const premium = registryPremiumAfter.sub(registryPremiumBefore)
            // Keeper payment is gasPayment + premium / num keepers
            const keeperPayment = totalPayment
              .sub(premium)
              .add(premium.div(BigNumber.from(keeperAddresses.length)))

            assert.equal(
              keeperAfter.balance.sub(keeperPayment).toString(),
              keeperBefore.balance.toString(),
            )
            assert.equal(
              registrationBefore.balance.sub(totalPayment).toString(),
              registrationAfter.balance.toString(),
            )
            assert.isTrue(keeperLinkAfter.eq(keeperLinkBefore))
            assert.isTrue(registryLinkBefore.eq(registryLinkAfter))

            // Amount spent should be updated correctly
            assert.equal(
              registrationAfter.amountSpent.sub(totalPayment).toString(),
              registrationBefore.amountSpent.toString(),
            )
            assert.isTrue(
              registrationAfter.amountSpent
                .sub(registrationBefore.amountSpent)
                .eq(registrationBefore.balance.sub(registrationAfter.balance)),
            )
            // Last perform block number should be updated
            assert.equal(
              registrationAfter.lastPerformedBlockNumber.toString(),
              tx.blockNumber?.toString(),
            )

            // Latest epoch should be 5
            assert.equal((await registry.getState()).state.latestEpoch, 5)
          }
        },
      )

      describeMaybe(
        'Gas benchmarking conditional upkeeps [ @skip-coverage ]',
        function () {
          const fs = [1, 10]
          fs.forEach(function (newF) {
            it(
              'When f=' +
                newF +
                ' calculates gas overhead appropriately within a margin for different scenarios',
              async () => {
                // Perform the upkeep once to remove non-zero storage slots and have predictable gas measurement
                let tx = await getTransmitTx(registry, keeper1, [upkeepId])
                await tx.wait()

                // Different test scenarios
                let longBytes = '0x'
                for (let i = 0; i < maxPerformDataSize.toNumber(); i++) {
                  longBytes += '11'
                }
                const upkeepSuccessArray = [true, false]
                const performGasArray = [5000, executeGas]
                const performDataArray = ['0x', longBytes]

                for (const i in upkeepSuccessArray) {
                  for (const j in performGasArray) {
                    for (const k in performDataArray) {
                      const upkeepSuccess = upkeepSuccessArray[i]
                      const performGas = performGasArray[j]
                      const performData = performDataArray[k]

                      await mock.setCanPerform(upkeepSuccess)
                      await mock.setPerformGasToBurn(performGas)
                      await registry
                        .connect(owner)
                        .setConfig(
                          signerAddresses,
                          keeperAddresses,
                          newF,
                          encodeConfig(config),
                          offchainVersion,
                          offchainBytes,
                        )
                      tx = await getTransmitTx(registry, keeper1, [upkeepId], {
                        numSigners: newF + 1,
                        performData,
                      })
                      const receipt = await tx.wait()
                      const upkeepPerformedLogs =
                        parseUpkeepPerformedLogs(receipt)
                      // exactly 1 Upkeep Performed should be emitted
                      assert.equal(upkeepPerformedLogs.length, 1)
                      const upkeepPerformedLog = upkeepPerformedLogs[0]

                      const upkeepGasUsed = upkeepPerformedLog.args.gasUsed
                      const chargedGasOverhead =
                        upkeepPerformedLog.args.gasOverhead
                      const actualGasOverhead =
                        receipt.gasUsed.sub(upkeepGasUsed)

                      assert.isTrue(upkeepGasUsed.gt(BigNumber.from('0')))
                      assert.isTrue(chargedGasOverhead.gt(BigNumber.from('0')))

                      console.log(
                        'Gas Benchmarking conditional upkeeps:',
                        'upkeepSuccess=',
                        upkeepSuccess,
                        'performGas=',
                        performGas.toString(),
                        'performData length=',
                        performData.length / 2 - 1,
                        'sig verification ( f =',
                        newF,
                        '): calculated overhead: ',
                        chargedGasOverhead.toString(),
                        ' actual overhead: ',
                        actualGasOverhead.toString(),
                        ' margin over gasUsed: ',
                        chargedGasOverhead.sub(actualGasOverhead).toString(),
                      )

                      // Overhead should not get capped
                      const gasOverheadCap = registryConditionalOverhead
                        .add(
                          registryPerSignerGasOverhead.mul(
                            BigNumber.from(newF + 1),
                          ),
                        )
                        .add(
                          BigNumber.from(
                            registryPerPerformByteGasOverhead.toNumber() *
                              performData.length,
                          ),
                        )
                      const gasCapMinusOverhead =
                        gasOverheadCap.sub(chargedGasOverhead)
                      assert.isTrue(
                        gasCapMinusOverhead.gt(BigNumber.from(0)),
                        'Gas overhead got capped. Verify gas overhead variables in test match those in the registry. To not have the overheads capped increase REGISTRY_GAS_OVERHEAD by atleast ' +
                          gasCapMinusOverhead.toString(),
                      )
                      // total gas charged should be greater than tx gas but within gasCalculationMargin
                      assert.isTrue(
                        chargedGasOverhead.gt(actualGasOverhead),
                        'Gas overhead calculated is too low, increase account gas variables (ACCOUNTING_FIXED_GAS_OVERHEAD/ACCOUNTING_PER_SIGNER_GAS_OVERHEAD) by atleast ' +
                          actualGasOverhead.sub(chargedGasOverhead).toString(),
                      )

                      assert.isTrue(
                        chargedGasOverhead
                          .sub(actualGasOverhead)
                          .lt(BigNumber.from(gasCalculationMargin)),
                      ),
                        'Gas overhead calculated is too high, decrease account gas variables (ACCOUNTING_FIXED_GAS_OVERHEAD/ACCOUNTING_PER_SIGNER_GAS_OVERHEAD)  by atleast ' +
                          chargedGasOverhead
                            .sub(chargedGasOverhead)
                            .sub(BigNumber.from(gasCalculationMargin))
                            .toString()
                    }
                  }
                }
              },
            )
          })
        },
      )

      describeMaybe(
        'Gas benchmarking log upkeeps [ @skip-coverage ]',
        function () {
          const fs = [1, 10]
          fs.forEach(function (newF) {
            it(
              'When f=' +
                newF +
                ' calculates gas overhead appropriately within a margin',
              async () => {
                // Perform the upkeep once to remove non-zero storage slots and have predictable gas measurement
                let tx = await getTransmitTx(registry, keeper1, [logUpkeepId])
                await tx.wait()
                const performData = '0x'
                await mock.setCanPerform(true)
                await mock.setPerformGasToBurn(executeGas)
                await registry
                  .connect(owner)
                  .setConfig(
                    signerAddresses,
                    keeperAddresses,
                    newF,
                    encodeConfig(config),
                    offchainVersion,
                    offchainBytes,
                  )
                tx = await getTransmitTx(registry, keeper1, [logUpkeepId], {
                  numSigners: newF + 1,
                  performData,
                })
                const receipt = await tx.wait()
                const upkeepPerformedLogs = parseUpkeepPerformedLogs(receipt)
                // exactly 1 Upkeep Performed should be emitted
                assert.equal(upkeepPerformedLogs.length, 1)
                const upkeepPerformedLog = upkeepPerformedLogs[0]

                const upkeepGasUsed = upkeepPerformedLog.args.gasUsed
                const chargedGasOverhead = upkeepPerformedLog.args.gasOverhead
                const actualGasOverhead = receipt.gasUsed.sub(upkeepGasUsed)

                assert.isTrue(upkeepGasUsed.gt(BigNumber.from('0')))
                assert.isTrue(chargedGasOverhead.gt(BigNumber.from('0')))

                console.log(
                  'Gas Benchmarking log upkeeps:',
                  'upkeepSuccess=',
                  true,
                  'performGas=',
                  executeGas.toString(),
                  'performData length=',
                  performData.length / 2 - 1,
                  'sig verification ( f =',
                  newF,
                  '): calculated overhead: ',
                  chargedGasOverhead.toString(),
                  ' actual overhead: ',
                  actualGasOverhead.toString(),
                  ' margin over gasUsed: ',
                  chargedGasOverhead.sub(actualGasOverhead).toString(),
                )

                // Overhead should not get capped
                const gasOverheadCap = registryLogOverhead
                  .add(
                    registryPerSignerGasOverhead.mul(BigNumber.from(newF + 1)),
                  )
                  .add(
                    BigNumber.from(
                      registryPerPerformByteGasOverhead.toNumber() *
                        performData.length,
                    ),
                  )
                const gasCapMinusOverhead =
                  gasOverheadCap.sub(chargedGasOverhead)
                assert.isTrue(
                  gasCapMinusOverhead.gt(BigNumber.from(0)),
                  'Gas overhead got capped. Verify gas overhead variables in test match those in the registry. To not have the overheads capped increase REGISTRY_GAS_OVERHEAD by atleast ' +
                    gasCapMinusOverhead.toString(),
                )
                // total gas charged should be greater than tx gas but within gasCalculationMargin
                assert.isTrue(
                  chargedGasOverhead.gt(actualGasOverhead),
                  'Gas overhead calculated is too low, increase account gas variables (ACCOUNTING_FIXED_GAS_OVERHEAD/ACCOUNTING_PER_SIGNER_GAS_OVERHEAD) by atleast ' +
                    actualGasOverhead.sub(chargedGasOverhead).toString(),
                )

                assert.isTrue(
                  chargedGasOverhead
                    .sub(actualGasOverhead)
                    .lt(BigNumber.from(gasCalculationMargin)),
                ),
                  'Gas overhead calculated is too high, decrease account gas variables (ACCOUNTING_FIXED_GAS_OVERHEAD/ACCOUNTING_PER_SIGNER_GAS_OVERHEAD)  by atleast ' +
                    chargedGasOverhead
                      .sub(chargedGasOverhead)
                      .sub(BigNumber.from(gasCalculationMargin))
                      .toString()
              },
            )
          })
        },
      )
    })

    describeMaybe('When upkeeps are batched', function () {
      const numPassingConditionalUpkeepsArray = [0, 1, 5]
      const numPassingLogUpkeepsArray = [0, 1, 5]
      const numFailingUpkeepsArray = [0, 3]

      numPassingConditionalUpkeepsArray.forEach(function (
        numPassingConditionalUpkeeps,
      ) {
        numPassingLogUpkeepsArray.forEach(function (numPassingLogUpkeeps) {
          numFailingUpkeepsArray.forEach(function (numFailingUpkeeps) {
            describe(
              'passing conditional upkeeps ' +
                numPassingConditionalUpkeeps.toString() +
                ', passing log upkeeps ' +
                numPassingLogUpkeeps.toString() +
                ', failing upkeeps ' +
                numFailingUpkeeps.toString(),
              () => {
                if (
                  numPassingConditionalUpkeeps == 0 &&
                  numPassingLogUpkeeps == 0
                ) {
                  return
                }

                let passingConditionalUpkeepIds: BigNumber[]
                let passingLogUpkeepIds: BigNumber[]
                let failingUpkeepIds: BigNumber[]

                beforeEach(async () => {
                  passingConditionalUpkeepIds = []
                  passingLogUpkeepIds = []
                  failingUpkeepIds = []
                  for (let i = 0; i < numPassingConditionalUpkeeps; i++) {
                    const mock = await upkeepMockFactory.deploy()
                    const tx = await registry
                      .connect(owner)
                      ['registerUpkeep(address,uint32,address,bytes,bytes)'](
                        mock.address,
                        executeGas,
                        await admin.getAddress(),
                        randomBytes,
                        '0x',
                      )
                    const condUpkeepId = await getUpkeepID(tx)
                    passingConditionalUpkeepIds.push(condUpkeepId)

                    // Add funds to passing upkeeps
                    await registry
                      .connect(admin)
                      .addFunds(condUpkeepId, toWei('100'))
                  }
                  for (let i = 0; i < numPassingLogUpkeeps; i++) {
                    const mock = await upkeepMockFactory.deploy()
                    const tx = await registry
                      .connect(owner)
                      [
                        'registerUpkeep(address,uint32,address,uint8,bytes,bytes,bytes)'
                      ](
                        mock.address,
                        executeGas,
                        await admin.getAddress(),
                        Trigger.LOG,
                        '0x',
                        logTriggerConfig,
                        emptyBytes,
                      )
                    const logUpkeepId = await getUpkeepID(tx)
                    passingLogUpkeepIds.push(logUpkeepId)

                    // Add funds to passing upkeeps
                    await registry
                      .connect(admin)
                      .addFunds(logUpkeepId, toWei('100'))
                  }
                  for (let i = 0; i < numFailingUpkeeps; i++) {
                    const mock = await upkeepMockFactory.deploy()
                    const tx = await registry
                      .connect(owner)
                      ['registerUpkeep(address,uint32,address,bytes,bytes)'](
                        mock.address,
                        executeGas,
                        await admin.getAddress(),
                        randomBytes,
                        '0x',
                      )
                    const upkeepId = await getUpkeepID(tx)
                    failingUpkeepIds.push(upkeepId)
                  }
                })

                it('performs successful upkeeps and does not charge failing upkeeps', async () => {
                  const keeperBefore = await registry.getTransmitterInfo(
                    await keeper1.getAddress(),
                  )
                  const keeperLinkBefore = await linkToken.balanceOf(
                    await keeper1.getAddress(),
                  )
                  const registryLinkBefore = await linkToken.balanceOf(
                    registry.address,
                  )
                  const registryPremiumBefore = (await registry.getState())
                    .state.totalPremium
                  const registrationConditionalPassingBefore =
                    await Promise.all(
                      passingConditionalUpkeepIds.map(async (id) => {
                        const reg = await registry.getUpkeep(BigNumber.from(id))
                        assert.equal(
                          reg.lastPerformedBlockNumber.toString(),
                          '0',
                        )
                        return reg
                      }),
                    )
                  const registrationLogPassingBefore = await Promise.all(
                    passingLogUpkeepIds.map(async (id) => {
                      const reg = await registry.getUpkeep(BigNumber.from(id))
                      assert.equal(reg.lastPerformedBlockNumber.toString(), '0')
                      return reg
                    }),
                  )
                  const registrationFailingBefore = await Promise.all(
                    failingUpkeepIds.map(async (id) => {
                      const reg = await registry.getUpkeep(BigNumber.from(id))
                      assert.equal(reg.lastPerformedBlockNumber.toString(), '0')
                      return reg
                    }),
                  )

<<<<<<< HEAD
                  const tx = await getTransmitTx(
                    registry,
                    keeper1,
                    passingConditionalUpkeepIds.concat(
                      passingLogUpkeepIds.concat(failingUpkeepIds),
                    ),
                  )

                  const receipt = await tx.wait()
                  const upkeepPerformedLogs = parseUpkeepPerformedLogs(receipt)
                  // exactly numPassingUpkeeps Upkeep Performed should be emitted
                  assert.equal(
                    upkeepPerformedLogs.length,
                    numPassingConditionalUpkeeps + numPassingLogUpkeeps,
                  )
                  const insufficientFundsLogs =
                    parseInsufficientFundsUpkeepReportLogs(receipt)
                  // exactly numFailingUpkeeps Upkeep Performed should be emitted
                  assert.equal(insufficientFundsLogs.length, numFailingUpkeeps)

                  const keeperAfter = await registry.getTransmitterInfo(
                    await keeper1.getAddress(),
                  )
                  const keeperLinkAfter = await linkToken.balanceOf(
                    await keeper1.getAddress(),
                  )
                  const registryLinkAfter = await linkToken.balanceOf(
                    registry.address,
                  )
                  const registrationConditionalPassingAfter = await Promise.all(
                    passingConditionalUpkeepIds.map(async (id) => {
                      return await registry.getUpkeep(BigNumber.from(id))
                    }),
                  )
                  const registrationLogPassingAfter = await Promise.all(
                    passingLogUpkeepIds.map(async (id) => {
                      return await registry.getUpkeep(BigNumber.from(id))
                    }),
                  )
                  const registrationFailingAfter = await Promise.all(
                    failingUpkeepIds.map(async (id) => {
                      return await registry.getUpkeep(BigNumber.from(id))
                    }),
                  )
                  const registryPremiumAfter = (await registry.getState()).state
                    .totalPremium
                  const premium = registryPremiumAfter.sub(
                    registryPremiumBefore,
                  )

                  let netPayment = BigNumber.from('0')
                  for (let i = 0; i < numPassingConditionalUpkeeps; i++) {
                    const id = upkeepPerformedLogs[i].args.id
                    const gasUsed = upkeepPerformedLogs[i].args.gasUsed
                    const gasOverhead = upkeepPerformedLogs[i].args.gasOverhead
                    const totalPayment =
                      upkeepPerformedLogs[i].args.totalPayment

                    expect(id).to.equal(passingConditionalUpkeepIds[i])
                    assert.isTrue(gasUsed.gt(BigNumber.from('0')))
                    assert.isTrue(gasOverhead.gt(BigNumber.from('0')))
                    assert.isTrue(totalPayment.gt(BigNumber.from('0')))

                    // Balance should be deducted
                    assert.equal(
                      registrationConditionalPassingBefore[i].balance
                        .sub(totalPayment)
                        .toString(),
                      registrationConditionalPassingAfter[i].balance.toString(),
                    )

                    // Amount spent should be updated correctly
                    assert.equal(
                      registrationConditionalPassingAfter[i].amountSpent
                        .sub(totalPayment)
                        .toString(),
                      registrationConditionalPassingBefore[
                        i
                      ].amountSpent.toString(),
                    )

                    // Last perform block number should be updated
                    assert.equal(
                      registrationConditionalPassingAfter[
                        i
                      ].lastPerformedBlockNumber.toString(),
                      tx.blockNumber?.toString(),
                    )

                    netPayment = netPayment.add(totalPayment)
                  }

                  for (let i = 0; i < numPassingLogUpkeeps; i++) {
                    const id =
                      upkeepPerformedLogs[numPassingConditionalUpkeeps + i].args
                        .id
                    const gasUsed =
                      upkeepPerformedLogs[numPassingConditionalUpkeeps + i].args
                        .gasUsed
                    const gasOverhead =
                      upkeepPerformedLogs[numPassingConditionalUpkeeps + i].args
                        .gasOverhead
                    const totalPayment =
                      upkeepPerformedLogs[numPassingConditionalUpkeeps + i].args
                        .totalPayment

                    expect(id).to.equal(passingLogUpkeepIds[i])
                    assert.isTrue(gasUsed.gt(BigNumber.from('0')))
                    assert.isTrue(gasOverhead.gt(BigNumber.from('0')))
                    assert.isTrue(totalPayment.gt(BigNumber.from('0')))

                    // Balance should be deducted
                    assert.equal(
                      registrationLogPassingBefore[i].balance
                        .sub(totalPayment)
                        .toString(),
                      registrationLogPassingAfter[i].balance.toString(),
                    )

                    // Amount spent should be updated correctly
                    assert.equal(
                      registrationLogPassingAfter[i].amountSpent
                        .sub(totalPayment)
                        .toString(),
                      registrationLogPassingBefore[i].amountSpent.toString(),
                    )

                    // Last perform block number should not be updated for log triggers
                    assert.equal(
                      registrationLogPassingAfter[
                        i
                      ].lastPerformedBlockNumber.toString(),
                      '0',
                    )
=======
              it('performs successful upkeeps and does not change failing upkeeps', async () => {
                const keeperBefore = await registry.getTransmitterInfo(
                  await keeper1.getAddress(),
                )
                const keeperLinkBefore = await linkToken.balanceOf(
                  await keeper1.getAddress(),
                )
                const registryLinkBefore = await linkToken.balanceOf(
                  registry.address,
                )
                const registryPremiumBefore = (await registry.getState()).state
                  .totalPremium
                const registrationPassingBefore = await Promise.all(
                  passingUpkeepIds.map(async (id) => {
                    const reg = await registry.getUpkeep(BigNumber.from(id))
                    assert.equal(reg.lastPerformedBlockNumber.toString(), '0')
                    return reg
                  }),
                )
                const registrationFailingBefore = await Promise.all(
                  failingUpkeepIds.map(async (id) => {
                    const reg = await registry.getUpkeep(BigNumber.from(id))
                    assert.equal(reg.lastPerformedBlockNumber.toString(), '0')
                    return reg
                  }),
                )
>>>>>>> db473af1

                    netPayment = netPayment.add(totalPayment)
                  }

                  for (let i = 0; i < numFailingUpkeeps; i++) {
                    // InsufficientFunds log should be emitted
                    const id = insufficientFundsLogs[i].args.id
                    expect(id).to.equal(failingUpkeepIds[i])

                    // Balance and amount spent should be same
                    assert.equal(
                      registrationFailingBefore[i].balance.toString(),
                      registrationFailingAfter[i].balance.toString(),
                    )
                    assert.equal(
                      registrationFailingBefore[i].amountSpent.toString(),
                      registrationFailingAfter[i].amountSpent.toString(),
                    )

                    // Last perform block number should not be updated
                    assert.equal(
                      registrationFailingAfter[
                        i
                      ].lastPerformedBlockNumber.toString(),
                      '0',
                    )
                  }

                  // Keeper payment is gasPayment + premium / num keepers
                  const keeperPayment = netPayment
                    .sub(premium)
                    .add(premium.div(BigNumber.from(keeperAddresses.length)))

                  // Keeper should be paid net payment for all passed upkeeps
                  assert.equal(
                    keeperAfter.balance.sub(keeperPayment).toString(),
                    keeperBefore.balance.toString(),
                  )

<<<<<<< HEAD
                  assert.isTrue(keeperLinkAfter.eq(keeperLinkBefore))
                  assert.isTrue(registryLinkBefore.eq(registryLinkAfter))
                })

                it('splits gas overhead appropriately among performed upkeeps [ @skip-coverage ]', async () => {
                  // Perform the upkeeps once to remove non-zero storage slots and have predictable gas measurement
                  let tx = await getTransmitTx(
                    registry,
                    keeper1,
                    passingConditionalUpkeepIds.concat(
                      passingLogUpkeepIds.concat(failingUpkeepIds),
                    ),
=======
                  // Last perform block number should be updated
                  assert.equal(
                    registrationPassingAfter[
                      i
                    ].lastPerformedBlockNumber.toString(),
                    tx.blockNumber?.toString(),
>>>>>>> db473af1
                  )

                  await tx.wait()

                  // Do the actual thing

                  tx = await getTransmitTx(
                    registry,
                    keeper1,
                    passingConditionalUpkeepIds.concat(
                      passingLogUpkeepIds.concat(failingUpkeepIds),
                    ),
                  )

                  const receipt = await tx.wait()
                  const upkeepPerformedLogs = parseUpkeepPerformedLogs(receipt)
                  // exactly numPassingUpkeeps Upkeep Performed should be emitted
                  assert.equal(
<<<<<<< HEAD
                    upkeepPerformedLogs.length,
                    numPassingConditionalUpkeeps + numPassingLogUpkeeps,
=======
                    registrationFailingAfter[
                      i
                    ].lastPerformedBlockNumber.toString(),
                    '0',
>>>>>>> db473af1
                  )

                  const gasConditionalOverheadCap =
                    registryConditionalOverhead.add(
                      registryPerSignerGasOverhead.mul(BigNumber.from(f + 1)),
                    )
                  const gasLogOverheadCap = registryLogOverhead.add(
                    registryPerSignerGasOverhead.mul(BigNumber.from(f + 1)),
                  )

                  const overheadCanGetCapped =
                    numFailingUpkeeps > 0 &&
                    numPassingConditionalUpkeeps <= 1 &&
                    numPassingLogUpkeeps <= 1
                  // Can happen if there are failing upkeeps and only 1 successful upkeep of each type
                  let netGasUsedPlusOverhead = BigNumber.from('0')

                  for (let i = 0; i < numPassingConditionalUpkeeps; i++) {
                    const gasUsed = upkeepPerformedLogs[i].args.gasUsed
                    const gasOverhead = upkeepPerformedLogs[i].args.gasOverhead

                    assert.isTrue(gasUsed.gt(BigNumber.from('0')))
                    assert.isTrue(gasOverhead.gt(BigNumber.from('0')))

                    // Overhead should not exceed capped
                    assert.isTrue(gasOverhead.lte(gasConditionalOverheadCap))

                    // Overhead should be same for every upkeep since they have equal performData, hence same caps
                    assert.isTrue(
                      gasOverhead.eq(upkeepPerformedLogs[0].args.gasOverhead),
                    )

                    netGasUsedPlusOverhead = netGasUsedPlusOverhead
                      .add(gasUsed)
                      .add(gasOverhead)
                  }
                  for (let i = 0; i < numPassingLogUpkeeps; i++) {
                    const gasUsed =
                      upkeepPerformedLogs[numPassingConditionalUpkeeps + i].args
                        .gasUsed
                    const gasOverhead =
                      upkeepPerformedLogs[numPassingConditionalUpkeeps + i].args
                        .gasOverhead

                    assert.isTrue(gasUsed.gt(BigNumber.from('0')))
                    assert.isTrue(gasOverhead.gt(BigNumber.from('0')))

                    // Overhead should not exceed capped
                    assert.isTrue(gasOverhead.lte(gasLogOverheadCap))

                    // Overhead should be same for every upkeep since they have equal performData, hence same caps
                    assert.isTrue(
                      gasOverhead.eq(
                        upkeepPerformedLogs[numPassingConditionalUpkeeps].args
                          .gasOverhead,
                      ),
                    )

                    netGasUsedPlusOverhead = netGasUsedPlusOverhead
                      .add(gasUsed)
                      .add(gasOverhead)
                  }

                  const overheadsGotCapped =
                    (numPassingConditionalUpkeeps > 0 &&
                      upkeepPerformedLogs[0].args.gasOverhead.eq(
                        gasConditionalOverheadCap,
                      )) ||
                    (numPassingLogUpkeeps > 0 &&
                      upkeepPerformedLogs[
                        numPassingConditionalUpkeeps
                      ].args.gasOverhead.eq(gasLogOverheadCap))
                  // Should only get capped in certain scenarios
                  if (overheadsGotCapped) {
                    assert.isTrue(
                      overheadCanGetCapped,
                      'Gas overhead got capped. Verify gas overhead variables in test match those in the registry. To not have the overheads capped increase REGISTRY_GAS_OVERHEAD',
                    )
                  }

                  console.log(
                    'Gas Benchmarking - batching (passedConditionalUpkeeps: ',
                    numPassingConditionalUpkeeps,
                    'passedLogUpkeeps:',
                    numPassingLogUpkeeps,
                    'failedUpkeeps:',
                    numFailingUpkeeps,
                    '): ',
                    'overheadsGotCapped',
                    overheadsGotCapped,
                    numPassingConditionalUpkeeps > 0
                      ? 'calculated conditional overhead'
                      : '',
                    numPassingConditionalUpkeeps > 0
                      ? upkeepPerformedLogs[0].args.gasOverhead.toString()
                      : '',
                    numPassingLogUpkeeps > 0 ? 'calculated log overhead' : '',
                    numPassingLogUpkeeps > 0
                      ? upkeepPerformedLogs[
                          numPassingConditionalUpkeeps
                        ].args.gasOverhead.toString()
                      : '',
                    ' margin over gasUsed',
                    netGasUsedPlusOverhead.sub(receipt.gasUsed).toString(),
                  )

                  // If overheads dont get capped then total gas charged should be greater than tx gas
                  // We don't check whether the net is within gasMargin as the margin changes with numFailedUpkeeps
                  // Which is ok, as long as individual gas overhead is capped
                  if (!overheadsGotCapped) {
                    assert.isTrue(
                      netGasUsedPlusOverhead.gt(receipt.gasUsed),
                      'Gas overhead is too low, increase ACCOUNTING_PER_UPKEEP_GAS_OVERHEAD',
                    )
                  }
                })
              },
            )
          })
        })
      })

      it('has enough perform gas overhead for large batches [ @skip-coverage ]', async () => {
        const numUpkeeps = 20
        const upkeepIds: BigNumber[] = []
        let totalExecuteGas = BigNumber.from('0')
        for (let i = 0; i < numUpkeeps; i++) {
          const mock = await upkeepMockFactory.deploy()
          const tx = await registry
            .connect(owner)
            ['registerUpkeep(address,uint32,address,bytes,bytes)'](
              mock.address,
              executeGas,
              await admin.getAddress(),
              randomBytes,
              '0x',
            )
          const upkeepId = await getUpkeepID(tx)
          upkeepIds.push(upkeepId)

          // Add funds to passing upkeeps
          await registry.connect(owner).addFunds(upkeepId, toWei('10'))

          await mock.setCanPerform(true)
          await mock.setPerformGasToBurn(executeGas)

          totalExecuteGas = totalExecuteGas.add(executeGas)
        }

        // Should revert with no overhead added
        await evmRevert(
          getTransmitTx(registry, keeper1, upkeepIds, {
            gasLimit: totalExecuteGas,
          }),
        )
        // Should not revert with overhead added
        await getTransmitTx(registry, keeper1, upkeepIds, {
          gasLimit: totalExecuteGas.add(transmitGasOverhead),
        })
      })

      it('splits l2 payment among performed upkeeps', async () => {
        const numUpkeeps = 7
        const upkeepIds: BigNumber[] = []
        // Same as MockArbGasInfo.sol
        const l1CostWeiArb = BigNumber.from(1000000)

        for (let i = 0; i < numUpkeeps; i++) {
          const mock = await upkeepMockFactory.deploy()
          const tx = await arbRegistry
            .connect(owner)
            ['registerUpkeep(address,uint32,address,bytes,bytes)'](
              mock.address,
              executeGas,
              await admin.getAddress(),
              randomBytes,
              '0x',
            )
          const upkeepId = await getUpkeepID(tx)
          upkeepIds.push(upkeepId)

          // Add funds to passing upkeeps
          await arbRegistry.connect(owner).addFunds(upkeepId, toWei('100'))
        }

        // Do the thing
        const tx = await getTransmitTx(
          arbRegistry,
          keeper1,
          upkeepIds,

          { gasPrice: gasWei.mul('5') }, // High gas price so that it gets capped
        )

        const receipt = await tx.wait()
        const upkeepPerformedLogs = parseUpkeepPerformedLogs(receipt)
        // exactly numPassingUpkeeps Upkeep Performed should be emitted
        assert.equal(upkeepPerformedLogs.length, numUpkeeps)

        // Verify the payment calculation in upkeepPerformed[0]
        const upkeepPerformedLog = upkeepPerformedLogs[0]

        const gasUsed = upkeepPerformedLog.args.gasUsed
        const gasOverhead = upkeepPerformedLog.args.gasOverhead
        const totalPayment = upkeepPerformedLog.args.totalPayment

        assert.equal(
          linkForGas(
            gasUsed,
            gasOverhead,
            gasCeilingMultiplier,
            paymentPremiumPPB,
            flatFeeMicroLink,
            l1CostWeiArb.div(gasCeilingMultiplier), // Dividing by gasCeilingMultiplier as it gets multiplied later
            BigNumber.from(numUpkeeps),
          ).total.toString(),
          totalPayment.toString(),
        )
      })
    })
  })

  describe('#recoverFunds', () => {
    const sent = toWei('7')

    beforeEach(async () => {
      await linkToken.connect(admin).approve(registry.address, toWei('100'))
      await linkToken
        .connect(owner)
        .transfer(await keeper1.getAddress(), toWei('1000'))

      // add funds to upkeep 1 and perform and withdraw some payment
      const tx = await registry
        .connect(owner)
        ['registerUpkeep(address,uint32,address,bytes,bytes)'](
          mock.address,
          executeGas,
          await admin.getAddress(),
          emptyBytes,
          emptyBytes,
        )

      const id1 = await getUpkeepID(tx)
      await registry.connect(admin).addFunds(id1, toWei('5'))

      await getTransmitTx(registry, keeper1, [id1])
      await getTransmitTx(registry, keeper2, [id1])
      await getTransmitTx(registry, keeper3, [id1])

      await registry
        .connect(payee1)
        .withdrawPayment(
          await keeper1.getAddress(),
          await nonkeeper.getAddress(),
        )

      // transfer funds directly to the registry
      await linkToken.connect(keeper1).transfer(registry.address, sent)

      // add funds to upkeep 2 and perform and withdraw some payment
      const tx2 = await registry
        .connect(owner)
        ['registerUpkeep(address,uint32,address,bytes,bytes)'](
          mock.address,
          executeGas,
          await admin.getAddress(),
          emptyBytes,
          emptyBytes,
        )
      const id2 = await getUpkeepID(tx2)
      await registry.connect(admin).addFunds(id2, toWei('5'))

      await getTransmitTx(registry, keeper1, [id2])
      await getTransmitTx(registry, keeper2, [id2])
      await getTransmitTx(registry, keeper3, [id2])

      await registry
        .connect(payee2)
        .withdrawPayment(
          await keeper2.getAddress(),
          await nonkeeper.getAddress(),
        )

      // transfer funds using onTokenTransfer
      const data = ethers.utils.defaultAbiCoder.encode(['uint256'], [id2])
      await linkToken
        .connect(owner)
        .transferAndCall(registry.address, toWei('1'), data)

      // withdraw some funds
      await registry.connect(owner).cancelUpkeep(id1)
      await registry
        .connect(admin)
        .withdrawFunds(id1, await nonkeeper.getAddress())
    })

    it('reverts if not called by owner', async () => {
      await evmRevert(
        registry.connect(keeper1).recoverFunds(),
        'Only callable by owner',
      )
    })

    it('allows any funds that have been accidentally transfered to be moved', async () => {
      const balanceBefore = await linkToken.balanceOf(registry.address)
      const ownerBefore = await linkToken.balanceOf(await owner.getAddress())

      await registry.connect(owner).recoverFunds()

      const balanceAfter = await linkToken.balanceOf(registry.address)
      const ownerAfter = await linkToken.balanceOf(await owner.getAddress())

      assert.isTrue(balanceBefore.eq(balanceAfter.add(sent)))
      assert.isTrue(ownerAfter.eq(ownerBefore.add(sent)))
    })
  })

  describe('#getMinBalanceForUpkeep / #checkUpkeep / #transmit', () => {
    it('calculates the minimum balance appropriately', async () => {
      await mock.setCanCheck(true)

      const oneWei = BigNumber.from(1)
      const minBalance = await registry.getMinBalanceForUpkeep(upkeepId)
      const tooLow = minBalance.sub(oneWei)

      await registry.connect(admin).addFunds(upkeepId, tooLow)
      let checkUpkeepResult = await registry
        .connect(zeroAddress)
        .callStatic['checkUpkeep(uint256)'](upkeepId)

      assert.equal(checkUpkeepResult.upkeepNeeded, false)
      assert.equal(
        checkUpkeepResult.upkeepFailureReason,
        UpkeepFailureReason.INSUFFICIENT_BALANCE,
      )

      await registry.connect(admin).addFunds(upkeepId, oneWei)
      checkUpkeepResult = await registry
        .connect(zeroAddress)
        .callStatic['checkUpkeep(uint256)'](upkeepId)
      assert.equal(checkUpkeepResult.upkeepNeeded, true)
    })

    it('uses maxPerformData size in checkUpkeep but actual performDataSize in transmit', async () => {
      const tx1 = await registry
        .connect(owner)
        ['registerUpkeep(address,uint32,address,bytes,bytes)'](
          mock.address,
          executeGas,
          await admin.getAddress(),
          randomBytes,
          '0x',
        )
      const upkeepID1 = await getUpkeepID(tx1)
      const tx2 = await registry
        .connect(owner)
        ['registerUpkeep(address,uint32,address,bytes,bytes)'](
          mock.address,
          executeGas,
          await admin.getAddress(),
          randomBytes,
          '0x',
        )
      const upkeepID2 = await getUpkeepID(tx2)
      await mock.setCanCheck(true)
      await mock.setCanPerform(true)

      // upkeep 1 is underfunded, 2 is fully funded
      const minBalance1 = (
        await registry.getMinBalanceForUpkeep(upkeepID1)
      ).sub(1)
      const minBalance2 = await registry.getMinBalanceForUpkeep(upkeepID2)
      await registry.connect(owner).addFunds(upkeepID1, minBalance1)
      await registry.connect(owner).addFunds(upkeepID2, minBalance2)

      // upkeep 1 check should return false, 2 should return true
      let checkUpkeepResult = await registry
        .connect(zeroAddress)
        .callStatic['checkUpkeep(uint256)'](upkeepID1)
      assert.equal(checkUpkeepResult.upkeepNeeded, false)
      assert.equal(
        checkUpkeepResult.upkeepFailureReason,
        UpkeepFailureReason.INSUFFICIENT_BALANCE,
      )

      checkUpkeepResult = await registry
        .connect(zeroAddress)
        .callStatic['checkUpkeep(uint256)'](upkeepID2)
      assert.equal(checkUpkeepResult.upkeepNeeded, true)

      // upkeep 1 perform should return with insufficient balance using max performData size
      let maxPerformData = '0x'
      for (let i = 0; i < maxPerformDataSize.toNumber(); i++) {
        maxPerformData += '11'
      }

      const tx = await getTransmitTx(registry, keeper1, [upkeepID1], {
        gasPrice: gasWei.mul(gasCeilingMultiplier),
        performData: maxPerformData,
      })

      const receipt = await tx.wait()
      const insufficientFundsUpkeepReportLogs =
        parseInsufficientFundsUpkeepReportLogs(receipt)
      // exactly 1 InsufficientFundsUpkeepReportLogs log should be emitted
      assert.equal(insufficientFundsUpkeepReportLogs.length, 1)

      // upkeep 1 perform should succeed with empty performData
      await getTransmitTx(registry, keeper1, [upkeepID1], {
        gasPrice: gasWei.mul(gasCeilingMultiplier),
      }),
        // upkeep 2 perform should succeed with max performData size
        await getTransmitTx(registry, keeper1, [upkeepID2], {
          gasPrice: gasWei.mul(gasCeilingMultiplier),
          performData: maxPerformData,
        })
    })
  })

  describe('#withdrawFunds', () => {
    let upkeepId2: BigNumber

    beforeEach(async () => {
      const tx = await registry
        .connect(owner)
        ['registerUpkeep(address,uint32,address,bytes,bytes)'](
          mock.address,
          executeGas,
          await admin.getAddress(),
          randomBytes,
          '0x',
        )
      upkeepId2 = await getUpkeepID(tx)

      await registry.connect(admin).addFunds(upkeepId, toWei('100'))
      await registry.connect(admin).addFunds(upkeepId2, toWei('100'))

      // Do a perform so that upkeep is charged some amount
      await getTransmitTx(registry, keeper1, [upkeepId])
      await getTransmitTx(registry, keeper1, [upkeepId2])
    })

    it('reverts if called on a non existing ID', async () => {
      await evmRevert(
        registry
          .connect(admin)
          .withdrawFunds(upkeepId.add(1), await payee1.getAddress()),
        'OnlyCallableByAdmin()',
      )
    })

    it('reverts if called by anyone but the admin', async () => {
      await evmRevert(
        registry
          .connect(owner)
          .withdrawFunds(upkeepId, await payee1.getAddress()),
        'OnlyCallableByAdmin()',
      )
    })

    it('reverts if called on an uncanceled upkeep', async () => {
      await evmRevert(
        registry
          .connect(admin)
          .withdrawFunds(upkeepId, await payee1.getAddress()),
        'UpkeepNotCanceled()',
      )
    })

    it('reverts if called with the 0 address', async () => {
      await evmRevert(
        registry.connect(admin).withdrawFunds(upkeepId, zeroAddress),
        'InvalidRecipient()',
      )
    })

    describe('after the registration is cancelled', () => {
      beforeEach(async () => {
        await registry.connect(owner).cancelUpkeep(upkeepId)
        await registry.connect(owner).cancelUpkeep(upkeepId2)
      })

      it('can be called successively on two upkeeps', async () => {
        await registry
          .connect(admin)
          .withdrawFunds(upkeepId, await payee1.getAddress())
        await registry
          .connect(admin)
          .withdrawFunds(upkeepId2, await payee1.getAddress())
      })

      it('moves the funds out and updates the balance and emits an event', async () => {
        const payee1Before = await linkToken.balanceOf(
          await payee1.getAddress(),
        )
        const registryBefore = await linkToken.balanceOf(registry.address)

        let registration = await registry.getUpkeep(upkeepId)
        const previousBalance = registration.balance

        const tx = await registry
          .connect(admin)
          .withdrawFunds(upkeepId, await payee1.getAddress())
        await expect(tx)
          .to.emit(registry, 'FundsWithdrawn')
          .withArgs(upkeepId, previousBalance, await payee1.getAddress())

        const payee1After = await linkToken.balanceOf(await payee1.getAddress())
        const registryAfter = await linkToken.balanceOf(registry.address)

        assert.isTrue(payee1Before.add(previousBalance).eq(payee1After))
        assert.isTrue(registryBefore.sub(previousBalance).eq(registryAfter))

        registration = await registry.getUpkeep(upkeepId)
        assert.equal(0, registration.balance.toNumber())
      })
    })
  })

  describe('#simulatePerformUpkeep', () => {
    it('reverts if called by non zero address', async () => {
      await evmRevert(
        registry
          .connect(await owner.getAddress())
          .callStatic.simulatePerformUpkeep(upkeepId, '0x'),
        'OnlySimulatedBackend()',
      )
    })

    it('reverts when registry is paused', async () => {
      await registry.connect(owner).pause()
      await evmRevert(
        registry
          .connect(zeroAddress)
          .callStatic.simulatePerformUpkeep(upkeepId, '0x'),
        'RegistryPaused()',
      )
    })

    it('returns false and gasUsed when perform fails', async () => {
      await mock.setCanPerform(false)

      const simulatePerformResult = await registry
        .connect(zeroAddress)
        .callStatic.simulatePerformUpkeep(upkeepId, '0x')

      assert.equal(simulatePerformResult.success, false)
      assert.isTrue(simulatePerformResult.gasUsed.gt(BigNumber.from('0'))) // Some gas should be used
    })

    it('returns true, gasUsed, and executeGas when perform succeeds', async () => {
      await mock.setCanPerform(true)

      const simulatePerformResult = await registry
        .connect(zeroAddress)
        .callStatic.simulatePerformUpkeep(upkeepId, '0x')

      assert.equal(simulatePerformResult.success, true)
      assert.isTrue(simulatePerformResult.gasUsed.gt(BigNumber.from('0'))) // Some gas should be used
    })

    it('returns correct amount of gasUsed when perform succeeds', async () => {
      await mock.setCanPerform(true)
      await mock.setPerformGasToBurn(executeGas)

      const simulatePerformResult = await registry
        .connect(zeroAddress)
        .callStatic.simulatePerformUpkeep(upkeepId, '0x')

      assert.equal(simulatePerformResult.success, true)
      // Full execute gas should be used, with some performGasBuffer(1000)
      assert.isTrue(
        simulatePerformResult.gasUsed.gt(
          executeGas.sub(BigNumber.from('1000')),
        ),
      )
    })
  })

  describe('#checkUpkeep', () => {
    it('reverts if called by non zero address', async () => {
      await evmRevert(
        registry
          .connect(await owner.getAddress())
          .callStatic['checkUpkeep(uint256)'](upkeepId),
        'OnlySimulatedBackend()',
      )
    })

    it('returns false and error code if the upkeep is cancelled by admin', async () => {
      await registry.connect(admin).cancelUpkeep(upkeepId)

      const checkUpkeepResult = await registry
        .connect(zeroAddress)
        .callStatic['checkUpkeep(uint256)'](upkeepId)

      assert.equal(checkUpkeepResult.upkeepNeeded, false)
      assert.equal(checkUpkeepResult.performData, '0x')
      assert.equal(
        checkUpkeepResult.upkeepFailureReason,
        UpkeepFailureReason.UPKEEP_CANCELLED,
      )
      expect(checkUpkeepResult.gasUsed).to.equal(0)
      expect(checkUpkeepResult.gasLimit).to.equal(executeGas)
    })

    it('returns false and error code if the upkeep is cancelled by owner', async () => {
      await registry.connect(owner).cancelUpkeep(upkeepId)

      const checkUpkeepResult = await registry
        .connect(zeroAddress)
        .callStatic['checkUpkeep(uint256)'](upkeepId)

      assert.equal(checkUpkeepResult.upkeepNeeded, false)
      assert.equal(checkUpkeepResult.performData, '0x')
      assert.equal(
        checkUpkeepResult.upkeepFailureReason,
        UpkeepFailureReason.UPKEEP_CANCELLED,
      )
      expect(checkUpkeepResult.gasUsed).to.equal(0)
      expect(checkUpkeepResult.gasLimit).to.equal(executeGas)
    })

    it('returns false and error code if the upkeep is paused', async () => {
      await registry.connect(admin).pauseUpkeep(upkeepId)

      const checkUpkeepResult = await registry
        .connect(zeroAddress)
        .callStatic['checkUpkeep(uint256)'](upkeepId)

      assert.equal(checkUpkeepResult.upkeepNeeded, false)
      assert.equal(checkUpkeepResult.performData, '0x')
      assert.equal(
        checkUpkeepResult.upkeepFailureReason,
        UpkeepFailureReason.UPKEEP_PAUSED,
      )
      expect(checkUpkeepResult.gasUsed).to.equal(0)
      expect(checkUpkeepResult.gasLimit).to.equal(executeGas)
    })

    it('returns false and error code if user is out of funds', async () => {
      const checkUpkeepResult = await registry
        .connect(zeroAddress)
        .callStatic['checkUpkeep(uint256)'](upkeepId)

      assert.equal(checkUpkeepResult.upkeepNeeded, false)
      assert.equal(checkUpkeepResult.performData, '0x')
      assert.equal(
        checkUpkeepResult.upkeepFailureReason,
        UpkeepFailureReason.INSUFFICIENT_BALANCE,
      )
      expect(checkUpkeepResult.gasUsed).to.equal(0)
      expect(checkUpkeepResult.gasLimit).to.equal(executeGas)
    })

    context('when the registration is funded', () => {
      beforeEach(async () => {
        await linkToken.connect(admin).approve(registry.address, toWei('100'))
        await registry.connect(admin).addFunds(upkeepId, toWei('100'))
      })

      it('returns false, error code, and revert data if the target check reverts', async () => {
        await mock.setShouldRevertCheck(true)
        const checkUpkeepResult = await registry
          .connect(zeroAddress)
          .callStatic['checkUpkeep(uint256)'](upkeepId)
        assert.equal(checkUpkeepResult.upkeepNeeded, false)

        const revertReasonBytes = `0x${checkUpkeepResult.performData.slice(10)}` // remove sighash
        assert.equal(
          ethers.utils.defaultAbiCoder.decode(['string'], revertReasonBytes)[0],
          'shouldRevertCheck should be false',
        )
        assert.equal(
          checkUpkeepResult.upkeepFailureReason,
          UpkeepFailureReason.TARGET_CHECK_REVERTED,
        )
        assert.isTrue(checkUpkeepResult.gasUsed.gt(BigNumber.from('0'))) // Some gas should be used
        expect(checkUpkeepResult.gasLimit).to.equal(executeGas)
      })

      it('returns false and error code if the upkeep is not needed', async () => {
        await mock.setCanCheck(false)
        const checkUpkeepResult = await registry
          .connect(zeroAddress)
          .callStatic['checkUpkeep(uint256)'](upkeepId)

        assert.equal(checkUpkeepResult.upkeepNeeded, false)
        assert.equal(checkUpkeepResult.performData, '0x')
        assert.equal(
          checkUpkeepResult.upkeepFailureReason,
          UpkeepFailureReason.UPKEEP_NOT_NEEDED,
        )
        assert.isTrue(checkUpkeepResult.gasUsed.gt(BigNumber.from('0'))) // Some gas should be used
        expect(checkUpkeepResult.gasLimit).to.equal(executeGas)
      })

      it('returns false and error code if the performData exceeds limit', async () => {
        let longBytes = '0x'
        for (let i = 0; i < 5000; i++) {
          longBytes += '1'
        }
        await mock.setCanCheck(true)
        await mock.setPerformData(longBytes)

        const checkUpkeepResult = await registry
          .connect(zeroAddress)
          .callStatic['checkUpkeep(uint256)'](upkeepId)

        assert.equal(checkUpkeepResult.upkeepNeeded, false)
        assert.equal(checkUpkeepResult.performData, '0x')
        assert.equal(
          checkUpkeepResult.upkeepFailureReason,
          UpkeepFailureReason.PERFORM_DATA_EXCEEDS_LIMIT,
        )
        assert.isTrue(checkUpkeepResult.gasUsed.gt(BigNumber.from('0'))) // Some gas should be used
        expect(checkUpkeepResult.gasLimit).to.equal(executeGas)
      })

      it('returns true with gas used if the target can execute', async () => {
        await mock.setCanCheck(true)
        await mock.setPerformData(randomBytes)

        const latestBlock = await ethers.provider.getBlock('latest')

        const checkUpkeepResult = await registry
          .connect(zeroAddress)
          .callStatic['checkUpkeep(uint256)'](upkeepId, {
            blockTag: latestBlock.number,
          })

        assert.equal(checkUpkeepResult.upkeepNeeded, true)
        assert.equal(checkUpkeepResult.performData, randomBytes)
        assert.equal(
          checkUpkeepResult.upkeepFailureReason,
          UpkeepFailureReason.NONE,
        )
        assert.isTrue(checkUpkeepResult.gasUsed.gt(BigNumber.from('0'))) // Some gas should be used
        expect(checkUpkeepResult.gasLimit).to.equal(executeGas)
        assert.isTrue(checkUpkeepResult.fastGasWei.eq(gasWei))
        assert.isTrue(checkUpkeepResult.linkNative.eq(linkEth))
      })

      itMaybe(
        'has a large enough gas overhead to cover upkeeps that use all their gas [ @skip-coverage ]',
        async () => {
          await mock.setCanCheck(true)
          await mock.setCheckGasToBurn(checkGasLimit)
          const gas = checkGasLimit.add(checkGasOverhead)
          const checkUpkeepResult = await registry
            .connect(zeroAddress)
            .callStatic['checkUpkeep(uint256)'](upkeepId, {
              gasLimit: gas,
            })

          assert.equal(checkUpkeepResult.upkeepNeeded, true)
        },
      )
    })
  })

  describe('#addFunds', () => {
    const amount = toWei('1')

    it('reverts if the registration does not exist', async () => {
      await evmRevert(
        registry.connect(keeper1).addFunds(upkeepId.add(1), amount),
        'UpkeepCancelled()',
      )
    })

    it('adds to the balance of the registration', async () => {
      await registry.connect(admin).addFunds(upkeepId, amount)
      const registration = await registry.getUpkeep(upkeepId)
      assert.isTrue(amount.eq(registration.balance))
    })

    it('lets anyone add funds to an upkeep not just admin', async () => {
      await linkToken.connect(owner).transfer(await payee1.getAddress(), amount)
      await linkToken.connect(payee1).approve(registry.address, amount)

      await registry.connect(payee1).addFunds(upkeepId, amount)
      const registration = await registry.getUpkeep(upkeepId)
      assert.isTrue(amount.eq(registration.balance))
    })

    it('emits a log', async () => {
      const tx = await registry.connect(admin).addFunds(upkeepId, amount)
      await expect(tx)
        .to.emit(registry, 'FundsAdded')
        .withArgs(upkeepId, await admin.getAddress(), amount)
    })

    it('reverts if the upkeep is canceled', async () => {
      await registry.connect(admin).cancelUpkeep(upkeepId)
      await evmRevert(
        registry.connect(keeper1).addFunds(upkeepId, amount),
        'UpkeepCancelled()',
      )
    })
  })

  describe('#getActiveUpkeepIDs / #getActiveUpkeepIDsByType', () => {
    // we have 2 upkeeps registered

    it('reverts if startIndex is greater than end index ', async () => {
      await evmRevert(registry.getActiveUpkeepIDs(1, 0), 'IndexOutOfRange()')
    })

    it('returns upkeep IDs within range', async () => {
      let upkeepIds = await registry.getActiveUpkeepIDs(0, 1)
      assert(upkeepIds.length == 1)
      assert(upkeepIds[0].eq(upkeepId))
      upkeepIds = await registry.getActiveUpkeepIDs(1, 2)
      assert(upkeepIds.length == 1)
      assert(upkeepIds[0].eq(afUpkeepId))
      upkeepIds = await registry.getActiveUpkeepIDs(0, 2)
      assert(upkeepIds.length == 2)
      assert(upkeepIds[0].eq(upkeepId))
      assert(upkeepIds[1].eq(afUpkeepId))
      upkeepIds = await registry.getActiveUpkeepIDs(0, 100)
      assert.equal(upkeepIds.length, numUpkeps)
      assert(upkeepIds[0].eq(upkeepId))
      assert(upkeepIds[1].eq(afUpkeepId))
    })

    it('filters upkeeps by type', async () => {
      let upkeepIds = await registry.getActiveUpkeepIDsByType(
        0,
        numUpkeps,
        Trigger.CONDITION,
      )
      assert(upkeepIds.length == 2)
      assert(upkeepIds[0].eq(upkeepId))
      assert(upkeepIds[1].eq(afUpkeepId))
      upkeepIds = await registry.getActiveUpkeepIDsByType(
        0,
        numUpkeps,
        Trigger.LOG,
      )
      assert(upkeepIds.length == 1)
      assert(upkeepIds[0].eq(logUpkeepId))
    })
  })

  describe('#getMaxPaymentForGas', () => {
    // Same as MockArbGasInfo.sol
    const l1CostWeiArb = BigNumber.from(1000000)
    // Same as MockOVMGasPriceOracle.sol
    const l1CostWeiOpt = BigNumber.from(2000000)

    itMaybe('calculates the max fee appropriately', async () => {
      await verifyMaxPayment(registry)
    })

    itMaybe('calculates the max fee appropriately for Arbitrum', async () => {
      await verifyMaxPayment(arbRegistry, l1CostWeiArb)
    })

    itMaybe('calculates the max fee appropriately for Optimism', async () => {
      await verifyMaxPayment(opRegistry, l1CostWeiOpt)
    })

    it('uses the fallback gas price if the feed has issues', async () => {
      const expectedFallbackMaxPayment = linkForGas(
        executeGas,
        registryConditionalOverhead
          .add(registryPerSignerGasOverhead.mul(f + 1))
          .add(maxPerformDataSize.mul(registryPerPerformByteGasOverhead)),
        gasCeilingMultiplier.mul('2'), // fallbackGasPrice is 2x gas price
        paymentPremiumPPB,
        flatFeeMicroLink,
      ).total

      // Stale feed
      let roundId = 99
      const answer = 100
      let updatedAt = 946684800 // New Years 2000 🥳
      let startedAt = 946684799
      await gasPriceFeed
        .connect(owner)
        .updateRoundData(roundId, answer, updatedAt, startedAt)

      assert.equal(
        expectedFallbackMaxPayment.toString(),
        (
          await registry.getMaxPaymentForGas(Trigger.CONDITION, executeGas)
        ).toString(),
      )

      // Negative feed price
      roundId = 100
      updatedAt = now()
      startedAt = 946684799
      await gasPriceFeed
        .connect(owner)
        .updateRoundData(roundId, -100, updatedAt, startedAt)

      assert.equal(
        expectedFallbackMaxPayment.toString(),
        (
          await registry.getMaxPaymentForGas(Trigger.CONDITION, executeGas)
        ).toString(),
      )

      // Zero feed price
      roundId = 101
      updatedAt = now()
      startedAt = 946684799
      await gasPriceFeed
        .connect(owner)
        .updateRoundData(roundId, 0, updatedAt, startedAt)

      assert.equal(
        expectedFallbackMaxPayment.toString(),
        (
          await registry.getMaxPaymentForGas(Trigger.CONDITION, executeGas)
        ).toString(),
      )
    })

    it('uses the fallback link price if the feed has issues', async () => {
      const expectedFallbackMaxPayment = linkForGas(
        executeGas,
        registryConditionalOverhead
          .add(registryPerSignerGasOverhead.mul(f + 1))
          .add(maxPerformDataSize.mul(registryPerPerformByteGasOverhead)),
        gasCeilingMultiplier.mul('2'), // fallbackLinkPrice is 1/2 link price, so multiply by 2
        paymentPremiumPPB,
        flatFeeMicroLink,
      ).total

      // Stale feed
      let roundId = 99
      const answer = 100
      let updatedAt = 946684800 // New Years 2000 🥳
      let startedAt = 946684799
      await linkEthFeed
        .connect(owner)
        .updateRoundData(roundId, answer, updatedAt, startedAt)

      assert.equal(
        expectedFallbackMaxPayment.toString(),
        (
          await registry.getMaxPaymentForGas(Trigger.CONDITION, executeGas)
        ).toString(),
      )

      // Negative feed price
      roundId = 100
      updatedAt = now()
      startedAt = 946684799
      await linkEthFeed
        .connect(owner)
        .updateRoundData(roundId, -100, updatedAt, startedAt)

      assert.equal(
        expectedFallbackMaxPayment.toString(),
        (
          await registry.getMaxPaymentForGas(Trigger.CONDITION, executeGas)
        ).toString(),
      )

      // Zero feed price
      roundId = 101
      updatedAt = now()
      startedAt = 946684799
      await linkEthFeed
        .connect(owner)
        .updateRoundData(roundId, 0, updatedAt, startedAt)

      assert.equal(
        expectedFallbackMaxPayment.toString(),
        (
          await registry.getMaxPaymentForGas(Trigger.CONDITION, executeGas)
        ).toString(),
      )
    })
  })

  describe('#typeAndVersion', () => {
    it('uses the correct type and version', async () => {
      const typeAndVersion = await registry.typeAndVersion()
      assert.equal(typeAndVersion, 'KeeperRegistry 2.1.0')
    })
  })

  describe('#onTokenTransfer', () => {
    const amount = toWei('1')

    it('reverts if not called by the LINK token', async () => {
      const data = ethers.utils.defaultAbiCoder.encode(['uint256'], [upkeepId])

      await evmRevert(
        registry
          .connect(keeper1)
          .onTokenTransfer(await keeper1.getAddress(), amount, data),
        'OnlyCallableByLINKToken()',
      )
    })

    it('reverts if not called with more or less than 32 bytes', async () => {
      const longData = ethers.utils.defaultAbiCoder.encode(
        ['uint256', 'uint256'],
        ['33', '34'],
      )
      const shortData = '0x12345678'

      await evmRevert(
        linkToken
          .connect(owner)
          .transferAndCall(registry.address, amount, longData),
      )
      await evmRevert(
        linkToken
          .connect(owner)
          .transferAndCall(registry.address, amount, shortData),
      )
    })

    it('reverts if the upkeep is canceled', async () => {
      await registry.connect(admin).cancelUpkeep(upkeepId)
      await evmRevert(
        registry.connect(keeper1).addFunds(upkeepId, amount),
        'UpkeepCancelled()',
      )
    })

    it('updates the funds of the job id passed', async () => {
      const data = ethers.utils.defaultAbiCoder.encode(['uint256'], [upkeepId])

      const before = (await registry.getUpkeep(upkeepId)).balance
      await linkToken
        .connect(owner)
        .transferAndCall(registry.address, amount, data)
      const after = (await registry.getUpkeep(upkeepId)).balance

      assert.isTrue(before.add(amount).eq(after))
    })
  })

  describeMaybe('#setConfig - onchain', () => {
    const payment = BigNumber.from(1)
    const flatFee = BigNumber.from(2)
    const maxGas = BigNumber.from(6)
    const staleness = BigNumber.from(4)
    const ceiling = BigNumber.from(5)
    const newMinUpkeepSpend = BigNumber.from(9)
    const newMaxCheckDataSize = BigNumber.from(10000)
    const newMaxPerformDataSize = BigNumber.from(10000)
    const newMaxPerformGas = BigNumber.from(10000000)
    const fbGasEth = BigNumber.from(7)
    const fbLinkEth = BigNumber.from(8)
    const newTranscoder = randomAddress()
    const newRegistrars = [randomAddress(), randomAddress()]

    const newConfig: OnchainConfig = {
      paymentPremiumPPB: payment,
      flatFeeMicroLink: flatFee,
      checkGasLimit: maxGas,
      stalenessSeconds: staleness,
      gasCeilingMultiplier: ceiling,
      minUpkeepSpend: newMinUpkeepSpend,
      maxCheckDataSize: newMaxCheckDataSize,
      maxPerformDataSize: newMaxPerformDataSize,
      maxPerformGas: newMaxPerformGas,
      fallbackGasPrice: fbGasEth,
      fallbackLinkPrice: fbLinkEth,
      transcoder: newTranscoder,
      registrars: newRegistrars,
    }

    it('reverts when called by anyone but the proposed owner', async () => {
      await evmRevert(
        registry
          .connect(payee1)
          .setConfig(
            signerAddresses,
            keeperAddresses,
            f,
            encodeConfig(newConfig),
            offchainVersion,
            offchainBytes,
          ),
        'Only callable by owner',
      )
    })

    it('updates the onchainConfig and configDigest', async () => {
      const old = await registry.getState()
      const oldConfig = old.config
      const oldState = old.state
      assert.isTrue(paymentPremiumPPB.eq(oldConfig.paymentPremiumPPB))
      assert.isTrue(flatFeeMicroLink.eq(oldConfig.flatFeeMicroLink))
      assert.isTrue(stalenessSeconds.eq(oldConfig.stalenessSeconds))
      assert.isTrue(gasCeilingMultiplier.eq(oldConfig.gasCeilingMultiplier))

      await registry
        .connect(owner)
        .setConfig(
          signerAddresses,
          keeperAddresses,
          f,
          encodeConfig(newConfig),
          offchainVersion,
          offchainBytes,
        )

      const updated = await registry.getState()
      const updatedConfig = updated.config
      const updatedState = updated.state
      assert.equal(updatedConfig.paymentPremiumPPB, payment.toNumber())
      assert.equal(updatedConfig.flatFeeMicroLink, flatFee.toNumber())
      assert.equal(updatedConfig.stalenessSeconds, staleness.toNumber())
      assert.equal(updatedConfig.gasCeilingMultiplier, ceiling.toNumber())
      assert.equal(
        updatedConfig.minUpkeepSpend.toString(),
        newMinUpkeepSpend.toString(),
      )
      assert.equal(
        updatedConfig.maxCheckDataSize,
        newMaxCheckDataSize.toNumber(),
      )
      assert.equal(
        updatedConfig.maxPerformDataSize,
        newMaxPerformDataSize.toNumber(),
      )
      assert.equal(updatedConfig.maxPerformGas, newMaxPerformGas.toNumber())
      assert.equal(updatedConfig.checkGasLimit, maxGas.toNumber())
      assert.equal(
        updatedConfig.fallbackGasPrice.toNumber(),
        fbGasEth.toNumber(),
      )
      assert.equal(
        updatedConfig.fallbackLinkPrice.toNumber(),
        fbLinkEth.toNumber(),
      )
      assert.equal(updatedState.latestEpoch, 0)

      assert(oldState.configCount + 1 == updatedState.configCount)
      assert(
        oldState.latestConfigBlockNumber !=
          updatedState.latestConfigBlockNumber,
      )
      assert(oldState.latestConfigDigest != updatedState.latestConfigDigest)

      assert.equal(updatedConfig.transcoder, newTranscoder)
      assert.deepEqual(updatedConfig.registrars, newRegistrars)
    })

    it('emits an event', async () => {
      const tx = await registry
        .connect(owner)
        .setConfig(
          signerAddresses,
          keeperAddresses,
          f,
          encodeConfig(newConfig),
          offchainVersion,
          offchainBytes,
        )
      await expect(tx).to.emit(registry, 'ConfigSet')
    })

    it('reverts upon decreasing max limits', async () => {
      await evmRevert(
        registry.connect(owner).setConfig(
          signerAddresses,
          keeperAddresses,
          f,
          encodeConfig(
            Object.assign({}, newConfig, {
              maxCheckDataSize: BigNumber.from(1),
            }),
          ),
          offchainVersion,
          offchainBytes,
        ),
        'MaxCheckDataSizeCanOnlyIncrease()',
      )
      await evmRevert(
        registry.connect(owner).setConfig(
          signerAddresses,
          keeperAddresses,
          f,
          encodeConfig(
            Object.assign({}, newConfig, {
              maxPerformDataSize: BigNumber.from(1),
            }),
          ),
          offchainVersion,
          offchainBytes,
        ),
        'MaxPerformDataSizeCanOnlyIncrease()',
      )
      await evmRevert(
        registry.connect(owner).setConfig(
          signerAddresses,
          keeperAddresses,
          f,
          encodeConfig(
            Object.assign({}, newConfig, {
              maxPerformGas: BigNumber.from(1),
            }),
          ),
          offchainVersion,
          offchainBytes,
        ),
        'GasLimitCanOnlyIncrease()',
      )
    })
  })

  describe('#setConfig - offchain', () => {
    let newKeepers: string[]

    beforeEach(async () => {
      newKeepers = [
        await personas.Eddy.getAddress(),
        await personas.Nick.getAddress(),
        await personas.Neil.getAddress(),
        await personas.Carol.getAddress(),
      ]
    })

    it('reverts when called by anyone but the owner', async () => {
      await evmRevert(
        registry
          .connect(payee1)
          .setConfig(
            newKeepers,
            newKeepers,
            f,
            encodeConfig(config),
            offchainVersion,
            offchainBytes,
          ),
        'Only callable by owner',
      )
    })

    it('reverts if too many keeperAddresses set', async () => {
      for (let i = 0; i < 40; i++) {
        newKeepers.push(randomAddress())
      }
      await evmRevert(
        registry
          .connect(owner)
          .setConfig(
            newKeepers,
            newKeepers,
            f,
            encodeConfig(config),
            offchainVersion,
            offchainBytes,
          ),
        'TooManyOracles()',
      )
    })

    it('reverts if f=0', async () => {
      await evmRevert(
        registry
          .connect(owner)
          .setConfig(
            newKeepers,
            newKeepers,
            0,
            encodeConfig(config),
            offchainVersion,
            offchainBytes,
          ),
        'IncorrectNumberOfFaultyOracles()',
      )
    })

    it('reverts if signers != transmitters length', async () => {
      const signers = [randomAddress()]
      await evmRevert(
        registry
          .connect(owner)
          .setConfig(
            signers,
            newKeepers,
            f,
            encodeConfig(config),
            offchainVersion,
            offchainBytes,
          ),
        'IncorrectNumberOfSigners()',
      )
    })

    it('reverts if signers <= 3f', async () => {
      newKeepers.pop()
      await evmRevert(
        registry
          .connect(owner)
          .setConfig(
            newKeepers,
            newKeepers,
            f,
            encodeConfig(config),
            offchainVersion,
            offchainBytes,
          ),
        'IncorrectNumberOfSigners()',
      )
    })

    it('reverts on repeated signers', async () => {
      const newSigners = [
        await personas.Eddy.getAddress(),
        await personas.Eddy.getAddress(),
        await personas.Eddy.getAddress(),
        await personas.Eddy.getAddress(),
      ]
      await evmRevert(
        registry
          .connect(owner)
          .setConfig(
            newSigners,
            newKeepers,
            f,
            encodeConfig(config),
            offchainVersion,
            offchainBytes,
          ),
        'RepeatedSigner()',
      )
    })

    it('reverts on repeated transmitters', async () => {
      const newTransmitters = [
        await personas.Eddy.getAddress(),
        await personas.Eddy.getAddress(),
        await personas.Eddy.getAddress(),
        await personas.Eddy.getAddress(),
      ]
      await evmRevert(
        registry
          .connect(owner)
          .setConfig(
            newKeepers,
            newTransmitters,
            f,
            encodeConfig(config),
            offchainVersion,
            offchainBytes,
          ),
        'RepeatedTransmitter()',
      )
    })

    itMaybe('stores new config and emits event', async () => {
      // Perform an upkeep so that totalPremium is updated
      await registry.connect(admin).addFunds(upkeepId, toWei('100'))
      let tx = await getTransmitTx(registry, keeper1, [upkeepId])
      await tx.wait()

      const newOffChainVersion = BigNumber.from('2')
      const newOffChainConfig = '0x1122'

      const old = await registry.getState()
      const oldState = old.state
      assert(oldState.totalPremium.gt(BigNumber.from('0')))

      const newSigners = newKeepers
      tx = await registry
        .connect(owner)
        .setConfig(
          newSigners,
          newKeepers,
          f,
          encodeConfig(config),
          newOffChainVersion,
          newOffChainConfig,
        )

      const updated = await registry.getState()
      const updatedState = updated.state
      assert(oldState.totalPremium.eq(updatedState.totalPremium))

      // Old signer addresses which are not in new signers should be non active
      for (let i = 0; i < signerAddresses.length; i++) {
        const signer = signerAddresses[i]
        if (!newSigners.includes(signer)) {
          assert((await registry.getSignerInfo(signer)).active == false)
          assert((await registry.getSignerInfo(signer)).index == 0)
        }
      }
      // New signer addresses should be active
      for (let i = 0; i < newSigners.length; i++) {
        const signer = newSigners[i]
        assert((await registry.getSignerInfo(signer)).active == true)
        assert((await registry.getSignerInfo(signer)).index == i)
      }
      // Old transmitter addresses which are not in new transmitter should be non active, update lastCollected but retain other info
      for (let i = 0; i < keeperAddresses.length; i++) {
        const transmitter = keeperAddresses[i]
        if (!newKeepers.includes(transmitter)) {
          assert(
            (await registry.getTransmitterInfo(transmitter)).active == false,
          )
          assert((await registry.getTransmitterInfo(transmitter)).index == i)
          assert(
            (
              await registry.getTransmitterInfo(transmitter)
            ).lastCollected.toString() == oldState.totalPremium.toString(),
          )
        }
      }
      // New transmitter addresses should be active
      for (let i = 0; i < newKeepers.length; i++) {
        const transmitter = newKeepers[i]
        assert((await registry.getTransmitterInfo(transmitter)).active == true)
        assert((await registry.getTransmitterInfo(transmitter)).index == i)
        assert(
          (
            await registry.getTransmitterInfo(transmitter)
          ).lastCollected.toString() == oldState.totalPremium.toString(),
        )
      }

      // config digest should be updated
      assert(oldState.configCount + 1 == updatedState.configCount)
      assert(
        oldState.latestConfigBlockNumber !=
          updatedState.latestConfigBlockNumber,
      )
      assert(oldState.latestConfigDigest != updatedState.latestConfigDigest)

      //New config should be updated
      assert.deepEqual(updated.signers, newKeepers)
      assert.deepEqual(updated.transmitters, newKeepers)

      // Event should have been emitted
      await expect(tx).to.emit(registry, 'ConfigSet')
    })
  })

  describe('#setPeerRegistryMigrationPermission() / #getPeerRegistryMigrationPermission()', () => {
    const peer = randomAddress()
    it('allows the owner to set the peer registries', async () => {
      let permission = await registry.getPeerRegistryMigrationPermission(peer)
      expect(permission).to.equal(0)
      await registry.setPeerRegistryMigrationPermission(peer, 1)
      permission = await registry.getPeerRegistryMigrationPermission(peer)
      expect(permission).to.equal(1)
      await registry.setPeerRegistryMigrationPermission(peer, 2)
      permission = await registry.getPeerRegistryMigrationPermission(peer)
      expect(permission).to.equal(2)
      await registry.setPeerRegistryMigrationPermission(peer, 0)
      permission = await registry.getPeerRegistryMigrationPermission(peer)
      expect(permission).to.equal(0)
    })
    it('reverts if passed an unsupported permission', async () => {
      await expect(
        registry.connect(admin).setPeerRegistryMigrationPermission(peer, 10),
      ).to.be.reverted
    })
    it('reverts if not called by the owner', async () => {
      await expect(
        registry.connect(admin).setPeerRegistryMigrationPermission(peer, 1),
      ).to.be.revertedWith('Only callable by owner')
    })
  })

  describe('#registerUpkeep', () => {
    it('reverts when registry is paused', async () => {
      await registry.connect(owner).pause()
      await evmRevert(
        registry
          .connect(owner)
          ['registerUpkeep(address,uint32,address,bytes,bytes)'](
            mock.address,
            executeGas,
            await admin.getAddress(),
            emptyBytes,
            '0x',
          ),
        'RegistryPaused()',
      )
    })

    it('reverts if the target is not a contract', async () => {
      await evmRevert(
        registry
          .connect(owner)
          ['registerUpkeep(address,uint32,address,bytes,bytes)'](
            zeroAddress,
            executeGas,
            await admin.getAddress(),
            emptyBytes,
            '0x',
          ),
        'NotAContract()',
      )
    })

    it('reverts if called by a non-owner', async () => {
      await evmRevert(
        registry
          .connect(keeper1)
          ['registerUpkeep(address,uint32,address,bytes,bytes)'](
            mock.address,
            executeGas,
            await admin.getAddress(),
            emptyBytes,
            '0x',
          ),
        'OnlyCallableByOwnerOrRegistrar()',
      )
    })

    it('reverts if execute gas is too low', async () => {
      await evmRevert(
        registry
          .connect(owner)
          ['registerUpkeep(address,uint32,address,bytes,bytes)'](
            mock.address,
            2299,
            await admin.getAddress(),
            emptyBytes,
            '0x',
          ),
        'GasLimitOutsideRange()',
      )
    })

    it('reverts if execute gas is too high', async () => {
      await evmRevert(
        registry
          .connect(owner)
          ['registerUpkeep(address,uint32,address,bytes,bytes)'](
            mock.address,
            5000001,
            await admin.getAddress(),
            emptyBytes,
            '0x',
          ),
        'GasLimitOutsideRange()',
      )
    })

    it('reverts if checkData is too long', async () => {
      let longBytes = '0x'
      for (let i = 0; i < 10000; i++) {
        longBytes += '1'
      }
      await evmRevert(
        registry
          .connect(owner)
          ['registerUpkeep(address,uint32,address,bytes,bytes)'](
            mock.address,
            executeGas,
            await admin.getAddress(),
            longBytes,
            '0x',
          ),
        'PipelineDataExceedsLimit()',
      )
    })

    it('creates a record of the registration', async () => {
      const executeGases = [100000, 500000]
      const checkDatas = [emptyBytes, '0x12']

      for (let jdx = 0; jdx < executeGases.length; jdx++) {
        const executeGas = executeGases[jdx]
        for (let kdx = 0; kdx < checkDatas.length; kdx++) {
          const checkData = checkDatas[kdx]
          const tx = await registry
            .connect(owner)
            ['registerUpkeep(address,uint32,address,bytes,bytes)'](
              mock.address,
              executeGas,
              await admin.getAddress(),
              checkData,
              '0x',
            )

          //confirm the upkeep details and verify emitted events
          const upkeepId = await getUpkeepID(tx)
          await expect(tx)
            .to.emit(registry, 'UpkeepRegistered')
            .withArgs(upkeepId, executeGas, await admin.getAddress())

          await expect(tx)
            .to.emit(registry, 'UpkeepPipelineDataSet')
            .withArgs(upkeepId, checkData)
          await expect(tx)
            .to.emit(registry, 'UpkeepTriggerConfigSet')
            .withArgs(upkeepId, blockTriggerConfig)

          const registration = await registry.getUpkeep(upkeepId)

          assert.equal(mock.address, registration.target)
          assert.notEqual(ethers.constants.AddressZero, registration.forwarder)
          assert.equal(
            executeGas.toString(),
            registration.executeGas.toString(),
          )
          assert.equal(await admin.getAddress(), registration.admin)
          assert.equal(0, registration.balance.toNumber())
          assert.equal(0, registration.amountSpent.toNumber())
          assert.equal(0, registration.lastPerformedBlockNumber)
          assert.equal(checkData, registration.checkData)
          assert.equal(registration.paused, false)
          assert.equal(registration.offchainConfig, '0x')
          assert(registration.maxValidBlocknumber.eq('0xffffffff'))
        }
      }
    })
  })

  describe('#pauseUpkeep', () => {
    it('reverts if the registration does not exist', async () => {
      await evmRevert(
        registry.connect(keeper1).pauseUpkeep(upkeepId.add(1)),
        'OnlyCallableByAdmin()',
      )
    })

    it('reverts if the upkeep is already canceled', async () => {
      await registry.connect(admin).cancelUpkeep(upkeepId)

      await evmRevert(
        registry.connect(admin).pauseUpkeep(upkeepId),
        'UpkeepCancelled()',
      )
    })

    it('reverts if the upkeep is already paused', async () => {
      await registry.connect(admin).pauseUpkeep(upkeepId)

      await evmRevert(
        registry.connect(admin).pauseUpkeep(upkeepId),
        'OnlyUnpausedUpkeep()',
      )
    })

    it('reverts if the caller is not the upkeep admin', async () => {
      await evmRevert(
        registry.connect(keeper1).pauseUpkeep(upkeepId),
        'OnlyCallableByAdmin()',
      )
    })

    it('pauses the upkeep and emits an event', async () => {
      const tx = await registry.connect(admin).pauseUpkeep(upkeepId)
      await expect(tx).to.emit(registry, 'UpkeepPaused').withArgs(upkeepId)

      const registration = await registry.getUpkeep(upkeepId)
      assert.equal(registration.paused, true)
    })
  })

  describe('#unpauseUpkeep', () => {
    it('reverts if the registration does not exist', async () => {
      await evmRevert(
        registry.connect(keeper1).unpauseUpkeep(upkeepId.add(1)),
        'OnlyCallableByAdmin()',
      )
    })

    it('reverts if the upkeep is already canceled', async () => {
      await registry.connect(owner).cancelUpkeep(upkeepId)

      await evmRevert(
        registry.connect(admin).unpauseUpkeep(upkeepId),
        'UpkeepCancelled()',
      )
    })

    it('marks the contract as paused', async () => {
      assert.isFalse((await registry.getState()).state.paused)

      await registry.connect(owner).pause()

      assert.isTrue((await registry.getState()).state.paused)
    })

    it('reverts if the upkeep is not paused', async () => {
      await evmRevert(
        registry.connect(admin).unpauseUpkeep(upkeepId),
        'OnlyPausedUpkeep()',
      )
    })

    it('reverts if the caller is not the upkeep admin', async () => {
      await registry.connect(admin).pauseUpkeep(upkeepId)

      const registration = await registry.getUpkeep(upkeepId)

      assert.equal(registration.paused, true)

      await evmRevert(
        registry.connect(keeper1).unpauseUpkeep(upkeepId),
        'OnlyCallableByAdmin()',
      )
    })

    it('unpauses the upkeep and emits an event', async () => {
      const originalCount = (await registry.getActiveUpkeepIDs(0, 0)).length

      await registry.connect(admin).pauseUpkeep(upkeepId)

      const tx = await registry.connect(admin).unpauseUpkeep(upkeepId)

      await expect(tx).to.emit(registry, 'UpkeepUnpaused').withArgs(upkeepId)

      const registration = await registry.getUpkeep(upkeepId)
      assert.equal(registration.paused, false)

      const upkeepIds = await registry.getActiveUpkeepIDs(0, 0)
      assert.equal(upkeepIds.length, originalCount)
    })
  })

  describe('#setUpkeepPipelineData', () => {
    it('reverts if the registration does not exist', async () => {
      await evmRevert(
        registry
          .connect(keeper1)
          .setUpkeepPipelineData(upkeepId.add(1), randomBytes),
        'OnlyCallableByAdmin()',
      )
    })

    it('reverts if the caller is not upkeep admin', async () => {
      await evmRevert(
        registry.connect(keeper1).setUpkeepPipelineData(upkeepId, randomBytes),
        'OnlyCallableByAdmin()',
      )
    })

    it('reverts if the upkeep is cancelled', async () => {
      await registry.connect(admin).cancelUpkeep(upkeepId)

      await evmRevert(
        registry.connect(admin).setUpkeepPipelineData(upkeepId, randomBytes),
        'UpkeepCancelled()',
      )
    })

    it('is allowed to update on paused upkeep', async () => {
      await registry.connect(admin).pauseUpkeep(upkeepId)
      await registry.connect(admin).setUpkeepPipelineData(upkeepId, randomBytes)

      const registration = await registry.getUpkeep(upkeepId)
      assert.equal(randomBytes, registration.checkData)
    })

    it('reverts if new data exceeds limit', async () => {
      let longBytes = '0x'
      for (let i = 0; i < 10000; i++) {
        longBytes += '1'
      }

      await evmRevert(
        registry.connect(admin).setUpkeepPipelineData(upkeepId, longBytes),
        'PipelineDataExceedsLimit()',
      )
    })

    it('updates the upkeep pipeline data and emits an event', async () => {
      const tx = await registry
        .connect(admin)
        .setUpkeepPipelineData(upkeepId, randomBytes)
      await expect(tx)
        .to.emit(registry, 'UpkeepPipelineDataSet')
        .withArgs(upkeepId, randomBytes)

      const registration = await registry.getUpkeep(upkeepId)
      assert.equal(randomBytes, registration.checkData)
    })
  })

  describe('#setUpkeepGasLimit', () => {
    const newGasLimit = BigNumber.from('300000')

    it('reverts if the registration does not exist', async () => {
      await evmRevert(
        registry.connect(admin).setUpkeepGasLimit(upkeepId.add(1), newGasLimit),
        'OnlyCallableByAdmin()',
      )
    })

    it('reverts if the upkeep is canceled', async () => {
      await registry.connect(admin).cancelUpkeep(upkeepId)
      await evmRevert(
        registry.connect(admin).setUpkeepGasLimit(upkeepId, newGasLimit),
        'UpkeepCancelled()',
      )
    })

    it('reverts if called by anyone but the admin', async () => {
      await evmRevert(
        registry.connect(owner).setUpkeepGasLimit(upkeepId, newGasLimit),
        'OnlyCallableByAdmin()',
      )
    })

    it('reverts if new gas limit is out of bounds', async () => {
      await evmRevert(
        registry
          .connect(admin)
          .setUpkeepGasLimit(upkeepId, BigNumber.from('100')),
        'GasLimitOutsideRange()',
      )
      await evmRevert(
        registry
          .connect(admin)
          .setUpkeepGasLimit(upkeepId, BigNumber.from('6000000')),
        'GasLimitOutsideRange()',
      )
    })

    it('updates the gas limit successfully', async () => {
      const initialGasLimit = (await registry.getUpkeep(upkeepId)).executeGas
      assert.equal(initialGasLimit, executeGas.toNumber())
      await registry.connect(admin).setUpkeepGasLimit(upkeepId, newGasLimit)
      const updatedGasLimit = (await registry.getUpkeep(upkeepId)).executeGas
      assert.equal(updatedGasLimit, newGasLimit.toNumber())
    })

    it('emits a log', async () => {
      const tx = await registry
        .connect(admin)
        .setUpkeepGasLimit(upkeepId, newGasLimit)
      await expect(tx)
        .to.emit(registry, 'UpkeepGasLimitSet')
        .withArgs(upkeepId, newGasLimit)
    })
  })

  describe('#setUpkeepOffchainConfig', () => {
    const newConfig = '0xc0ffeec0ffee'

    it('reverts if the registration does not exist', async () => {
      await evmRevert(
        registry
          .connect(admin)
          .setUpkeepOffchainConfig(upkeepId.add(1), newConfig),
        'OnlyCallableByAdmin()',
      )
    })

    it('reverts if the upkeep is canceled', async () => {
      await registry.connect(admin).cancelUpkeep(upkeepId)
      await evmRevert(
        registry.connect(admin).setUpkeepOffchainConfig(upkeepId, newConfig),
        'UpkeepCancelled()',
      )
    })

    it('reverts if called by anyone but the admin', async () => {
      await evmRevert(
        registry.connect(owner).setUpkeepOffchainConfig(upkeepId, newConfig),
        'OnlyCallableByAdmin()',
      )
    })

    it('updates the config successfully', async () => {
      const initialConfig = (await registry.getUpkeep(upkeepId)).offchainConfig
      assert.equal(initialConfig, '0x')
      await registry.connect(admin).setUpkeepOffchainConfig(upkeepId, newConfig)
      const updatedConfig = (await registry.getUpkeep(upkeepId)).offchainConfig
      assert.equal(newConfig, updatedConfig)
    })

    it('emits a log', async () => {
      const tx = await registry
        .connect(admin)
        .setUpkeepOffchainConfig(upkeepId, newConfig)
      await expect(tx)
        .to.emit(registry, 'UpkeepOffchainConfigSet')
        .withArgs(upkeepId, newConfig)
    })
  })

  describe('#setUpkeepTriggerConfig', () => {
    const newConfig = '0xdeadbeef'

    it('reverts if the registration does not exist', async () => {
      await evmRevert(
        registry
          .connect(admin)
          .setUpkeepTriggerConfig(upkeepId.add(1), newConfig),
        'OnlyCallableByAdmin()',
      )
    })

    it('reverts if the upkeep is canceled', async () => {
      await registry.connect(admin).cancelUpkeep(upkeepId)
      await evmRevert(
        registry.connect(admin).setUpkeepTriggerConfig(upkeepId, newConfig),
        'UpkeepCancelled()',
      )
    })

    it('reverts if called by anyone but the admin', async () => {
      await evmRevert(
        registry.connect(owner).setUpkeepTriggerConfig(upkeepId, newConfig),
        'OnlyCallableByAdmin()',
      )
    })

    it('emits a log', async () => {
      const tx = await registry
        .connect(admin)
        .setUpkeepTriggerConfig(upkeepId, newConfig)
      await expect(tx)
        .to.emit(registry, 'UpkeepTriggerConfigSet')
        .withArgs(upkeepId, newConfig)
    })
  })

  describe('#transferUpkeepAdmin', () => {
    it('reverts when called by anyone but the current upkeep admin', async () => {
      await evmRevert(
        registry
          .connect(payee1)
          .transferUpkeepAdmin(upkeepId, await payee2.getAddress()),
        'OnlyCallableByAdmin()',
      )
    })

    it('reverts when transferring to self', async () => {
      await evmRevert(
        registry
          .connect(admin)
          .transferUpkeepAdmin(upkeepId, await admin.getAddress()),
        'ValueNotChanged()',
      )
    })

    it('reverts when the upkeep is cancelled', async () => {
      await registry.connect(admin).cancelUpkeep(upkeepId)

      await evmRevert(
        registry
          .connect(admin)
          .transferUpkeepAdmin(upkeepId, await keeper1.getAddress()),
        'UpkeepCancelled()',
      )
    })

    it('reverts when transferring to zero address', async () => {
      await evmRevert(
        registry
          .connect(admin)
          .transferUpkeepAdmin(upkeepId, ethers.constants.AddressZero),
        'InvalidRecipient()',
      )
    })

    it('does not change the upkeep admin', async () => {
      await registry
        .connect(admin)
        .transferUpkeepAdmin(upkeepId, await payee1.getAddress())

      const upkeep = await registry.getUpkeep(upkeepId)
      assert.equal(await admin.getAddress(), upkeep.admin)
    })

    it('emits an event announcing the new upkeep admin', async () => {
      const tx = await registry
        .connect(admin)
        .transferUpkeepAdmin(upkeepId, await payee1.getAddress())

      await expect(tx)
        .to.emit(registry, 'UpkeepAdminTransferRequested')
        .withArgs(upkeepId, await admin.getAddress(), await payee1.getAddress())
    })

    it('does not emit an event when called with the same proposed upkeep admin', async () => {
      await registry
        .connect(admin)
        .transferUpkeepAdmin(upkeepId, await payee1.getAddress())

      const tx = await registry
        .connect(admin)
        .transferUpkeepAdmin(upkeepId, await payee1.getAddress())
      const receipt = await tx.wait()
      assert.equal(0, receipt.logs.length)
    })
  })

  describe('#acceptUpkeepAdmin', () => {
    beforeEach(async () => {
      // Start admin transfer to payee1
      await registry
        .connect(admin)
        .transferUpkeepAdmin(upkeepId, await payee1.getAddress())
    })

    it('reverts when not called by the proposed upkeep admin', async () => {
      await evmRevert(
        registry.connect(payee2).acceptUpkeepAdmin(upkeepId),
        'OnlyCallableByProposedAdmin()',
      )
    })

    it('reverts when the upkeep is cancelled', async () => {
      await registry.connect(admin).cancelUpkeep(upkeepId)

      await evmRevert(
        registry.connect(payee1).acceptUpkeepAdmin(upkeepId),
        'UpkeepCancelled()',
      )
    })

    it('does change the admin', async () => {
      await registry.connect(payee1).acceptUpkeepAdmin(upkeepId)

      const upkeep = await registry.getUpkeep(upkeepId)
      assert.equal(await payee1.getAddress(), upkeep.admin)
    })

    it('emits an event announcing the new upkeep admin', async () => {
      const tx = await registry.connect(payee1).acceptUpkeepAdmin(upkeepId)
      await expect(tx)
        .to.emit(registry, 'UpkeepAdminTransferred')
        .withArgs(upkeepId, await admin.getAddress(), await payee1.getAddress())
    })
  })

  describe('#withdrawOwnerFunds', () => {
    it('can only be called by owner', async () => {
      await evmRevert(
        registry.connect(keeper1).withdrawOwnerFunds(),
        'Only callable by owner',
      )
    })

    it('withdraws the collected fees to owner', async () => {
      await registry.connect(admin).addFunds(upkeepId, toWei('100'))
      // Very high min spend, whole balance as cancellation fees
      const minUpkeepSpend = toWei('1000')
      await registry.connect(owner).setConfig(
        signerAddresses,
        keeperAddresses,
        f,
        encodeConfig({
          paymentPremiumPPB,
          flatFeeMicroLink,
          checkGasLimit,
          stalenessSeconds,
          gasCeilingMultiplier,
          minUpkeepSpend,
          maxCheckDataSize,
          maxPerformDataSize,
          maxPerformGas,
          fallbackGasPrice,
          fallbackLinkPrice,
          transcoder: transcoder.address,
          registrars: [],
        }),
        offchainVersion,
        offchainBytes,
      )
      const upkeepBalance = (await registry.getUpkeep(upkeepId)).balance
      const ownerBefore = await linkToken.balanceOf(await owner.getAddress())

      await registry.connect(owner).cancelUpkeep(upkeepId)

      // Transfered to owner balance on registry
      let ownerRegistryBalance = (await registry.getState()).state
        .ownerLinkBalance
      assert.isTrue(ownerRegistryBalance.eq(upkeepBalance))

      // Now withdraw
      await registry.connect(owner).withdrawOwnerFunds()

      ownerRegistryBalance = (await registry.getState()).state.ownerLinkBalance
      const ownerAfter = await linkToken.balanceOf(await owner.getAddress())

      // Owner registry balance should be changed to 0
      assert.isTrue(ownerRegistryBalance.eq(BigNumber.from('0')))

      // Owner should be credited with the balance
      assert.isTrue(ownerBefore.add(upkeepBalance).eq(ownerAfter))
    })
  })

  describe('#transferPayeeship', () => {
    it('reverts when called by anyone but the current payee', async () => {
      await evmRevert(
        registry
          .connect(payee2)
          .transferPayeeship(
            await keeper1.getAddress(),
            await payee2.getAddress(),
          ),
        'OnlyCallableByPayee()',
      )
    })

    it('reverts when transferring to self', async () => {
      await evmRevert(
        registry
          .connect(payee1)
          .transferPayeeship(
            await keeper1.getAddress(),
            await payee1.getAddress(),
          ),
        'ValueNotChanged()',
      )
    })

    it('does not change the payee', async () => {
      await registry
        .connect(payee1)
        .transferPayeeship(
          await keeper1.getAddress(),
          await payee2.getAddress(),
        )

      const info = await registry.getTransmitterInfo(await keeper1.getAddress())
      assert.equal(await payee1.getAddress(), info.payee)
    })

    it('emits an event announcing the new payee', async () => {
      const tx = await registry
        .connect(payee1)
        .transferPayeeship(
          await keeper1.getAddress(),
          await payee2.getAddress(),
        )
      await expect(tx)
        .to.emit(registry, 'PayeeshipTransferRequested')
        .withArgs(
          await keeper1.getAddress(),
          await payee1.getAddress(),
          await payee2.getAddress(),
        )
    })

    it('does not emit an event when called with the same proposal', async () => {
      await registry
        .connect(payee1)
        .transferPayeeship(
          await keeper1.getAddress(),
          await payee2.getAddress(),
        )

      const tx = await registry
        .connect(payee1)
        .transferPayeeship(
          await keeper1.getAddress(),
          await payee2.getAddress(),
        )
      const receipt = await tx.wait()
      assert.equal(0, receipt.logs.length)
    })
  })

  describe('#acceptPayeeship', () => {
    beforeEach(async () => {
      await registry
        .connect(payee1)
        .transferPayeeship(
          await keeper1.getAddress(),
          await payee2.getAddress(),
        )
    })

    it('reverts when called by anyone but the proposed payee', async () => {
      await evmRevert(
        registry.connect(payee1).acceptPayeeship(await keeper1.getAddress()),
        'OnlyCallableByProposedPayee()',
      )
    })

    it('emits an event announcing the new payee', async () => {
      const tx = await registry
        .connect(payee2)
        .acceptPayeeship(await keeper1.getAddress())
      await expect(tx)
        .to.emit(registry, 'PayeeshipTransferred')
        .withArgs(
          await keeper1.getAddress(),
          await payee1.getAddress(),
          await payee2.getAddress(),
        )
    })

    it('does change the payee', async () => {
      await registry.connect(payee2).acceptPayeeship(await keeper1.getAddress())

      const info = await registry.getTransmitterInfo(await keeper1.getAddress())
      assert.equal(await payee2.getAddress(), info.payee)
    })
  })

  describe('#pause', () => {
    it('reverts if called by a non-owner', async () => {
      await evmRevert(
        registry.connect(keeper1).pause(),
        'Only callable by owner',
      )
    })

    it('marks the contract as paused', async () => {
      assert.isFalse((await registry.getState()).state.paused)

      await registry.connect(owner).pause()

      assert.isTrue((await registry.getState()).state.paused)
    })

    it('Does not allow transmits when paused', async () => {
      await registry.connect(owner).pause()

      await evmRevert(
        getTransmitTx(registry, keeper1, [upkeepId]),
        'RegistryPaused()',
      )
    })

    it('Does not allow creation of new upkeeps when paused', async () => {
      await registry.connect(owner).pause()

      await evmRevert(
        registry
          .connect(owner)
          ['registerUpkeep(address,uint32,address,bytes,bytes)'](
            mock.address,
            executeGas,
            await admin.getAddress(),
            emptyBytes,
            '0x',
          ),
        'RegistryPaused()',
      )
    })
  })

  describe('#unpause', () => {
    beforeEach(async () => {
      await registry.connect(owner).pause()
    })

    it('reverts if called by a non-owner', async () => {
      await evmRevert(
        registry.connect(keeper1).unpause(),
        'Only callable by owner',
      )
    })

    it('marks the contract as not paused', async () => {
      assert.isTrue((await registry.getState()).state.paused)

      await registry.connect(owner).unpause()

      assert.isFalse((await registry.getState()).state.paused)
    })
  })

  describe('#migrateUpkeeps() / #receiveUpkeeps()', async () => {
    context('when permissions are set', () => {
      beforeEach(async () => {
        await linkToken.connect(owner).approve(registry.address, toWei('100'))
        await registry.connect(owner).addFunds(upkeepId, toWei('100'))
        await registry.setPeerRegistryMigrationPermission(mgRegistry.address, 1)
        await mgRegistry.setPeerRegistryMigrationPermission(registry.address, 2)
      })

      it('migrates an upkeep', async () => {
        const offchainBytes = '0x987654abcd'
        await registry
          .connect(admin)
          .setUpkeepOffchainConfig(upkeepId, offchainBytes)
        const reg1Upkeep = await registry.getUpkeep(upkeepId)
        expect(reg1Upkeep.balance).to.equal(toWei('100'))
        expect(reg1Upkeep.checkData).to.equal(randomBytes)
        expect(reg1Upkeep.forwarder).to.not.equal(ethers.constants.AddressZero)
        expect(reg1Upkeep.offchainConfig).to.equal(offchainBytes)
        expect((await registry.getState()).state.numUpkeeps).to.equal(numUpkeps)
        // Set an upkeep admin transfer in progress too
        await registry
          .connect(admin)
          .transferUpkeepAdmin(upkeepId, await payee1.getAddress())

        // migrate
        await registry
          .connect(admin)
          .migrateUpkeeps([upkeepId], mgRegistry.address)
        expect((await registry.getState()).state.numUpkeeps).to.equal(
          numUpkeps - 1,
        )
        expect((await mgRegistry.getState()).state.numUpkeeps).to.equal(1)
        expect((await registry.getUpkeep(upkeepId)).balance).to.equal(0)
        expect((await registry.getUpkeep(upkeepId)).checkData).to.equal('0x')
        expect((await mgRegistry.getUpkeep(upkeepId)).balance).to.equal(
          toWei('100'),
        )
        expect(
          (await mgRegistry.getState()).state.expectedLinkBalance,
        ).to.equal(toWei('100'))
        expect((await mgRegistry.getUpkeep(upkeepId)).checkData).to.equal(
          randomBytes,
        )
        expect((await mgRegistry.getUpkeep(upkeepId)).offchainConfig).to.equal(
          offchainBytes,
        )
        expect((await mgRegistry.getUpkeep(upkeepId)).forwarder).to.equal(
          reg1Upkeep.forwarder,
        )
        // migration will delete the upkeep and nullify admin transfer
        await expect(
          registry.connect(payee1).acceptUpkeepAdmin(upkeepId),
        ).to.be.revertedWith('UpkeepCancelled()')
        await expect(
          mgRegistry.connect(payee1).acceptUpkeepAdmin(upkeepId),
        ).to.be.revertedWith('OnlyCallableByProposedAdmin()')
      })

      it('migrates a paused upkeep', async () => {
        expect((await registry.getUpkeep(upkeepId)).balance).to.equal(
          toWei('100'),
        )
        expect((await registry.getUpkeep(upkeepId)).checkData).to.equal(
          randomBytes,
        )
        expect((await registry.getState()).state.numUpkeeps).to.equal(numUpkeps)
        await registry.connect(admin).pauseUpkeep(upkeepId)
        // verify the upkeep is paused
        expect((await registry.getUpkeep(upkeepId)).paused).to.equal(true)
        // migrate
        await registry
          .connect(admin)
          .migrateUpkeeps([upkeepId], mgRegistry.address)
        expect((await registry.getState()).state.numUpkeeps).to.equal(
          numUpkeps - 1,
        )
        expect((await mgRegistry.getState()).state.numUpkeeps).to.equal(1)
        expect((await registry.getUpkeep(upkeepId)).balance).to.equal(0)
        expect((await mgRegistry.getUpkeep(upkeepId)).balance).to.equal(
          toWei('100'),
        )
        expect((await registry.getUpkeep(upkeepId)).checkData).to.equal('0x')
        expect((await mgRegistry.getUpkeep(upkeepId)).checkData).to.equal(
          randomBytes,
        )
        expect(
          (await mgRegistry.getState()).state.expectedLinkBalance,
        ).to.equal(toWei('100'))
        // verify the upkeep is still paused after migration
        expect((await mgRegistry.getUpkeep(upkeepId)).paused).to.equal(true)
      })

      it('emits an event on both contracts', async () => {
        expect((await registry.getUpkeep(upkeepId)).balance).to.equal(
          toWei('100'),
        )
        expect((await registry.getUpkeep(upkeepId)).checkData).to.equal(
          randomBytes,
        )
        expect((await registry.getState()).state.numUpkeeps).to.equal(numUpkeps)
        const tx = registry
          .connect(admin)
          .migrateUpkeeps([upkeepId], mgRegistry.address)
        await expect(tx)
          .to.emit(registry, 'UpkeepMigrated')
          .withArgs(upkeepId, toWei('100'), mgRegistry.address)
        await expect(tx)
          .to.emit(mgRegistry, 'UpkeepReceived')
          .withArgs(upkeepId, toWei('100'), registry.address)
      })

      it('is only migratable by the admin', async () => {
        await expect(
          registry
            .connect(owner)
            .migrateUpkeeps([upkeepId], mgRegistry.address),
        ).to.be.revertedWith('OnlyCallableByAdmin()')
        await registry
          .connect(admin)
          .migrateUpkeeps([upkeepId], mgRegistry.address)
      })
    })

    context('when permissions are not set', () => {
      it('reverts', async () => {
        // no permissions
        await registry.setPeerRegistryMigrationPermission(mgRegistry.address, 0)
        await mgRegistry.setPeerRegistryMigrationPermission(registry.address, 0)
        await expect(registry.migrateUpkeeps([upkeepId], mgRegistry.address)).to
          .be.reverted
        // only outgoing permissions
        await registry.setPeerRegistryMigrationPermission(mgRegistry.address, 1)
        await mgRegistry.setPeerRegistryMigrationPermission(registry.address, 0)
        await expect(registry.migrateUpkeeps([upkeepId], mgRegistry.address)).to
          .be.reverted
        // only incoming permissions
        await registry.setPeerRegistryMigrationPermission(mgRegistry.address, 0)
        await mgRegistry.setPeerRegistryMigrationPermission(registry.address, 2)
        await expect(registry.migrateUpkeeps([upkeepId], mgRegistry.address)).to
          .be.reverted
        // permissions opposite direction
        await registry.setPeerRegistryMigrationPermission(mgRegistry.address, 2)
        await mgRegistry.setPeerRegistryMigrationPermission(registry.address, 1)
        await expect(registry.migrateUpkeeps([upkeepId], mgRegistry.address)).to
          .be.reverted
      })
    })
  })

  describe('#setPayees', () => {
    const IGNORE_ADDRESS = '0xFFfFfFffFFfffFFfFFfFFFFFffFFFffffFfFFFfF'

    it('reverts when not called by the owner', async () => {
      await evmRevert(
        registry.connect(keeper1).setPayees(payees),
        'Only callable by owner',
      )
    })

    it('reverts with different numbers of payees than transmitters', async () => {
      await evmRevert(
        registry.connect(owner).setPayees([...payees, randomAddress()]),
        'ParameterLengthError()',
      )
    })

    it('reverts if the payee is the zero address', async () => {
      await blankRegistry.connect(owner).setConfig(...baseConfig) // used to test initial config

      await evmRevert(
        blankRegistry // used to test initial config
          .connect(owner)
          .setPayees([ethers.constants.AddressZero, ...payees.slice(1)]),
        'InvalidPayee()',
      )
    })

    itMaybe(
      'sets the payees when exisitng payees are zero address',
      async () => {
        //Initial payees should be zero address
        await blankRegistry.connect(owner).setConfig(...baseConfig) // used to test initial config

        for (let i = 0; i < keeperAddresses.length; i++) {
          const payee = (
            await blankRegistry.getTransmitterInfo(keeperAddresses[i])
          ).payee // used to test initial config
          assert.equal(payee, zeroAddress)
        }

        await blankRegistry.connect(owner).setPayees(payees) // used to test initial config

        for (let i = 0; i < keeperAddresses.length; i++) {
          const payee = (
            await blankRegistry.getTransmitterInfo(keeperAddresses[i])
          ).payee
          assert.equal(payee, payees[i])
        }
      },
    )

    it('does not change the payee if IGNORE_ADDRESS is used as payee', async () => {
      const signers = Array.from({ length: 5 }, randomAddress)
      const keepers = Array.from({ length: 5 }, randomAddress)
      const payees = Array.from({ length: 5 }, randomAddress)
      const newTransmitter = randomAddress()
      const newPayee = randomAddress()
      const ignoreAddresses = new Array(payees.length).fill(IGNORE_ADDRESS)
      const newPayees = [...ignoreAddresses, newPayee]
      // arbitrum registry
      // configure registry with 5 keepers // optimism registry
      await blankRegistry // used to test initial configurations
        .connect(owner)
        .setConfig(
          signers,
          keepers,
          f,
          encodeConfig(config),
          offchainVersion,
          offchainBytes,
        )
      // arbitrum registry
      // set initial payees // optimism registry
      await blankRegistry.connect(owner).setPayees(payees) // used to test initial configurations
      // arbitrum registry
      // add another keeper // optimism registry
      await blankRegistry // used to test initial configurations
        .connect(owner)
        .setConfig(
          [...signers, randomAddress()],
          [...keepers, newTransmitter],
          f,
          encodeConfig(config),
          offchainVersion,
          offchainBytes,
        )
      // arbitrum registry
      // update payee list // optimism registry // arbitrum registry
      await blankRegistry.connect(owner).setPayees(newPayees) // used to test initial configurations // optimism registry
      const ignored = await blankRegistry.getTransmitterInfo(newTransmitter) // used to test initial configurations
      assert.equal(newPayee, ignored.payee)
      assert.equal(true, ignored.active)
    })

    it('reverts if payee is non zero and owner tries to change payee', async () => {
      const newPayees = [randomAddress(), ...payees.slice(1)]

      await evmRevert(
        registry.connect(owner).setPayees(newPayees),
        'InvalidPayee()',
      )
    })

    it('emits events for every payee added and removed', async () => {
      const tx = await registry.connect(owner).setPayees(payees)
      await expect(tx)
        .to.emit(registry, 'PayeesUpdated')
        .withArgs(keeperAddresses, payees)
    })
  })

  describe('#cancelUpkeep', () => {
    it('reverts if the ID is not valid', async () => {
      await evmRevert(
        registry.connect(owner).cancelUpkeep(upkeepId.add(1)),
        'CannotCancel()',
      )
    })

    it('reverts if called by a non-owner/non-admin', async () => {
      await evmRevert(
        registry.connect(keeper1).cancelUpkeep(upkeepId),
        'OnlyCallableByOwnerOrAdmin()',
      )
    })

    describe('when called by the owner', async () => {
      it('sets the registration to invalid immediately', async () => {
        const tx = await registry.connect(owner).cancelUpkeep(upkeepId)
        const receipt = await tx.wait()
        const registration = await registry.getUpkeep(upkeepId)
        assert.equal(
          registration.maxValidBlocknumber.toNumber(),
          receipt.blockNumber,
        )
      })

      it('emits an event', async () => {
        const tx = await registry.connect(owner).cancelUpkeep(upkeepId)
        const receipt = await tx.wait()
        await expect(tx)
          .to.emit(registry, 'UpkeepCanceled')
          .withArgs(upkeepId, BigNumber.from(receipt.blockNumber))
      })

      it('immediately prevents upkeep', async () => {
        await registry.connect(owner).cancelUpkeep(upkeepId)

        const tx = await getTransmitTx(registry, keeper1, [upkeepId])
        const receipt = await tx.wait()
        const cancelledUpkeepReportLogs =
          parseCancelledUpkeepReportLogs(receipt)
        // exactly 1 CancelledUpkeepReport log should be emitted
        assert.equal(cancelledUpkeepReportLogs.length, 1)
      })

      it('does not revert if reverts if called multiple times', async () => {
        await registry.connect(owner).cancelUpkeep(upkeepId)
        await evmRevert(
          registry.connect(owner).cancelUpkeep(upkeepId),
          'CannotCancel()',
        )
      })

      describe('when called by the owner when the admin has just canceled', () => {
        let oldExpiration: BigNumber

        beforeEach(async () => {
          await registry.connect(admin).cancelUpkeep(upkeepId)
          const registration = await registry.getUpkeep(upkeepId)
          oldExpiration = registration.maxValidBlocknumber
        })

        it('allows the owner to cancel it more quickly', async () => {
          await registry.connect(owner).cancelUpkeep(upkeepId)

          const registration = await registry.getUpkeep(upkeepId)
          const newExpiration = registration.maxValidBlocknumber
          assert.isTrue(newExpiration.lt(oldExpiration))
        })
      })
    })

    describe('when called by the admin', async () => {
      it('reverts if called again by the admin', async () => {
        await registry.connect(admin).cancelUpkeep(upkeepId)

        await evmRevert(
          registry.connect(admin).cancelUpkeep(upkeepId),
          'CannotCancel()',
        )
      })

      it('reverts if called by the owner after the timeout', async () => {
        await registry.connect(admin).cancelUpkeep(upkeepId)

        for (let i = 0; i < cancellationDelay; i++) {
          await ethers.provider.send('evm_mine', [])
        }

        await evmRevert(
          registry.connect(owner).cancelUpkeep(upkeepId),
          'CannotCancel()',
        )
      })

      it('sets the registration to invalid in 50 blocks', async () => {
        const tx = await registry.connect(admin).cancelUpkeep(upkeepId)
        const receipt = await tx.wait()
        const registration = await registry.getUpkeep(upkeepId)
        assert.equal(
          registration.maxValidBlocknumber.toNumber(),
          receipt.blockNumber + 50,
        )
      })

      it('emits an event', async () => {
        const tx = await registry.connect(admin).cancelUpkeep(upkeepId)
        const receipt = await tx.wait()
        await expect(tx)
          .to.emit(registry, 'UpkeepCanceled')
          .withArgs(
            upkeepId,
            BigNumber.from(receipt.blockNumber + cancellationDelay),
          )
      })

      it('immediately prevents upkeep', async () => {
        await linkToken.connect(owner).approve(registry.address, toWei('100'))
        await registry.connect(owner).addFunds(upkeepId, toWei('100'))
        await registry.connect(admin).cancelUpkeep(upkeepId)

        await getTransmitTx(registry, keeper1, [upkeepId])

        for (let i = 0; i < cancellationDelay; i++) {
          await ethers.provider.send('evm_mine', [])
        }

        const tx = await getTransmitTx(registry, keeper1, [upkeepId])

        const receipt = await tx.wait()
        const cancelledUpkeepReportLogs =
          parseCancelledUpkeepReportLogs(receipt)
        // exactly 1 CancelledUpkeepReport log should be emitted
        assert.equal(cancelledUpkeepReportLogs.length, 1)
      })

      describeMaybe('when an upkeep has been performed', async () => {
        beforeEach(async () => {
          await linkToken.connect(owner).approve(registry.address, toWei('100'))
          await registry.connect(owner).addFunds(upkeepId, toWei('100'))
          await getTransmitTx(registry, keeper1, [upkeepId])
        })

        it('deducts a cancellation fee from the upkeep and gives to owner', async () => {
          const minUpkeepSpend = toWei('10')

          await registry.connect(owner).setConfig(
            signerAddresses,
            keeperAddresses,
            f,
            encodeConfig({
              paymentPremiumPPB,
              flatFeeMicroLink,
              checkGasLimit,
              stalenessSeconds,
              gasCeilingMultiplier,
              minUpkeepSpend,
              maxCheckDataSize,
              maxPerformDataSize,
              maxPerformGas,
              fallbackGasPrice,
              fallbackLinkPrice,
              transcoder: transcoder.address,
              registrars: [],
            }),
            offchainVersion,
            offchainBytes,
          )

          const payee1Before = await linkToken.balanceOf(
            await payee1.getAddress(),
          )
          const upkeepBefore = (await registry.getUpkeep(upkeepId)).balance
          const ownerBefore = (await registry.getState()).state.ownerLinkBalance

          const amountSpent = toWei('100').sub(upkeepBefore)
          const cancellationFee = minUpkeepSpend.sub(amountSpent)

          await registry.connect(admin).cancelUpkeep(upkeepId)

          const payee1After = await linkToken.balanceOf(
            await payee1.getAddress(),
          )
          const upkeepAfter = (await registry.getUpkeep(upkeepId)).balance
          const ownerAfter = (await registry.getState()).state.ownerLinkBalance

          // post upkeep balance should be previous balance minus cancellation fee
          assert.isTrue(upkeepBefore.sub(cancellationFee).eq(upkeepAfter))
          // payee balance should not change
          assert.isTrue(payee1Before.eq(payee1After))
          // owner should receive the cancellation fee
          assert.isTrue(ownerAfter.sub(ownerBefore).eq(cancellationFee))
        })

        it('deducts up to balance as cancellation fee', async () => {
          // Very high min spend, should deduct whole balance as cancellation fees
          const minUpkeepSpend = toWei('1000')
          await registry.connect(owner).setConfig(
            signerAddresses,
            keeperAddresses,
            f,
            encodeConfig({
              paymentPremiumPPB,
              flatFeeMicroLink,
              checkGasLimit,
              stalenessSeconds,
              gasCeilingMultiplier,
              minUpkeepSpend,
              maxCheckDataSize,
              maxPerformDataSize,
              maxPerformGas,
              fallbackGasPrice,
              fallbackLinkPrice,
              transcoder: transcoder.address,
              registrars: [],
            }),
            offchainVersion,
            offchainBytes,
          )
          const payee1Before = await linkToken.balanceOf(
            await payee1.getAddress(),
          )
          const upkeepBefore = (await registry.getUpkeep(upkeepId)).balance
          const ownerBefore = (await registry.getState()).state.ownerLinkBalance

          await registry.connect(admin).cancelUpkeep(upkeepId)
          const payee1After = await linkToken.balanceOf(
            await payee1.getAddress(),
          )
          const ownerAfter = (await registry.getState()).state.ownerLinkBalance
          const upkeepAfter = (await registry.getUpkeep(upkeepId)).balance

          // all upkeep balance is deducted for cancellation fee
          assert.equal(0, upkeepAfter.toNumber())
          // payee balance should not change
          assert.isTrue(payee1After.eq(payee1Before))
          // all upkeep balance is transferred to the owner
          assert.isTrue(ownerAfter.sub(ownerBefore).eq(upkeepBefore))
        })

        it('does not deduct cancellation fee if more than minUpkeepSpend is spent', async () => {
          // Very low min spend, already spent in one perform upkeep
          const minUpkeepSpend = BigNumber.from(420)
          await registry.connect(owner).setConfig(
            signerAddresses,
            keeperAddresses,
            f,
            encodeConfig({
              paymentPremiumPPB,
              flatFeeMicroLink,
              checkGasLimit,
              stalenessSeconds,
              gasCeilingMultiplier,
              minUpkeepSpend,
              maxCheckDataSize,
              maxPerformDataSize,
              maxPerformGas,
              fallbackGasPrice,
              fallbackLinkPrice,
              transcoder: transcoder.address,
              registrars: [],
            }),
            offchainVersion,
            offchainBytes,
          )
          const payee1Before = await linkToken.balanceOf(
            await payee1.getAddress(),
          )
          const upkeepBefore = (await registry.getUpkeep(upkeepId)).balance
          const ownerBefore = (await registry.getState()).state.ownerLinkBalance

          await registry.connect(admin).cancelUpkeep(upkeepId)
          const payee1After = await linkToken.balanceOf(
            await payee1.getAddress(),
          )
          const ownerAfter = (await registry.getState()).state.ownerLinkBalance
          const upkeepAfter = (await registry.getUpkeep(upkeepId)).balance

          // upkeep does not pay cancellation fee after cancellation because minimum upkeep spent is met
          assert.isTrue(upkeepBefore.eq(upkeepAfter))
          // owner balance does not change
          assert.isTrue(ownerAfter.eq(ownerBefore))
          // payee balance does not change
          assert.isTrue(payee1Before.eq(payee1After))
        })
      })
    })
  })

  describe('#withdrawPayment', () => {
    beforeEach(async () => {
      await linkToken.connect(owner).approve(registry.address, toWei('100'))
      await registry.connect(owner).addFunds(upkeepId, toWei('100'))
      await getTransmitTx(registry, keeper1, [upkeepId])
    })

    it('reverts if called by anyone but the payee', async () => {
      await evmRevert(
        registry
          .connect(payee2)
          .withdrawPayment(
            await keeper1.getAddress(),
            await nonkeeper.getAddress(),
          ),
        'OnlyCallableByPayee()',
      )
    })

    it('reverts if called with the 0 address', async () => {
      await evmRevert(
        registry
          .connect(payee2)
          .withdrawPayment(await keeper1.getAddress(), zeroAddress),
        'InvalidRecipient()',
      )
    })

    it('updates the balances', async () => {
      const to = await nonkeeper.getAddress()
      const keeperBefore = await registry.getTransmitterInfo(
        await keeper1.getAddress(),
      )
      const registrationBefore = (await registry.getUpkeep(upkeepId)).balance
      const toLinkBefore = await linkToken.balanceOf(to)
      const registryLinkBefore = await linkToken.balanceOf(registry.address)
      const registryPremiumBefore = (await registry.getState()).state
        .totalPremium
      const ownerBefore = (await registry.getState()).state.ownerLinkBalance

      // Withdrawing for first time, last collected = 0
      assert.equal(keeperBefore.lastCollected.toString(), '0')

      //// Do the thing
      await registry
        .connect(payee1)
        .withdrawPayment(await keeper1.getAddress(), to)

      const keeperAfter = await registry.getTransmitterInfo(
        await keeper1.getAddress(),
      )
      const registrationAfter = (await registry.getUpkeep(upkeepId)).balance
      const toLinkAfter = await linkToken.balanceOf(to)
      const registryLinkAfter = await linkToken.balanceOf(registry.address)
      const registryPremiumAfter = (await registry.getState()).state
        .totalPremium
      const ownerAfter = (await registry.getState()).state.ownerLinkBalance

      // registry total premium should not change
      assert.isTrue(registryPremiumBefore.eq(registryPremiumAfter))
      // Last collected should be updated
      assert.equal(
        keeperAfter.lastCollected.toString(),
        registryPremiumBefore.toString(),
      )

      const spareChange = registryPremiumBefore.mod(
        BigNumber.from(keeperAddresses.length),
      )
      // spare change should go to owner
      assert.isTrue(ownerAfter.sub(spareChange).eq(ownerBefore))

      assert.isTrue(keeperAfter.balance.eq(BigNumber.from(0)))
      assert.isTrue(registrationBefore.eq(registrationAfter))
      assert.isTrue(toLinkBefore.add(keeperBefore.balance).eq(toLinkAfter))
      assert.isTrue(
        registryLinkBefore.sub(keeperBefore.balance).eq(registryLinkAfter),
      )
    })

    it('emits a log announcing the withdrawal', async () => {
      const balance = (
        await registry.getTransmitterInfo(await keeper1.getAddress())
      ).balance
      const tx = await registry
        .connect(payee1)
        .withdrawPayment(
          await keeper1.getAddress(),
          await nonkeeper.getAddress(),
        )
      await expect(tx)
        .to.emit(registry, 'PaymentWithdrawn')
        .withArgs(
          await keeper1.getAddress(),
          balance,
          await nonkeeper.getAddress(),
          await payee1.getAddress(),
        )
    })
  })

  describe('#checkCallback', () => {
    it('succeeds with upkeep needed', async () => {
      const tx = await registry
        .connect(owner)
        ['registerUpkeep(address,uint32,address,bytes,bytes)'](
          mercuryUpkeep.address,
          executeGas,
          await admin.getAddress(),
          randomBytes,
          '0x',
        )
      upkeepId = await getUpkeepID(tx)

      const values: any[] = ['0x1234', '0xabcd']

      const res = await registry
        .connect(zeroAddress)
        .callStatic.checkCallback(upkeepId, values, '0x')
      const expectedPerformData = ethers.utils.defaultAbiCoder.encode(
        ['bytes[]', 'bytes'],
        [values, '0x'],
      )

      assert.isTrue(res.upkeepNeeded)
      assert.equal(res.performData, expectedPerformData)
    })
  })

  describe('#setUpkeepManager() / #getUpkeepManager()', () => {
    it('reverts when non owner tries to set upkeep manager', async () => {
      await evmRevert(
        registry.connect(payee1).setUpkeepManager(await payee2.getAddress()),
        'Only callable by owner',
      )
    })

    it('returns contract owner as the initial upkeep manager', async () => {
      assert.equal(await registry.getUpkeepManager(), await registry.owner())
    })

    it('allows owner to set a new upkeep manager', async () => {
      await registry.connect(owner).setUpkeepManager(await payee2.getAddress())
      assert.equal(await registry.getUpkeepManager(), await payee2.getAddress())
    })
  })

  describe('#setUpkeepAdminOffchainConfig() / #getUpkeepAdminOffchainConfig()', () => {
    beforeEach(async () => {
      await registry.connect(owner).setUpkeepManager(await payee1.getAddress())
    })

    it('reverts when non manager tries to set admin offchain config', async () => {
      await evmRevert(
        registry
          .connect(payee2)
          .setUpkeepAdminOffchainConfig(upkeepId, '0x1234'),
        'OnlyCallableByUpkeepManager()',
      )
    })

    it('returns empty bytes for upkeep admin offchain config before setting', async () => {
      const cfg = await registry.getUpkeepAdminOffchainConfig(upkeepId)
      assert.equal(cfg, '0x')
    })

    it('allows upkeep manager to set admin offchain config', async () => {
      const tx = await registry
        .connect(payee1)
        .setUpkeepAdminOffchainConfig(upkeepId, '0x1234')
      await expect(tx)
        .to.emit(registry, 'UpkeepAdminOffchainConfigSet')
        .withArgs(upkeepId, '0x1234')

      const cfg = await registry.getUpkeepAdminOffchainConfig(upkeepId)
      assert.equal(cfg, '0x1234')
    })
  })
})<|MERGE_RESOLUTION|>--- conflicted
+++ resolved
@@ -2025,7 +2025,6 @@
                     }),
                   )
 
-<<<<<<< HEAD
                   const tx = await getTransmitTx(
                     registry,
                     keeper1,
@@ -2160,34 +2159,6 @@
                       ].lastPerformedBlockNumber.toString(),
                       '0',
                     )
-=======
-              it('performs successful upkeeps and does not change failing upkeeps', async () => {
-                const keeperBefore = await registry.getTransmitterInfo(
-                  await keeper1.getAddress(),
-                )
-                const keeperLinkBefore = await linkToken.balanceOf(
-                  await keeper1.getAddress(),
-                )
-                const registryLinkBefore = await linkToken.balanceOf(
-                  registry.address,
-                )
-                const registryPremiumBefore = (await registry.getState()).state
-                  .totalPremium
-                const registrationPassingBefore = await Promise.all(
-                  passingUpkeepIds.map(async (id) => {
-                    const reg = await registry.getUpkeep(BigNumber.from(id))
-                    assert.equal(reg.lastPerformedBlockNumber.toString(), '0')
-                    return reg
-                  }),
-                )
-                const registrationFailingBefore = await Promise.all(
-                  failingUpkeepIds.map(async (id) => {
-                    const reg = await registry.getUpkeep(BigNumber.from(id))
-                    assert.equal(reg.lastPerformedBlockNumber.toString(), '0')
-                    return reg
-                  }),
-                )
->>>>>>> db473af1
 
                     netPayment = netPayment.add(totalPayment)
                   }
@@ -2227,7 +2198,6 @@
                     keeperBefore.balance.toString(),
                   )
 
-<<<<<<< HEAD
                   assert.isTrue(keeperLinkAfter.eq(keeperLinkBefore))
                   assert.isTrue(registryLinkBefore.eq(registryLinkAfter))
                 })
@@ -2240,14 +2210,6 @@
                     passingConditionalUpkeepIds.concat(
                       passingLogUpkeepIds.concat(failingUpkeepIds),
                     ),
-=======
-                  // Last perform block number should be updated
-                  assert.equal(
-                    registrationPassingAfter[
-                      i
-                    ].lastPerformedBlockNumber.toString(),
-                    tx.blockNumber?.toString(),
->>>>>>> db473af1
                   )
 
                   await tx.wait()
@@ -2266,15 +2228,8 @@
                   const upkeepPerformedLogs = parseUpkeepPerformedLogs(receipt)
                   // exactly numPassingUpkeeps Upkeep Performed should be emitted
                   assert.equal(
-<<<<<<< HEAD
                     upkeepPerformedLogs.length,
                     numPassingConditionalUpkeeps + numPassingLogUpkeeps,
-=======
-                    registrationFailingAfter[
-                      i
-                    ].lastPerformedBlockNumber.toString(),
-                    '0',
->>>>>>> db473af1
                   )
 
                   const gasConditionalOverheadCap =
