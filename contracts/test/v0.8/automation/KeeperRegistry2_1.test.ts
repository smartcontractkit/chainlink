--- conflicted
+++ resolved
@@ -41,13 +41,8 @@
 } from '../../../typechain/IKeeperRegistryMaster'
 import { IKeeperRegistryMaster__factory as IKeeperRegistryMasterFactory } from '../../../typechain/factories/IKeeperRegistryMaster__factory'
 
-<<<<<<< HEAD
-const describeMaybe = Boolean(process.env.SKIP_SLOW) ? describe.skip : describe
-const itMaybe = Boolean(process.env.SKIP_SLOW) ? it.skip : it
-=======
 const describeMaybe = process.env.SKIP_SLOW ? describe.skip : describe
 const itMaybe = process.env.SKIP_SLOW ? it.skip : it
->>>>>>> 03b07433
 
 // copied from AutomationRegistryInterface2_1.sol
 enum UpkeepFailureReason {
@@ -233,13 +228,9 @@
       ) {
         parsedLogs.push(log as unknown as UpkeepPerformedEvent)
       }
-<<<<<<< HEAD
-    } catch {}
-=======
     } catch {
       continue
     }
->>>>>>> 03b07433
   }
   return parsedLogs
 }
@@ -255,13 +246,9 @@
       ) {
         parsedLogs.push(log as unknown as ReorgedUpkeepReportEvent)
       }
-<<<<<<< HEAD
-    } catch {}
-=======
     } catch {
       continue
     }
->>>>>>> 03b07433
   }
   return parsedLogs
 }
@@ -276,13 +263,9 @@
       ) {
         parsedLogs.push(log as unknown as StaleUpkeepReportEvent)
       }
-<<<<<<< HEAD
-    } catch {}
-=======
     } catch {
       continue
     }
->>>>>>> 03b07433
   }
   return parsedLogs
 }
@@ -298,13 +281,9 @@
       ) {
         parsedLogs.push(log as unknown as InsufficientFundsUpkeepReportEvent)
       }
-<<<<<<< HEAD
-    } catch {}
-=======
     } catch {
       continue
     }
->>>>>>> 03b07433
   }
   return parsedLogs
 }
@@ -320,13 +299,9 @@
       ) {
         parsedLogs.push(log as unknown as CancelledUpkeepReportEvent)
       }
-<<<<<<< HEAD
-    } catch {}
-=======
     } catch {
       continue
     }
->>>>>>> 03b07433
   }
   return parsedLogs
 }
@@ -382,8 +357,6 @@
     [Trigger.LOG, logTriggerConfig, '0x'],
   )
 
-<<<<<<< HEAD
-=======
   const cronTriggerConfig = ethers.utils.defaultAbiCoder.encode(
     ['tuple(string,bytes)'],
     [['* * * 0 0', ethers.utils.randomBytes(36)]],
@@ -402,7 +375,6 @@
     [Trigger.READY, rwrTriggerConfig, '0x'],
   )
 
->>>>>>> 03b07433
   let owner: Signer
   let keeper1: Signer
   let keeper2: Signer
@@ -422,19 +394,12 @@
   let payee4: Signer
   let payee5: Signer
 
-<<<<<<< HEAD
-  let upkeepId: BigNumber // basic upkeep
-  let afUpkeepId: BigNumber // auto funding upkeep
-  let ltUpkeepId: BigNumber // log trigger upkeepID
-  const numUpkeps = 3 // see above
-=======
   let upkeepId: BigNumber // conditional upkeep
   let afUpkeepId: BigNumber // auto funding upkeep
   let logUpkeepId: BigNumber // log trigger upkeepID
   let cronUpkeepId: BigNumber // cron trigger upkeepID
   let rwrUpkeepId: BigNumber // run-when-ready upkeepID
   const numUpkeps = 4 // see above
->>>>>>> 03b07433
   let keeperAddresses: string[]
   let payees: string[]
   let signers: Wallet[]
@@ -863,24 +828,12 @@
     afUpkeepId = await getUpkeepID(tx)
 
     const ltUpkeep = await upkeepMockFactory.deploy()
-<<<<<<< HEAD
-    await linkToken
-      .connect(owner)
-      .transfer(await admin.getAddress(), toWei('1000'))
-=======
->>>>>>> 03b07433
     tx = await registry
       .connect(owner)
       .registerUpkeep(
         ltUpkeep.address,
         executeGas,
         await admin.getAddress(),
-<<<<<<< HEAD
-        randomBytes,
-        logUpkeepExtraData,
-      )
-    ltUpkeepId = await getUpkeepID(tx)
-=======
         emptyBytes,
         logUpkeepExtraData,
       )
@@ -909,7 +862,6 @@
         rwrUpkeepExtraData,
       )
     rwrUpkeepId = await getUpkeepID(tx)
->>>>>>> 03b07433
 
     await autoFunderUpkeep.setUpkeepId(afUpkeepId)
     // Give enough funds for upkeep as well as to the upkeep contract
@@ -1442,7 +1394,6 @@
           )
           const upkeepId = await getUpkeepID(tx)
           await registry.connect(admin).addFunds(upkeepId, toWei('100'))
-<<<<<<< HEAD
 
           let performData = '0x'
           for (let i = 0; i < maxPerformDataSize.toNumber(); i++) {
@@ -1452,17 +1403,6 @@
           mock.setCanPerform(true)
           mock.setPerformGasToBurn(maxPerformGas)
 
-=======
-
-          let performData = '0x'
-          for (let i = 0; i < maxPerformDataSize.toNumber(); i++) {
-            performData += '11'
-          } // max allowed performData
-
-          mock.setCanPerform(true)
-          mock.setPerformGasToBurn(maxPerformGas)
-
->>>>>>> 03b07433
           await getTransmitTx(
             registry,
             keeper1,
@@ -2702,9 +2642,6 @@
       assert(upkeepIds[1].eq(afUpkeepId))
     })
 
-<<<<<<< HEAD
-    it.skip('filters upkeeps by type', async () => {})
-=======
     it('filters upkeeps by type', async () => {
       let upkeepIds = await registry.getActiveUpkeepIDsByType(
         0,
@@ -2729,7 +2666,6 @@
       assert(upkeepIds.length == 1)
       assert(upkeepIds[0].eq(cronUpkeepId))
     })
->>>>>>> 03b07433
   })
 
   describe('#getMaxPaymentForGas', () => {
@@ -3854,8 +3790,6 @@
         ],
       ],
     )
-<<<<<<< HEAD
-=======
     const newCronConfig = ethers.utils.defaultAbiCoder.encode(
       ['tuple(string,bytes)'],
       [['0 0 0 0 0', ethers.utils.randomBytes(4)]],
@@ -3872,7 +3806,6 @@
       ['tuple(bytes)'],
       [[ethers.utils.randomBytes(5)]],
     )
->>>>>>> 03b07433
 
     it('reverts if the registration does not exist', async () => {
       await evmRevert(
@@ -3920,64 +3853,37 @@
 
     it('validates the config for log triggered upkeeps', async () => {
       await evmRevert(
-<<<<<<< HEAD
-        registry.connect(admin).setUpkeepTriggerConfig(ltUpkeepId, randomBytes),
-=======
         registry
           .connect(admin)
           .setUpkeepTriggerConfig(logUpkeepId, randomBytes),
->>>>>>> 03b07433
         'InvalidTrigger()',
       )
       await evmRevert(
         registry
           .connect(admin)
-<<<<<<< HEAD
-          .setUpkeepTriggerConfig(ltUpkeepId, newConditionalConfig),
-=======
           .setUpkeepTriggerConfig(logUpkeepId, newConditionalConfig),
->>>>>>> 03b07433
         'InvalidTrigger()',
       )
       await evmRevert(
         registry
           .connect(admin)
-<<<<<<< HEAD
-          .setUpkeepTriggerConfig(ltUpkeepId, invalidLogConfig1),
-=======
           .setUpkeepTriggerConfig(logUpkeepId, invalidLogConfig1),
->>>>>>> 03b07433
         'InvalidTrigger()',
       )
       await evmRevert(
         registry
           .connect(admin)
-<<<<<<< HEAD
-          .setUpkeepTriggerConfig(ltUpkeepId, invalidLogConfig2),
-=======
           .setUpkeepTriggerConfig(logUpkeepId, invalidLogConfig2),
->>>>>>> 03b07433
         'InvalidTrigger()',
       )
       await evmRevert(
         registry
           .connect(admin)
-<<<<<<< HEAD
-          .setUpkeepTriggerConfig(ltUpkeepId, invalidLogConfig3),
-=======
           .setUpkeepTriggerConfig(logUpkeepId, invalidLogConfig3),
->>>>>>> 03b07433
         'InvalidTrigger()',
       )
       await registry
         .connect(admin)
-<<<<<<< HEAD
-        .setUpkeepTriggerConfig(ltUpkeepId, newLogConfig)
-      const updatedConfig = await registry.getUpkeepTriggerConfig(ltUpkeepId)
-      assert.equal(newLogConfig, updatedConfig)
-    })
-
-=======
         .setUpkeepTriggerConfig(logUpkeepId, newLogConfig)
       const updatedConfig = await registry.getUpkeepTriggerConfig(logUpkeepId)
       assert.equal(newLogConfig, updatedConfig)
@@ -4035,7 +3941,6 @@
       assert.equal(newRWRConfig, updatedConfig)
     })
 
->>>>>>> 03b07433
     it('emits a log', async () => {
       const tx = await registry
         .connect(admin)
