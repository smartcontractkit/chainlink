import { ethers } from 'hardhat'
import { loadFixture } from '@nomicfoundation/hardhat-network-helpers'
import { assert, expect } from 'chai'
import {
  BigNumber,
  BigNumberish,
  Signer,
  Wallet,
  ContractTransaction,
  BytesLike,
  ContractReceipt,
} from 'ethers'
import { evmRevert } from '../../test-helpers/matchers'
import { getUsers, Personas } from '../../test-helpers/setup'
import { toWei } from '../../test-helpers/helpers'
import { LinkToken__factory as LinkTokenFactory } from '../../../typechain/factories/LinkToken__factory'
import { MercuryUpkeep__factory as MercuryUpkeepFactory } from '../../../typechain/factories/MercuryUpkeep__factory'
import { MockV3Aggregator__factory as MockV3AggregatorFactory } from '../../../typechain/factories/MockV3Aggregator__factory'
import { UpkeepMock__factory as UpkeepMockFactory } from '../../../typechain/factories/UpkeepMock__factory'
import { UpkeepAutoFunder__factory as UpkeepAutoFunderFactory } from '../../../typechain/factories/UpkeepAutoFunder__factory'
import { UpkeepTranscoder__factory as UpkeepTranscoderFactory } from '../../../typechain/factories/UpkeepTranscoder__factory'
import { KeeperRegistry2_1__factory as KeeperRegistryFactory } from '../../../typechain/factories/KeeperRegistry2_1__factory'
import { KeeperRegistryLogicA2_1__factory as KeeperRegistryLogicAFactory } from '../../../typechain/factories/KeeperRegistryLogicA2_1__factory'
import { KeeperRegistryLogicB2_1__factory as KeeperRegistryLogicBFactory } from '../../../typechain/factories/KeeperRegistryLogicB2_1__factory'
import { MockArbGasInfo__factory as MockArbGasInfoFactory } from '../../../typechain/factories/MockArbGasInfo__factory'
import { MockOVMGasPriceOracle__factory as MockOVMGasPriceOracleFactory } from '../../../typechain/factories/MockOVMGasPriceOracle__factory'
import { MockArbSys__factory as MockArbSysFactory } from '../../../typechain/factories/MockArbSys__factory'
import { MercuryUpkeep } from '../../../typechain/MercuryUpkeep'
import { MockV3Aggregator } from '../../../typechain/MockV3Aggregator'
import { LinkToken } from '../../../typechain/LinkToken'
import { UpkeepMock } from '../../../typechain/UpkeepMock'
import { MockArbGasInfo } from '../../../typechain/MockArbGasInfo'
import { MockOVMGasPriceOracle } from '../../../typechain/MockOVMGasPriceOracle'
import { UpkeepTranscoder } from '../../../typechain/UpkeepTranscoder'
import { UpkeepAutoFunder } from '../../../typechain'
import {
  IKeeperRegistryMaster as IKeeperRegistry,
  UpkeepPerformedEvent,
  ReorgedUpkeepReportEvent,
  StaleUpkeepReportEvent,
  InsufficientFundsUpkeepReportEvent,
  CancelledUpkeepReportEvent,
} from '../../../typechain/IKeeperRegistryMaster'
import { IKeeperRegistryMaster__factory as IKeeperRegistryMasterFactory } from '../../../typechain/factories/IKeeperRegistryMaster__factory'

const describeMaybe = process.env.SKIP_SLOW ? describe.skip : describe
const itMaybe = process.env.SKIP_SLOW ? it.skip : it

// copied from AutomationRegistryInterface2_1.sol
enum UpkeepFailureReason {
  NONE,
  UPKEEP_CANCELLED,
  UPKEEP_PAUSED,
  TARGET_CHECK_REVERTED,
  UPKEEP_NOT_NEEDED,
  PERFORM_DATA_EXCEEDS_LIMIT,
  INSUFFICIENT_BALANCE,
  MERCURY_CALLBACK_REVERTED,
}

// copied from AutomationRegistryInterface2_1.sol
enum Mode {
  DEFAULT,
  ARBITRUM,
  OPTIMISM,
}

// copied from KeeperRegistryBase2_1.sol
enum Trigger {
  CONDITION,
  LOG,
  CRON,
  READY,
}

// -----------------------------------------------------------------------------------------------
// These are the gas overheads that off chain systems should provide to check upkeep / transmit
// These overheads are not actually charged for
const transmitGasOverhead = BigNumber.from(900_000)
const checkGasOverhead = BigNumber.from(400_000)

// These values should match the constants declared in registry
const registryGasOverhead = BigNumber.from(75_000)
const registryPerSignerGasOverhead = BigNumber.from(7500)
const registryPerPerformByteGasOverhead = BigNumber.from(20)
const cancellationDelay = 50

// This is the margin for gas that we test for. Gas charged should always be greater
// than total gas used in tx but should not increase beyond this margin
const gasCalculationMargin = BigNumber.from(4000)

const linkEth = BigNumber.from(5000000000000000) // 1 Link = 0.005 Eth
const gasWei = BigNumber.from(1000000000) // 1 gwei
// -----------------------------------------------------------------------------------------------

// Smart contract factories
let linkTokenFactory: LinkTokenFactory
let mockV3AggregatorFactory: MockV3AggregatorFactory
let keeperRegistryFactory: KeeperRegistryFactory
let keeperRegistryLogicAFactory: KeeperRegistryLogicAFactory
let keeperRegistryLogicBFactory: KeeperRegistryLogicBFactory
let upkeepMockFactory: UpkeepMockFactory
let upkeepAutoFunderFactory: UpkeepAutoFunderFactory
let upkeepTranscoderFactory: UpkeepTranscoderFactory
let mockArbGasInfoFactory: MockArbGasInfoFactory
let mockOVMGasPriceOracleFactory: MockOVMGasPriceOracleFactory
let mercuryUpkeepFactory: MercuryUpkeepFactory
let personas: Personas

// contracts
let linkToken: LinkToken
let linkEthFeed: MockV3Aggregator
let gasPriceFeed: MockV3Aggregator
let registry: IKeeperRegistry // default registry, used for most tests
let arbRegistry: IKeeperRegistry // arbitrum registry
let opRegistry: IKeeperRegistry // optimism registry
let mgRegistry: IKeeperRegistry // "migrate registry" used in migration tests
let blankRegistry: IKeeperRegistry // used to test initial configurations
let mock: UpkeepMock
let autoFunderUpkeep: UpkeepAutoFunder
let transcoder: UpkeepTranscoder
let mockArbGasInfo: MockArbGasInfo
let mockOVMGasPriceOracle: MockOVMGasPriceOracle
let mercuryUpkeep: MercuryUpkeep

async function getUpkeepID(tx: ContractTransaction) {
  const receipt = await tx.wait()
  for (const event of receipt.events || []) {
    if (
      event.args &&
      event.eventSignature == 'UpkeepRegistered(uint256,uint32,address)'
    ) {
      return event.args[0]
    }
  }
  throw new Error('could not find upkeep ID in tx event logs')
}

function randomAddress() {
  return ethers.Wallet.createRandom().address
}

const encodeConfig = (config: any) => {
  return ethers.utils.defaultAbiCoder.encode(
    [
      'tuple(uint32 paymentPremiumPPB,uint32 flatFeeMicroLink,uint32 checkGasLimit,uint24 stalenessSeconds\
      ,uint16 gasCeilingMultiplier,uint96 minUpkeepSpend,uint32 maxPerformGas,uint32 maxCheckDataSize,\
      uint32 maxPerformDataSize,uint256 fallbackGasPrice,uint256 fallbackLinkPrice,address transcoder,\
      address registrar)',
    ],
    [config],
  )
}

const encodeBlockTrigger = (blockNum: number, blockHash: BytesLike) => {
  return ethers.utils.defaultAbiCoder.encode(
    ['tuple(uint32, bytes32)'],
    [[blockNum, blockHash]],
  )
}

const decodeBlockTrigger = (trigger: BytesLike) => {
  const [blockNum, blockHash] = ethers.utils.defaultAbiCoder.decode(
    ['tuple(uint32, bytes32)'],
    trigger,
  )[0] as [number, string]
  return { blockNum, blockHash }
}

type UpkeepData = {
  Id: BigNumberish
  performData: BytesLike
  trigger: BytesLike
}

const encodeReport = (upkeeps: UpkeepData[]) => {
  const upkeepIds = upkeeps.map((u) => u.Id)
  const triggers = upkeeps.map((u) => u.trigger)
  const performData = upkeeps.map((u) => u.performData)
  return ethers.utils.defaultAbiCoder.encode(
    ['uint256', 'uint256', 'uint256[]', 'bytes[]', 'bytes[]'],
    [gasWei, linkEth, upkeepIds, triggers, performData],
  )
}

const encodeLatestBlockReport = async (upkeepsIDs: BigNumberish[]) => {
  const latestBlock = await ethers.provider.getBlock('latest')
  const upkeeps: UpkeepData[] = []
  for (let i = 0; i < upkeepsIDs.length; i++) {
    upkeeps.push({
      Id: upkeepsIDs[i],
      trigger: encodeBlockTrigger(latestBlock.number, latestBlock.hash),
      performData: '0x',
    })
  }
  return encodeReport(upkeeps)
}

const signReport = (
  reportContext: string[],
  report: any,
  signers: Wallet[],
) => {
  const reportDigest = ethers.utils.keccak256(report)
  const packedArgs = ethers.utils.solidityPack(
    ['bytes32', 'bytes32[3]'],
    [reportDigest, reportContext],
  )
  const packedDigest = ethers.utils.keccak256(packedArgs)

  const signatures = []
  for (const signer of signers) {
    signatures.push(signer._signingKey().signDigest(packedDigest))
  }
  const vs = signatures.map((i) => '0' + (i.v - 27).toString(16)).join('')
  return {
    vs: '0x' + vs.padEnd(64, '0'),
    rs: signatures.map((i) => i.r),
    ss: signatures.map((i) => i.s),
  }
}

const parseUpkeepPerformedLogs = (receipt: ContractReceipt) => {
  const parsedLogs = []
  for (const rawLog of receipt.logs) {
    try {
      const log = registry.interface.parseLog(rawLog)
      if (
        log.name ==
        registry.interface.events[
          'UpkeepPerformed(uint256,bool,uint96,uint256,uint256,bytes)'
        ].name
      ) {
        parsedLogs.push(log as unknown as UpkeepPerformedEvent)
      }
    } catch {
      continue
    }
  }
  return parsedLogs
}

const parseReorgedUpkeepReportLogs = (receipt: ContractReceipt) => {
  const parsedLogs = []
  for (const rawLog of receipt.logs) {
    try {
      const log = registry.interface.parseLog(rawLog)
      if (
        log.name ==
        registry.interface.events['ReorgedUpkeepReport(uint256)'].name
      ) {
        parsedLogs.push(log as unknown as ReorgedUpkeepReportEvent)
      }
    } catch {
      continue
    }
  }
  return parsedLogs
}

const parseStaleUpkeepReportLogs = (receipt: ContractReceipt) => {
  const parsedLogs = []
  for (const rawLog of receipt.logs) {
    try {
      const log = registry.interface.parseLog(rawLog)
      if (
        log.name == registry.interface.events['StaleUpkeepReport(uint256)'].name
      ) {
        parsedLogs.push(log as unknown as StaleUpkeepReportEvent)
      }
    } catch {
      continue
    }
  }
  return parsedLogs
}

const parseInsufficientFundsUpkeepReportLogs = (receipt: ContractReceipt) => {
  const parsedLogs = []
  for (const rawLog of receipt.logs) {
    try {
      const log = registry.interface.parseLog(rawLog)
      if (
        log.name ==
        registry.interface.events['InsufficientFundsUpkeepReport(uint256)'].name
      ) {
        parsedLogs.push(log as unknown as InsufficientFundsUpkeepReportEvent)
      }
    } catch {
      continue
    }
  }
  return parsedLogs
}

const parseCancelledUpkeepReportLogs = (receipt: ContractReceipt) => {
  const parsedLogs = []
  for (const rawLog of receipt.logs) {
    try {
      const log = registry.interface.parseLog(rawLog)
      if (
        log.name ==
        registry.interface.events['CancelledUpkeepReport(uint256)'].name
      ) {
        parsedLogs.push(log as unknown as CancelledUpkeepReportEvent)
      }
    } catch {
      continue
    }
  }
  return parsedLogs
}

describe('KeeperRegistry2_1', () => {
  const linkDivisibility = BigNumber.from('1000000000000000000')
  const executeGas = BigNumber.from('1000000')
  const paymentPremiumBase = BigNumber.from('1000000000')
  const paymentPremiumPPB = BigNumber.from('250000000')
  const flatFeeMicroLink = BigNumber.from(0)

  const randomBytes = '0x1234abcd'
  const emptyBytes = '0x'
  const emptyBytes32 =
    '0x0000000000000000000000000000000000000000000000000000000000000000'

  const stalenessSeconds = BigNumber.from(43820)
  const gasCeilingMultiplier = BigNumber.from(2)
  const checkGasLimit = BigNumber.from(10000000)
  const fallbackGasPrice = gasWei.mul(BigNumber.from('2'))
  const fallbackLinkPrice = linkEth.div(BigNumber.from('2'))
  const maxCheckDataSize = BigNumber.from(1000)
  const maxPerformDataSize = BigNumber.from(1000)
  const maxPerformGas = BigNumber.from(5000000)
  const minUpkeepSpend = BigNumber.from(0)
  const f = 1
  const offchainVersion = 1
  const offchainBytes = '0x'
  const zeroAddress = ethers.constants.AddressZero
  const epochAndRound5_1 =
    '0x0000000000000000000000000000000000000000000000000000000000000501'

  const conditionalUpkeepExtraData = ethers.utils.defaultAbiCoder.encode(
    ['uint8', 'bytes', 'bytes'],
    [Trigger.CONDITION, '0x', '0x'],
  )

  const logTriggerConfig = ethers.utils.defaultAbiCoder.encode(
    ['tuple(address,uint8,bytes32,bytes32,bytes32,bytes32)'],
    [
      [
        randomAddress(),
        0,
        ethers.utils.randomBytes(32),
        ethers.utils.randomBytes(32),
        ethers.utils.randomBytes(32),
        ethers.utils.randomBytes(32),
      ],
    ],
  )
  const logUpkeepExtraData = ethers.utils.defaultAbiCoder.encode(
    ['uint8', 'bytes', 'bytes'],
    [Trigger.LOG, logTriggerConfig, '0x'],
  )

  const cronTriggerConfig = ethers.utils.defaultAbiCoder.encode(
    ['tuple(string,bytes)'],
    [['* * * 0 0', ethers.utils.randomBytes(36)]],
  )
  const cronUpkeepExtraData = ethers.utils.defaultAbiCoder.encode(
    ['uint8', 'bytes', 'bytes'],
    [Trigger.CRON, cronTriggerConfig, '0x'],
  )

  const rwrTriggerConfig = ethers.utils.defaultAbiCoder.encode(
    ['tuple(bytes)'],
    [[ethers.utils.randomBytes(36)]],
  )
  const rwrUpkeepExtraData = ethers.utils.defaultAbiCoder.encode(
    ['uint8', 'bytes', 'bytes'],
    [Trigger.READY, rwrTriggerConfig, '0x'],
  )

  let owner: Signer
  let keeper1: Signer
  let keeper2: Signer
  let keeper3: Signer
  let keeper4: Signer
  let keeper5: Signer
  let nonkeeper: Signer
  let signer1: Wallet
  let signer2: Wallet
  let signer3: Wallet
  let signer4: Wallet
  let signer5: Wallet
  let admin: Signer
  let payee1: Signer
  let payee2: Signer
  let payee3: Signer
  let payee4: Signer
  let payee5: Signer

  let upkeepId: BigNumber // conditional upkeep
  let afUpkeepId: BigNumber // auto funding upkeep
  let logUpkeepId: BigNumber // log trigger upkeepID
  let cronUpkeepId: BigNumber // cron trigger upkeepID
  let rwrUpkeepId: BigNumber // run-when-ready upkeepID
  const numUpkeps = 5 // see above
  let keeperAddresses: string[]
  let payees: string[]
  let signers: Wallet[]
  let signerAddresses: string[]
  let config: any
  let baseConfig: Parameters<IKeeperRegistry['setConfig']>

  before(async () => {
    personas = (await getUsers()).personas

    linkTokenFactory = await ethers.getContractFactory('LinkToken')
    // need full path because there are two contracts with name MockV3Aggregator
    mockV3AggregatorFactory = (await ethers.getContractFactory(
      'src/v0.8/tests/MockV3Aggregator.sol:MockV3Aggregator',
    )) as unknown as MockV3AggregatorFactory
    keeperRegistryFactory = await ethers.getContractFactory('KeeperRegistry2_1')
    keeperRegistryLogicAFactory = await ethers.getContractFactory(
      'KeeperRegistryLogicA2_1',
    )
    keeperRegistryLogicBFactory = await ethers.getContractFactory(
      'KeeperRegistryLogicB2_1',
    )
    upkeepMockFactory = await ethers.getContractFactory('UpkeepMock')
    upkeepAutoFunderFactory = await ethers.getContractFactory(
      'UpkeepAutoFunder',
    )
    upkeepTranscoderFactory = await ethers.getContractFactory(
      'UpkeepTranscoder',
    )
    mockArbGasInfoFactory = await ethers.getContractFactory('MockArbGasInfo')
    mockOVMGasPriceOracleFactory = await ethers.getContractFactory(
      'MockOVMGasPriceOracle',
    )
    mercuryUpkeepFactory = await ethers.getContractFactory('MercuryUpkeep')

    owner = personas.Default
    keeper1 = personas.Carol
    keeper2 = personas.Eddy
    keeper3 = personas.Nancy
    keeper4 = personas.Norbert
    keeper5 = personas.Nick
    nonkeeper = personas.Ned
    admin = personas.Neil
    payee1 = personas.Nelly
    payee2 = personas.Norbert
    payee3 = personas.Nick
    payee4 = personas.Eddy
    payee5 = personas.Carol
    // signers
    signer1 = new ethers.Wallet(
      '0x7777777000000000000000000000000000000000000000000000000000000001',
    )
    signer2 = new ethers.Wallet(
      '0x7777777000000000000000000000000000000000000000000000000000000002',
    )
    signer3 = new ethers.Wallet(
      '0x7777777000000000000000000000000000000000000000000000000000000003',
    )
    signer4 = new ethers.Wallet(
      '0x7777777000000000000000000000000000000000000000000000000000000004',
    )
    signer5 = new ethers.Wallet(
      '0x7777777000000000000000000000000000000000000000000000000000000005',
    )

    keeperAddresses = [
      await keeper1.getAddress(),
      await keeper2.getAddress(),
      await keeper3.getAddress(),
      await keeper4.getAddress(),
      await keeper5.getAddress(),
    ]
    payees = [
      await payee1.getAddress(),
      await payee2.getAddress(),
      await payee3.getAddress(),
      await payee4.getAddress(),
      await payee5.getAddress(),
    ]
    signers = [signer1, signer2, signer3, signer4, signer5]

    // We append 26 random addresses to keepers, payees and signers to get a system of 31 oracles
    // This allows f value of 1 - 10
    for (let i = 0; i < 26; i++) {
      keeperAddresses.push(randomAddress())
      payees.push(randomAddress())
      signers.push(ethers.Wallet.createRandom())
    }
    signerAddresses = []
    for (const signer of signers) {
      signerAddresses.push(await signer.getAddress())
    }
  })

  const linkForGas = (
    upkeepGasSpent: BigNumber,
    gasOverhead: BigNumber,
    gasMultiplier: BigNumber,
    premiumPPB: BigNumber,
    flatFee: BigNumber,
    l1CostWei?: BigNumber,
    numUpkeepsBatch?: BigNumber,
  ) => {
    l1CostWei = l1CostWei === undefined ? BigNumber.from(0) : l1CostWei
    numUpkeepsBatch =
      numUpkeepsBatch === undefined ? BigNumber.from(1) : numUpkeepsBatch

    const gasSpent = gasOverhead.add(BigNumber.from(upkeepGasSpent))
    const base = gasWei
      .mul(gasMultiplier)
      .mul(gasSpent)
      .mul(linkDivisibility)
      .div(linkEth)
    const l1Fee = l1CostWei
      .mul(gasMultiplier)
      .div(numUpkeepsBatch)
      .mul(linkDivisibility)
      .div(linkEth)
    const gasPayment = base.add(l1Fee)

    const premium = gasWei
      .mul(gasMultiplier)
      .mul(upkeepGasSpent)
      .add(l1CostWei.mul(gasMultiplier).div(numUpkeepsBatch))
      .mul(linkDivisibility)
      .div(linkEth)
      .mul(premiumPPB)
      .div(paymentPremiumBase)
      .add(BigNumber.from(flatFee).mul('1000000000000'))

    return {
      total: gasPayment.add(premium),
      gasPaymemnt: gasPayment,
      premium,
    }
  }

  const deployRegistry = async (
    ...params: Parameters<KeeperRegistryLogicBFactory['deploy']>
  ): Promise<IKeeperRegistry> => {
    const logicB = await keeperRegistryLogicBFactory
      .connect(owner)
      .deploy(...params)
    const logicA = await keeperRegistryLogicAFactory
      .connect(owner)
      .deploy(logicB.address)
    const master = await keeperRegistryFactory
      .connect(owner)
      .deploy(logicA.address)
    return IKeeperRegistryMasterFactory.connect(master.address, owner)
  }

  const verifyMaxPayment = async (
    registry: IKeeperRegistry,
    l1CostWei?: BigNumber,
  ) => {
    type TestCase = {
      name: string
      multiplier: number
      gas: number
      premium: number
      flatFee: number
    }

    const tests: TestCase[] = [
      {
        name: 'no fees',
        multiplier: 1,
        gas: 100000,
        premium: 0,
        flatFee: 0,
      },
      {
        name: 'basic fees',
        multiplier: 1,
        gas: 100000,
        premium: 250000000,
        flatFee: 1000000,
      },
      {
        name: 'max fees',
        multiplier: 3,
        gas: 10000000,
        premium: 250000000,
        flatFee: 1000000,
      },
    ]

    const fPlusOne = BigNumber.from(f + 1)
    const totalGasOverhead = registryGasOverhead
      .add(registryPerSignerGasOverhead.mul(fPlusOne))
      .add(registryPerPerformByteGasOverhead.mul(maxPerformDataSize))

    for (const test of tests) {
      await registry.connect(owner).setConfig(
        signerAddresses,
        keeperAddresses,
        f,
        encodeConfig({
          paymentPremiumPPB: test.premium,
          flatFeeMicroLink: test.flatFee,
          checkGasLimit,
          stalenessSeconds,
          gasCeilingMultiplier: test.multiplier,
          minUpkeepSpend,
          maxCheckDataSize,
          maxPerformDataSize,
          maxPerformGas,
          fallbackGasPrice,
          fallbackLinkPrice,
          transcoder: transcoder.address,
          registrar: ethers.constants.AddressZero,
        }),
        offchainVersion,
        offchainBytes,
      )

      const price = await registry.getMaxPaymentForGas(test.gas)
      expect(price).to.equal(
        linkForGas(
          BigNumber.from(test.gas),
          totalGasOverhead,
          BigNumber.from(test.multiplier),
          BigNumber.from(test.premium),
          BigNumber.from(test.flatFee),
          l1CostWei,
        ).total,
      )
    }
  }

  const getTransmitTx = async (
    registry: IKeeperRegistry,
    transmitter: any,
    upkeepIds: BigNumberish[],
    numSigners: any,
    extraParams?: any,
    performData?: any,
    checkBlockNum?: any,
    checkBlockHash?: any,
  ) => {
    const latestBlock = await ethers.provider.getBlock('latest')
    const configDigest = (await registry.getState()).state.latestConfigDigest

    const upkeeps: UpkeepData[] = []
    for (let i = 0; i < upkeepIds.length; i++) {
      upkeeps.push({
        Id: upkeepIds[i],
        trigger: encodeBlockTrigger(
          checkBlockNum ? checkBlockNum : latestBlock.number,
          checkBlockHash ? checkBlockHash : latestBlock.hash,
        ),
        performData: performData ? performData : '0x',
      })
    }

    const report = encodeReport(upkeeps)
    const reportContext = [configDigest, epochAndRound5_1, emptyBytes32]
    const sigs = signReport(reportContext, report, signers.slice(0, numSigners))

    return registry
      .connect(transmitter)
      .transmit(
        [configDigest, epochAndRound5_1, emptyBytes32],
        report,
        sigs.rs,
        sigs.ss,
        sigs.vs,
        { gasLimit: extraParams?.gasLimit, gasPrice: extraParams?.gasPrice },
      )
  }

  const getTransmitTxWithReport = async (
    registry: IKeeperRegistry,
    transmitter: Signer,
    report: BytesLike,
    numSigners: number,
  ) => {
    const configDigest = (await registry.getState()).state.latestConfigDigest
    const reportContext = [configDigest, epochAndRound5_1, emptyBytes32]
    const sigs = signReport(reportContext, report, signers.slice(0, numSigners))

    return registry
      .connect(transmitter)
      .transmit(
        [configDigest, epochAndRound5_1, emptyBytes32],
        report,
        sigs.rs,
        sigs.ss,
        sigs.vs,
      )
  }

  const setup = async () => {
    linkToken = await linkTokenFactory.connect(owner).deploy()
    gasPriceFeed = await mockV3AggregatorFactory
      .connect(owner)
      .deploy(0, gasWei)
    linkEthFeed = await mockV3AggregatorFactory
      .connect(owner)
      .deploy(9, linkEth)
    transcoder = await upkeepTranscoderFactory.connect(owner).deploy()
    mockArbGasInfo = await mockArbGasInfoFactory.connect(owner).deploy()
    mockOVMGasPriceOracle = await mockOVMGasPriceOracleFactory
      .connect(owner)
      .deploy()
    mercuryUpkeep = await mercuryUpkeepFactory
      .connect(owner)
      .deploy(
        BigNumber.from('10000'),
        BigNumber.from('100'),
        true /* set to true so it uses block.number */,
      )

    const arbOracleCode = await ethers.provider.send('eth_getCode', [
      mockArbGasInfo.address,
    ])
    await ethers.provider.send('hardhat_setCode', [
      '0x000000000000000000000000000000000000006C',
      arbOracleCode,
    ])

    const optOracleCode = await ethers.provider.send('eth_getCode', [
      mockOVMGasPriceOracle.address,
    ])
    await ethers.provider.send('hardhat_setCode', [
      '0x420000000000000000000000000000000000000F',
      optOracleCode,
    ])

    const mockArbSys = await new MockArbSysFactory(owner).deploy()
    const arbSysCode = await ethers.provider.send('eth_getCode', [
      mockArbSys.address,
    ])
    await ethers.provider.send('hardhat_setCode', [
      '0x0000000000000000000000000000000000000064',
      arbSysCode,
    ])

    config = {
      paymentPremiumPPB,
      flatFeeMicroLink,
      checkGasLimit,
      stalenessSeconds,
      gasCeilingMultiplier,
      minUpkeepSpend,
      maxCheckDataSize,
      maxPerformDataSize,
      maxPerformGas,
      fallbackGasPrice,
      fallbackLinkPrice,
      transcoder: transcoder.address,
      registrar: ethers.constants.AddressZero,
    }

    baseConfig = [
      signerAddresses,
      keeperAddresses,
      f,
      encodeConfig(config),
      offchainVersion,
      offchainBytes,
    ]

    registry = await deployRegistry(
      Mode.DEFAULT,
      linkToken.address,
      linkEthFeed.address,
      gasPriceFeed.address,
    )

    arbRegistry = await deployRegistry(
      Mode.ARBITRUM,
      linkToken.address,
      linkEthFeed.address,
      gasPriceFeed.address,
    )

    opRegistry = await deployRegistry(
      Mode.OPTIMISM,
      linkToken.address,
      linkEthFeed.address,
      gasPriceFeed.address,
    )

    mgRegistry = await deployRegistry(
      Mode.DEFAULT,
      linkToken.address,
      linkEthFeed.address,
      gasPriceFeed.address,
    )

    blankRegistry = await deployRegistry(
      Mode.DEFAULT,
      linkToken.address,
      linkEthFeed.address,
      gasPriceFeed.address,
    )

    for (const reg of [registry, arbRegistry, opRegistry, mgRegistry]) {
      await reg.connect(owner).setConfig(...baseConfig)
      await reg.connect(owner).setPayees(payees)
      await linkToken.connect(admin).approve(reg.address, toWei('1000'))
      await linkToken.connect(owner).approve(reg.address, toWei('1000'))
    }

    mock = await upkeepMockFactory.deploy()
    await linkToken
      .connect(owner)
      .transfer(await admin.getAddress(), toWei('1000'))
    let tx = await registry
      .connect(owner)
      .registerUpkeep(
        mock.address,
        executeGas,
        await admin.getAddress(),
        randomBytes,
        conditionalUpkeepExtraData,
      )
    upkeepId = await getUpkeepID(tx)

    autoFunderUpkeep = await upkeepAutoFunderFactory
      .connect(owner)
      .deploy(linkToken.address, registry.address)
    tx = await registry
      .connect(owner)
      .registerUpkeep(
        autoFunderUpkeep.address,
        executeGas,
        autoFunderUpkeep.address,
        randomBytes,
        conditionalUpkeepExtraData,
      )
    afUpkeepId = await getUpkeepID(tx)

    const ltUpkeep = await upkeepMockFactory.deploy()
    tx = await registry
      .connect(owner)
      .registerUpkeep(
        ltUpkeep.address,
        executeGas,
        await admin.getAddress(),
        emptyBytes,
        logUpkeepExtraData,
      )
    logUpkeepId = await getUpkeepID(tx)

    const cronUpkeep = await upkeepMockFactory.deploy()
    tx = await registry
      .connect(owner)
      .registerUpkeep(
        cronUpkeep.address,
        executeGas,
        await admin.getAddress(),
        emptyBytes,
        cronUpkeepExtraData,
      )
    cronUpkeepId = await getUpkeepID(tx)

    const rwrUpkeep = await upkeepMockFactory.deploy()
    tx = await registry
      .connect(owner)
      .registerUpkeep(
        rwrUpkeep.address,
        executeGas,
        await admin.getAddress(),
        emptyBytes,
        rwrUpkeepExtraData,
      )
    rwrUpkeepId = await getUpkeepID(tx)

    await autoFunderUpkeep.setUpkeepId(afUpkeepId)
    // Give enough funds for upkeep as well as to the upkeep contract
    await linkToken
      .connect(owner)
      .transfer(autoFunderUpkeep.address, toWei('1000'))
  }

  beforeEach(async () => {
    await loadFixture(setup)
  })

  describe('#transmit', () => {
    const fArray = [1, 5, 10]

    it('reverts when registry is paused', async () => {
      await registry.connect(owner).pause()
      await evmRevert(
        getTransmitTx(registry, keeper1, [upkeepId], f + 1),
        'RegistryPaused()',
      )
    })

    it('reverts when called by non active transmitter', async () => {
      await evmRevert(
        getTransmitTx(registry, payee1, [upkeepId], f + 1),
        'OnlyActiveTransmitters()',
      )
    })

    it.skip('reverts when upkeeps and performData length mismatches', async () => {
      const upkeepIds = []
      const performDataTuples = []
      const latestBlock = await ethers.provider.getBlock('latest')

      upkeepIds.push(upkeepId)
      performDataTuples.push([latestBlock.number + 1, latestBlock.hash, '0x'])
      // Push an extra perform data
      performDataTuples.push([latestBlock.number + 1, latestBlock.hash, '0x'])

      const report = ethers.utils.defaultAbiCoder.encode(
        ['uint256', 'uint256', 'uint256[]', 'tuple(uint32,bytes32,bytes)[]'],
        [0, 0, upkeepIds, performDataTuples],
      )

      await evmRevert(
        getTransmitTxWithReport(registry, keeper1, report, f + 1),
        'InvalidReport()',
      )
    })

    it('returns early when no upkeeps are included in report', async () => {
      const upkeepIds: string[] = []
      const wrappedPerformDatas: string[] = []
      const report = ethers.utils.defaultAbiCoder.encode(
        ['uint256', 'uint256', 'uint256[]', 'bytes[]'],
        [0, 0, upkeepIds, wrappedPerformDatas],
      )

      await getTransmitTxWithReport(registry, keeper1, report, f + 1)
    })

    it('returns early when invalid upkeepIds are included in report', async () => {
      const tx = await getTransmitTx(
        registry,
        keeper1,
        [upkeepId.add(BigNumber.from('1')).toString()],
        f + 1,
      )

      const receipt = await tx.wait()
      const cancelledUpkeepReportLogs = parseCancelledUpkeepReportLogs(receipt)
      // exactly 1 CancelledUpkeepReport log should be emitted
      assert.equal(cancelledUpkeepReportLogs.length, 1)
    })

    it('reverts when duplicated upkeepIds are included in report', async () => {
      // Fund the upkeep so that pre-checks pass
      await registry.connect(admin).addFunds(upkeepId, toWei('100'))
      await evmRevert(
        getTransmitTx(
          registry,
          keeper1,
          [upkeepId.toString(), upkeepId.toString()],
          f + 1,
        ),
        'InvalidReport()',
      )
    })

    it('returns early when upkeep has insufficient funds', async () => {
      const tx = await getTransmitTx(registry, keeper1, [upkeepId], f + 1)

      const receipt = await tx.wait()
      const insufficientFundsUpkeepReportLogs =
        parseInsufficientFundsUpkeepReportLogs(receipt)
      // exactly 1 InsufficientFundsUpkeepReportLogs log should be emitted
      assert.equal(insufficientFundsUpkeepReportLogs.length, 1)
    })

    context('When the upkeep is funded', async () => {
      beforeEach(async () => {
        // Fund the upkeep
        await registry.connect(admin).addFunds(upkeepId, toWei('100'))
      })

      it('returns early when check block number is less than last perform', async () => {
        // First perform an upkeep to put last perform block number on upkeep state

        const tx = await getTransmitTx(registry, keeper1, [upkeepId], f + 1)
        await tx.wait()

        const lastPerformBlockNumber = (await registry.getUpkeep(upkeepId))
          .lastPerformBlockNumber
        const lastPerformBlock = await ethers.provider.getBlock(
          lastPerformBlockNumber,
        )
        assert.equal(
          lastPerformBlockNumber.toString(),
          tx.blockNumber?.toString(),
        )

        // Try to transmit a report which has checkBlockNumber = lastPerformBlockNumber-1, should result in stale report
        const transmitTx = await getTransmitTx(
          registry,
          keeper1,
          [upkeepId],
          f + 1,
          {},
          '0x',
          lastPerformBlock.number - 1,
          lastPerformBlock.parentHash,
        )

        const receipt = await transmitTx.wait()
        const staleUpkeepReportLogs = parseStaleUpkeepReportLogs(receipt)
        // exactly 1 StaleUpkeepReportLogs log should be emitted
        assert.equal(staleUpkeepReportLogs.length, 1)
      })

      it('returns early when check block hash does not match', async () => {
        await registry.connect(admin).addFunds(upkeepId, toWei('100'))
        const latestBlock = await ethers.provider.getBlock('latest')
        // Try to transmit a report which has incorrect checkBlockHash
        const tx = await getTransmitTx(
          registry,
          keeper1,
          [upkeepId],
          f + 1,
          {},
          '0x',
          latestBlock.number - 1,
          latestBlock.hash,
        ) // should be latestBlock.parentHash

        const receipt = await tx.wait()
        const reorgedUpkeepReportLogs = parseReorgedUpkeepReportLogs(receipt)
        // exactly 1 ReorgedUpkeepReportLogs log should be emitted
        assert.equal(reorgedUpkeepReportLogs.length, 1)
      })

      it('returns early when check block number is older than 256 blocks', async () => {
        const latestBlockReport = await encodeLatestBlockReport([upkeepId])

        for (let i = 0; i < 256; i++) {
          await ethers.provider.send('evm_mine', [])
        }

        // Try to transmit a report which is older than 256 blocks so block hash cannot be matched
        const tx = await registry
          .connect(keeper1)
          .transmit(
            [emptyBytes32, emptyBytes32, emptyBytes32],
            latestBlockReport,
            [],
            [],
            emptyBytes32,
          )

        const receipt = await tx.wait()
        const reorgedUpkeepReportLogs = parseReorgedUpkeepReportLogs(receipt)
        // exactly 1 ReorgedUpkeepReportLogs log should be emitted
        assert.equal(reorgedUpkeepReportLogs.length, 1)
      })

      it('returns early when upkeep is cancelled and cancellation delay has gone', async () => {
        const latestBlockReport = await encodeLatestBlockReport([upkeepId])
        await registry.connect(admin).cancelUpkeep(upkeepId)

        for (let i = 0; i < cancellationDelay; i++) {
          await ethers.provider.send('evm_mine', [])
        }

        const tx = await getTransmitTxWithReport(
          registry,
          keeper1,
          latestBlockReport,
          f + 1,
        )

        const receipt = await tx.wait()
        const cancelledUpkeepReportLogs =
          parseCancelledUpkeepReportLogs(receipt)
        // exactly 1 CancelledUpkeepReport log should be emitted
        assert.equal(cancelledUpkeepReportLogs.length, 1)
      })

      it('does not revert if the target cannot execute', async () => {
        mock.setCanPerform(false)
        const tx = await getTransmitTx(registry, keeper1, [upkeepId], f + 1)

        const receipt = await tx.wait()
        const upkeepPerformedLogs = parseUpkeepPerformedLogs(receipt)
        // exactly 1 Upkeep Performed should be emitted
        assert.equal(upkeepPerformedLogs.length, 1)
        const upkeepPerformedLog = upkeepPerformedLogs[0]

        const success = upkeepPerformedLog.args.success
        assert.equal(success, false)
      })

      it('reverts if not enough gas supplied', async () => {
        await evmRevert(
          getTransmitTx(registry, keeper1, [upkeepId], f + 1, {
            gasLimit: executeGas,
          }),
        )
      })

      it('executes the data passed to the registry', async () => {
        mock.setCanPerform(true)

        const tx = await getTransmitTx(
          registry,
          keeper1,
          [upkeepId],
          f + 1,
          {},
          randomBytes,
        )
        const receipt = await tx.wait()

        const upkeepPerformedWithABI = [
          'event UpkeepPerformedWith(bytes upkeepData)',
        ]
        const iface = new ethers.utils.Interface(upkeepPerformedWithABI)
        const parsedLogs = []
        for (let i = 0; i < receipt.logs.length; i++) {
          const log = receipt.logs[i]
          try {
            parsedLogs.push(iface.parseLog(log))
          } catch (e) {
            // ignore log
          }
        }
        assert.equal(parsedLogs.length, 1)
        assert.equal(parsedLogs[0].args.upkeepData, randomBytes)
      })

      it('uses actual execution price for payment and premium calculation', async () => {
        // Actual multiplier is 2, but we set gasPrice to be 1x gasWei
        const gasPrice = gasWei.mul(BigNumber.from('1'))
        mock.setCanPerform(true)
        const registryPremiumBefore = (await registry.getState()).state
          .totalPremium
        const tx = await getTransmitTx(registry, keeper1, [upkeepId], f + 1, {
          gasPrice,
        })
        const receipt = await tx.wait()
        const registryPremiumAfter = (await registry.getState()).state
          .totalPremium
        const premium = registryPremiumAfter.sub(registryPremiumBefore)

        const upkeepPerformedLogs = parseUpkeepPerformedLogs(receipt)
        // exactly 1 Upkeep Performed should be emitted
        assert.equal(upkeepPerformedLogs.length, 1)
        const upkeepPerformedLog = upkeepPerformedLogs[0]

        const gasUsed = upkeepPerformedLog.args.gasUsed
        const gasOverhead = upkeepPerformedLog.args.gasOverhead
        const totalPayment = upkeepPerformedLog.args.totalPayment

        assert.equal(
          linkForGas(
            gasUsed,
            gasOverhead,
            BigNumber.from('1'), // Not the config multiplier, but the actual gas used
            paymentPremiumPPB,
            flatFeeMicroLink,
          ).total.toString(),
          totalPayment.toString(),
        )

        assert.equal(
          linkForGas(
            gasUsed,
            gasOverhead,
            BigNumber.from('1'), // Not the config multiplier, but the actual gas used
            paymentPremiumPPB,
            flatFeeMicroLink,
          ).premium.toString(),
          premium.toString(),
        )
      })

      it('only pays at a rate up to the gas ceiling [ @skip-coverage ]', async () => {
        // Actual multiplier is 2, but we set gasPrice to be 10x
        const gasPrice = gasWei.mul(BigNumber.from('10'))
        mock.setCanPerform(true)

        const tx = await getTransmitTx(registry, keeper1, [upkeepId], f + 1, {
          gasPrice,
        })
        const receipt = await tx.wait()
        const upkeepPerformedLogs = parseUpkeepPerformedLogs(receipt)
        // exactly 1 Upkeep Performed should be emitted
        assert.equal(upkeepPerformedLogs.length, 1)
        const upkeepPerformedLog = upkeepPerformedLogs[0]

        const gasUsed = upkeepPerformedLog.args.gasUsed
        const gasOverhead = upkeepPerformedLog.args.gasOverhead
        const totalPayment = upkeepPerformedLog.args.totalPayment

        assert.equal(
          linkForGas(
            gasUsed,
            gasOverhead,
            gasCeilingMultiplier, // Should be same with exisitng multiplier
            paymentPremiumPPB,
            flatFeeMicroLink,
          ).total.toString(),
          totalPayment.toString(),
        )
      })

      it('correctly accounts for l payment', async () => {
        mock.setCanPerform(true)
        // Same as MockArbGasInfo.sol
        const l1CostWeiArb = BigNumber.from(1000000)

        let tx = await arbRegistry
          .connect(owner)
          .registerUpkeep(
            mock.address,
            executeGas,
            await admin.getAddress(),
            randomBytes,
            conditionalUpkeepExtraData,
          )
        const upkeepId = await getUpkeepID(tx)
        await arbRegistry.connect(owner).addFunds(upkeepId, toWei('100'))

        // Do the thing
        tx = await getTransmitTx(
          arbRegistry,
          keeper1,
          [upkeepId],
          f + 1,
          { gasPrice: gasWei.mul('5') }, // High gas price so that it gets capped
        )
        const receipt = await tx.wait()
        const upkeepPerformedLogs = parseUpkeepPerformedLogs(receipt)
        // exactly 1 Upkeep Performed should be emitted
        assert.equal(upkeepPerformedLogs.length, 1)
        const upkeepPerformedLog = upkeepPerformedLogs[0]

        const gasUsed = upkeepPerformedLog.args.gasUsed
        const gasOverhead = upkeepPerformedLog.args.gasOverhead
        const totalPayment = upkeepPerformedLog.args.totalPayment

        assert.equal(
          linkForGas(
            gasUsed,
            gasOverhead,
            gasCeilingMultiplier,
            paymentPremiumPPB,
            flatFeeMicroLink,
            l1CostWeiArb.div(gasCeilingMultiplier), // Dividing by gasCeilingMultiplier as it gets multiplied later
          ).total.toString(),
          totalPayment.toString(),
        )
      })

      itMaybe('can self fund', async () => {
        const maxPayment = await registry.getMaxPaymentForGas(executeGas)

        // First set auto funding amount to 0 and verify that balance is deducted upon performUpkeep
        let initialBalance = toWei('100')
        await registry.connect(owner).addFunds(afUpkeepId, initialBalance)
        await autoFunderUpkeep.setAutoFundLink(0)
        await autoFunderUpkeep.setIsEligible(true)
        await getTransmitTx(registry, keeper1, [afUpkeepId.toString()], f + 1)

        let postUpkeepBalance = (await registry.getUpkeep(afUpkeepId)).balance
        assert.isTrue(postUpkeepBalance.lt(initialBalance)) // Balance should be deducted
        assert.isTrue(postUpkeepBalance.gte(initialBalance.sub(maxPayment))) // Balance should not be deducted more than maxPayment

        // Now set auto funding amount to 100 wei and verify that the balance increases
        initialBalance = postUpkeepBalance
        const autoTopupAmount = toWei('100')
        await autoFunderUpkeep.setAutoFundLink(autoTopupAmount)
        await autoFunderUpkeep.setIsEligible(true)
        await getTransmitTx(registry, keeper1, [afUpkeepId.toString()], f + 1)

        postUpkeepBalance = (await registry.getUpkeep(afUpkeepId)).balance
        // Balance should increase by autoTopupAmount and decrease by max maxPayment
        assert.isTrue(
          postUpkeepBalance.gte(
            initialBalance.add(autoTopupAmount).sub(maxPayment),
          ),
        )
      })

      it('can self cancel', async () => {
        await registry.connect(owner).addFunds(afUpkeepId, toWei('100'))

        await autoFunderUpkeep.setIsEligible(true)
        await autoFunderUpkeep.setShouldCancel(true)

        let registration = await registry.getUpkeep(afUpkeepId)
        const oldExpiration = registration.maxValidBlocknumber

        // Do the thing
        await getTransmitTx(registry, keeper1, [afUpkeepId.toString()], f + 1)

        // Verify upkeep gets cancelled
        registration = await registry.getUpkeep(afUpkeepId)
        const newExpiration = registration.maxValidBlocknumber
        assert.isTrue(newExpiration.lt(oldExpiration))
      })

      it('reverts when configDigest mismatches', async () => {
        const report = await encodeLatestBlockReport([upkeepId])
        const reportContext = [emptyBytes32, epochAndRound5_1, emptyBytes32] // wrong config digest
        const sigs = signReport(reportContext, report, signers.slice(0, f + 1))
        await evmRevert(
          registry
            .connect(keeper1)
            .transmit(
              [reportContext[0], reportContext[1], reportContext[2]],
              report,
              sigs.rs,
              sigs.ss,
              sigs.vs,
            ),
          'ConfigDigestMismatch()',
        )
      })

      it('reverts with incorrect number of signatures', async () => {
        const configDigest = (await registry.getState()).state
          .latestConfigDigest
        const report = await encodeLatestBlockReport([upkeepId])
        const reportContext = [configDigest, epochAndRound5_1, emptyBytes32] // wrong config digest
        const sigs = signReport(reportContext, report, signers.slice(0, f + 2))
        await evmRevert(
          registry
            .connect(keeper1)
            .transmit(
              [reportContext[0], reportContext[1], reportContext[2]],
              report,
              sigs.rs,
              sigs.ss,
              sigs.vs,
            ),
          'IncorrectNumberOfSignatures()',
        )
      })

      it('reverts with invalid signature for inactive signers', async () => {
        const configDigest = (await registry.getState()).state
          .latestConfigDigest
        const report = await encodeLatestBlockReport([upkeepId])
        const reportContext = [configDigest, epochAndRound5_1, emptyBytes32] // wrong config digest
        const sigs = signReport(reportContext, report, [
          new ethers.Wallet(ethers.Wallet.createRandom()),
          new ethers.Wallet(ethers.Wallet.createRandom()),
        ])
        await evmRevert(
          registry
            .connect(keeper1)
            .transmit(
              [reportContext[0], reportContext[1], reportContext[2]],
              report,
              sigs.rs,
              sigs.ss,
              sigs.vs,
            ),
          'OnlyActiveSigners()',
        )
      })

      it('reverts with invalid signature for duplicated signers', async () => {
        const configDigest = (await registry.getState()).state
          .latestConfigDigest
        const report = await encodeLatestBlockReport([upkeepId])
        const reportContext = [configDigest, epochAndRound5_1, emptyBytes32] // wrong config digest
        const sigs = signReport(reportContext, report, [signer1, signer1])
        await evmRevert(
          registry
            .connect(keeper1)
            .transmit(
              [reportContext[0], reportContext[1], reportContext[2]],
              report,
              sigs.rs,
              sigs.ss,
              sigs.vs,
            ),
          'DuplicateSigners()',
        )
      })

      itMaybe(
        'has a large enough gas overhead to cover upkeep that use all its gas [ @skip-coverage ]',
        async () => {
          await registry.connect(owner).setConfig(
            signerAddresses,
            keeperAddresses,
            10, // maximise f to maximise overhead
            encodeConfig(config),
            offchainVersion,
            offchainBytes,
          )
          const tx = await registry.connect(owner).registerUpkeep(
            mock.address,
            maxPerformGas, // max allowed gas
            await admin.getAddress(),
            randomBytes,
            conditionalUpkeepExtraData,
          )
          const upkeepId = await getUpkeepID(tx)
          await registry.connect(admin).addFunds(upkeepId, toWei('100'))

          let performData = '0x'
          for (let i = 0; i < maxPerformDataSize.toNumber(); i++) {
            performData += '11'
          } // max allowed performData

          mock.setCanPerform(true)
          mock.setPerformGasToBurn(maxPerformGas)

          await getTransmitTx(
            registry,
            keeper1,
            [upkeepId],
            11,
            { gasLimit: maxPerformGas.add(transmitGasOverhead) },
            performData,
          ) // Should not revert
        },
      )

      itMaybe(
        'performs upkeep, deducts payment, updates lastPerformBlockNumber and emits events',
        async () => {
          await mock.setCanPerform(true)

          for (const i in fArray) {
            const newF = fArray[i]
            await registry
              .connect(owner)
              .setConfig(
                signerAddresses,
                keeperAddresses,
                newF,
                encodeConfig(config),
                offchainVersion,
                offchainBytes,
              )
            const checkBlock = await ethers.provider.getBlock('latest')

            const keeperBefore = await registry.getTransmitterInfo(
              await keeper1.getAddress(),
            )
            const registrationBefore = await registry.getUpkeep(upkeepId)
            const registryPremiumBefore = (await registry.getState()).state
              .totalPremium
            const keeperLinkBefore = await linkToken.balanceOf(
              await keeper1.getAddress(),
            )
            const registryLinkBefore = await linkToken.balanceOf(
              registry.address,
            )

            // Do the thing
            const tx = await getTransmitTx(
              registry,
              keeper1,
              [upkeepId],
              newF + 1,
              {},
              '0x',
              checkBlock.number - 1, // TODO needed to - 1?
              checkBlock.parentHash,
            )

            const receipt = await tx.wait()

            const upkeepPerformedLogs = parseUpkeepPerformedLogs(receipt)
            // exactly 1 Upkeep Performed should be emitted
            assert.equal(upkeepPerformedLogs.length, 1)
            const upkeepPerformedLog = upkeepPerformedLogs[0]

            const id = upkeepPerformedLog.args.id
            const success = upkeepPerformedLog.args.success
            const { blockNum, blockHash } = decodeBlockTrigger(
              upkeepPerformedLog.args.trigger,
            )
            const gasUsed = upkeepPerformedLog.args.gasUsed
            const gasOverhead = upkeepPerformedLog.args.gasOverhead
            const totalPayment = upkeepPerformedLog.args.totalPayment

            assert.equal(id.toString(), upkeepId.toString())
            assert.equal(success, true)
            assert.equal(blockNum, checkBlock.number - 1)
            assert.equal(blockHash, checkBlock.parentHash)
            assert.isTrue(gasUsed.gt(BigNumber.from('0')))
            assert.isTrue(gasOverhead.gt(BigNumber.from('0')))
            assert.isTrue(totalPayment.gt(BigNumber.from('0')))

            const keeperAfter = await registry.getTransmitterInfo(
              await keeper1.getAddress(),
            )
            const registrationAfter = await registry.getUpkeep(upkeepId)
            const keeperLinkAfter = await linkToken.balanceOf(
              await keeper1.getAddress(),
            )
            const registryLinkAfter = await linkToken.balanceOf(
              registry.address,
            )
            const registryPremiumAfter = (await registry.getState()).state
              .totalPremium
            const premium = registryPremiumAfter.sub(registryPremiumBefore)
            // Keeper payment is gasPayment + premium / num keepers
            const keeperPayment = totalPayment
              .sub(premium)
              .add(premium.div(BigNumber.from(keeperAddresses.length)))

            assert.equal(
              keeperAfter.balance.sub(keeperPayment).toString(),
              keeperBefore.balance.toString(),
            )
            assert.equal(
              registrationBefore.balance.sub(totalPayment).toString(),
              registrationAfter.balance.toString(),
            )
            assert.isTrue(keeperLinkAfter.eq(keeperLinkBefore))
            assert.isTrue(registryLinkBefore.eq(registryLinkAfter))

            // Amount spent should be updated correctly
            assert.equal(
              registrationAfter.amountSpent.sub(totalPayment).toString(),
              registrationBefore.amountSpent.toString(),
            )
            assert.isTrue(
              registrationAfter.amountSpent
                .sub(registrationBefore.amountSpent)
                .eq(registrationBefore.balance.sub(registrationAfter.balance)),
            )
            // Last perform block number should be updated
            assert.equal(
              registrationAfter.lastPerformBlockNumber.toString(),
              tx.blockNumber?.toString(),
            )

            // Latest epoch should be 5
            assert.equal((await registry.getState()).state.latestEpoch, 5)
          }
        },
      )

      // TODO - this test is timing out
      it.skip('calculates gas overhead appropriately within a margin for different scenarios [ @skip-coverage ]', async () => {
        // Perform the upkeep once to remove non-zero storage slots and have predictable gas measurement

        let tx = await getTransmitTx(registry, keeper1, [upkeepId], f + 1)

        await tx.wait()

        // Different test scenarios
        let longBytes = '0x'
        for (let i = 0; i < maxPerformDataSize.toNumber(); i++) {
          longBytes += '11'
        }
        const upkeepSuccessArray = [true, false]
        const performGasArray = [5000, 100000, executeGas]
        const performDataArray = ['0x', randomBytes, longBytes]

        for (const i in upkeepSuccessArray) {
          for (const j in performGasArray) {
            for (const k in performDataArray) {
              for (const l in fArray) {
                const upkeepSuccess = upkeepSuccessArray[i]
                const performGas = performGasArray[j]
                const performData = performDataArray[k]
                const newF = fArray[l]

                mock.setCanPerform(upkeepSuccess)
                mock.setPerformGasToBurn(performGas)
                await registry
                  .connect(owner)
                  .setConfig(
                    signerAddresses,
                    keeperAddresses,
                    newF,
                    encodeConfig(config),
                    offchainVersion,
                    offchainBytes,
                  )
                tx = await getTransmitTx(
                  registry,
                  keeper1,
                  [upkeepId],
                  newF + 1,
                  {},
                  performData,
                )
                const receipt = await tx.wait()
                const upkeepPerformedLogs = parseUpkeepPerformedLogs(receipt)
                // exactly 1 Upkeep Performed should be emitted
                assert.equal(upkeepPerformedLogs.length, 1)
                const upkeepPerformedLog = upkeepPerformedLogs[0]

                const upkeepGasUsed = upkeepPerformedLog.args.gasUsed
                const chargedGasOverhead = upkeepPerformedLog.args.gasOverhead
                const actualGasOverhead = receipt.gasUsed.sub(upkeepGasUsed)

                assert.isTrue(upkeepGasUsed.gt(BigNumber.from('0')))
                assert.isTrue(chargedGasOverhead.gt(BigNumber.from('0')))

                if (i == '0' && j == '0' && k == '0') {
                  console.log(
                    'Gas Benchmarking - sig verification ( f =',
                    newF,
                    '): calculated overhead: ',
                    chargedGasOverhead.toString(),
                    ' actual overhead: ',
                    actualGasOverhead.toString(),
                    ' margin over gasUsed: ',
                    chargedGasOverhead.sub(actualGasOverhead).toString(),
                  )
                }

                // Overhead should not get capped
                const gasOverheadCap = registryGasOverhead
                  .add(
                    registryPerSignerGasOverhead.mul(BigNumber.from(newF + 1)),
                  )
                  .add(
                    BigNumber.from(
                      registryPerPerformByteGasOverhead.toNumber() *
                        performData.length,
                    ),
                  )
                const gasCapMinusOverhead =
                  gasOverheadCap.sub(chargedGasOverhead)
                assert.isTrue(
                  gasCapMinusOverhead.gt(BigNumber.from(0)),
                  'Gas overhead got capped. Verify gas overhead variables in test match those in the registry. To not have the overheads capped increase REGISTRY_GAS_OVERHEAD by atleast ' +
                    gasCapMinusOverhead.toString(),
                )
                // total gas charged should be greater than tx gas but within gasCalculationMargin
                assert.isTrue(
                  chargedGasOverhead.gt(actualGasOverhead),
                  'Gas overhead calculated is too low, increase account gas variables (ACCOUNTING_FIXED_GAS_OVERHEAD/ACCOUNTING_PER_SIGNER_GAS_OVERHEAD) by atleast ' +
                    actualGasOverhead.sub(chargedGasOverhead).toString(),
                )

                assert.isTrue(
                  chargedGasOverhead
                    .sub(actualGasOverhead)
                    .lt(BigNumber.from(gasCalculationMargin)),
                ),
                  'Gas overhead calculated is too high, decrease account gas variables (ACCOUNTING_FIXED_GAS_OVERHEAD/ACCOUNTING_PER_SIGNER_GAS_OVERHEAD)  by atleast ' +
                    chargedGasOverhead
                      .sub(chargedGasOverhead)
                      .sub(BigNumber.from(gasCalculationMargin))
                      .toString()
              }
            }
          }
        }
      })
    })

    describeMaybe('When upkeeps are batched', function () {
      const numPassingUpkeepsArray = [1, 2, 10]
      const numFailingUpkeepsArray = [0, 1, 3]

      numPassingUpkeepsArray.forEach(function (numPassingUpkeeps) {
        numFailingUpkeepsArray.forEach(function (numFailingUpkeeps) {
          describe(
            'passing upkeeps ' +
              numPassingUpkeeps.toString() +
              ', failing upkeeps ' +
              numFailingUpkeeps.toString(),
            () => {
              let passingUpkeepIds: string[]
              let failingUpkeepIds: string[]

              beforeEach(async () => {
                passingUpkeepIds = []
                failingUpkeepIds = []
                for (let i = 0; i < numPassingUpkeeps; i++) {
                  const mock = await upkeepMockFactory.deploy()
                  const tx = await registry
                    .connect(owner)
                    .registerUpkeep(
                      mock.address,
                      executeGas,
                      await admin.getAddress(),
                      randomBytes,
                      conditionalUpkeepExtraData,
                    )
                  const upkeepId = await getUpkeepID(tx)
                  passingUpkeepIds.push(upkeepId.toString())

                  // Add funds to passing upkeeps
                  await registry.connect(admin).addFunds(upkeepId, toWei('100'))
                }
                for (let i = 0; i < numFailingUpkeeps; i++) {
                  const mock = await upkeepMockFactory.deploy()
                  const tx = await registry
                    .connect(owner)
                    .registerUpkeep(
                      mock.address,
                      executeGas,
                      await admin.getAddress(),
                      randomBytes,
                      conditionalUpkeepExtraData,
                    )
                  const upkeepId = await getUpkeepID(tx)
                  failingUpkeepIds.push(upkeepId.toString())
                }
              })

              it('performs successful upkeeps and does not change failing upkeeps', async () => {
                const keeperBefore = await registry.getTransmitterInfo(
                  await keeper1.getAddress(),
                )
                const keeperLinkBefore = await linkToken.balanceOf(
                  await keeper1.getAddress(),
                )
                const registryLinkBefore = await linkToken.balanceOf(
                  registry.address,
                )
                const registryPremiumBefore = (await registry.getState()).state
                  .totalPremium
                const registrationPassingBefore = await Promise.all(
                  passingUpkeepIds.map(async (id) => {
                    const reg = await registry.getUpkeep(BigNumber.from(id))
                    assert.equal(reg.lastPerformBlockNumber.toString(), '0')
                    return reg
                  }),
                )
                const registrationFailingBefore = await Promise.all(
                  failingUpkeepIds.map(async (id) => {
                    const reg = await registry.getUpkeep(BigNumber.from(id))
                    assert.equal(reg.lastPerformBlockNumber.toString(), '0')
                    return reg
                  }),
                )

                const tx = await getTransmitTx(
                  registry,
                  keeper1,
                  passingUpkeepIds.concat(failingUpkeepIds),
                  f + 1,
                )

                const receipt = await tx.wait()
                const upkeepPerformedLogs = parseUpkeepPerformedLogs(receipt)
                // exactly numPassingUpkeeps Upkeep Performed should be emitted
                assert.equal(upkeepPerformedLogs.length, numPassingUpkeeps)
                const insufficientFundsLogs =
                  parseInsufficientFundsUpkeepReportLogs(receipt)
                // exactly numFailingUpkeeps Upkeep Performed should be emitted
                assert.equal(insufficientFundsLogs.length, numFailingUpkeeps)

                const keeperAfter = await registry.getTransmitterInfo(
                  await keeper1.getAddress(),
                )
                const keeperLinkAfter = await linkToken.balanceOf(
                  await keeper1.getAddress(),
                )
                const registryLinkAfter = await linkToken.balanceOf(
                  registry.address,
                )
                const registrationPassingAfter = await Promise.all(
                  passingUpkeepIds.map(async (id) => {
                    return await registry.getUpkeep(BigNumber.from(id))
                  }),
                )
                const registrationFailingAfter = await Promise.all(
                  failingUpkeepIds.map(async (id) => {
                    return await registry.getUpkeep(BigNumber.from(id))
                  }),
                )
                const registryPremiumAfter = (await registry.getState()).state
                  .totalPremium
                const premium = registryPremiumAfter.sub(registryPremiumBefore)

                let netPayment = BigNumber.from('0')
                for (let i = 0; i < numPassingUpkeeps; i++) {
                  const id = upkeepPerformedLogs[i].args.id
                  const gasUsed = upkeepPerformedLogs[i].args.gasUsed
                  const gasOverhead = upkeepPerformedLogs[i].args.gasOverhead
                  const totalPayment = upkeepPerformedLogs[i].args.totalPayment

                  assert.equal(id.toString(), passingUpkeepIds[i])
                  assert.isTrue(gasUsed.gt(BigNumber.from('0')))
                  assert.isTrue(gasOverhead.gt(BigNumber.from('0')))
                  assert.isTrue(totalPayment.gt(BigNumber.from('0')))

                  // Balance should be deducted
                  assert.equal(
                    registrationPassingBefore[i].balance
                      .sub(totalPayment)
                      .toString(),
                    registrationPassingAfter[i].balance.toString(),
                  )

                  // Amount spent should be updated correctly
                  assert.equal(
                    registrationPassingAfter[i].amountSpent
                      .sub(totalPayment)
                      .toString(),
                    registrationPassingBefore[i].amountSpent.toString(),
                  )

                  // Last perform block number should be updated
                  assert.equal(
                    registrationPassingAfter[
                      i
                    ].lastPerformBlockNumber.toString(),
                    tx.blockNumber?.toString(),
                  )

                  netPayment = netPayment.add(totalPayment)
                }

                for (let i = 0; i < numFailingUpkeeps; i++) {
                  // InsufficientFunds log should be emitted
                  const id = insufficientFundsLogs[i].args.id
                  assert.equal(id.toString(), failingUpkeepIds[i])

                  // Balance and amount spent should be same
                  assert.equal(
                    registrationFailingBefore[i].balance.toString(),
                    registrationFailingAfter[i].balance.toString(),
                  )
                  assert.equal(
                    registrationFailingBefore[i].amountSpent.toString(),
                    registrationFailingAfter[i].amountSpent.toString(),
                  )

                  // Last perform block number should not be updated
                  assert.equal(
                    registrationFailingAfter[
                      i
                    ].lastPerformBlockNumber.toString(),
                    '0',
                  )
                }

                // Keeper payment is gasPayment + premium / num keepers
                const keeperPayment = netPayment
                  .sub(premium)
                  .add(premium.div(BigNumber.from(keeperAddresses.length)))

                // Keeper should be paid net payment for all passed upkeeps
                assert.equal(
                  keeperAfter.balance.sub(keeperPayment).toString(),
                  keeperBefore.balance.toString(),
                )

                assert.isTrue(keeperLinkAfter.eq(keeperLinkBefore))
                assert.isTrue(registryLinkBefore.eq(registryLinkAfter))
              })

              it('splits gas overhead appropriately among performed upkeeps [ @skip-coverage ]', async () => {
                // Perform the upkeeps once to remove non-zero storage slots and have predictable gas measurement
                let tx = await getTransmitTx(
                  registry,
                  keeper1,
                  passingUpkeepIds.concat(failingUpkeepIds),
                  f + 1,
                )

                await tx.wait()

                // Do the actual thing

                tx = await getTransmitTx(
                  registry,
                  keeper1,
                  passingUpkeepIds.concat(failingUpkeepIds),
                  f + 1,
                )

                const receipt = await tx.wait()
                const upkeepPerformedLogs = parseUpkeepPerformedLogs(receipt)
                // exactly numPassingUpkeeps Upkeep Performed should be emitted
                assert.equal(upkeepPerformedLogs.length, numPassingUpkeeps)

                const gasOverheadCap = registryGasOverhead.add(
                  registryPerSignerGasOverhead.mul(BigNumber.from(f + 1)),
                )

                const overheadCanGetCapped =
                  numPassingUpkeeps == 1 && numFailingUpkeeps > 0
                // Should only happen with 1 successful upkeep and some failing upkeeps.
                // With 2 successful upkeeps and upto 3 failing upkeeps, overhead should be small enough to not get capped
                let netGasUsedPlusOverhead = BigNumber.from('0')

                for (let i = 0; i < numPassingUpkeeps; i++) {
                  const gasUsed = upkeepPerformedLogs[i].args.gasUsed
                  const gasOverhead = upkeepPerformedLogs[i].args.gasOverhead

                  assert.isTrue(gasUsed.gt(BigNumber.from('0')))
                  assert.isTrue(gasOverhead.gt(BigNumber.from('0')))

                  // Overhead should not exceed capped
                  assert.isTrue(gasOverhead.lte(gasOverheadCap))

                  // Overhead should be same for every upkeep since they have equal performData, hence same caps
                  assert.isTrue(
                    gasOverhead.eq(upkeepPerformedLogs[0].args.gasOverhead),
                  )

                  netGasUsedPlusOverhead = netGasUsedPlusOverhead
                    .add(gasUsed)
                    .add(gasOverhead)
                }

                const overheadsGotCapped =
                  upkeepPerformedLogs[0].args.gasOverhead.eq(gasOverheadCap)
                // Should only get capped in certain scenarios
                if (overheadsGotCapped) {
                  assert.isTrue(
                    overheadCanGetCapped,
                    'Gas overhead got capped. Verify gas overhead variables in test match those in the registry. To not have the overheads capped increase REGISTRY_GAS_OVERHEAD',
                  )
                }

                console.log(
                  'Gas Benchmarking - batching (passedUpkeeps: ',
                  numPassingUpkeeps,
                  'failedUpkeeps:',
                  numFailingUpkeeps,
                  '): ',
                  'overheadsGotCapped',
                  overheadsGotCapped,
                  'calculated overhead',
                  upkeepPerformedLogs[0].args.gasOverhead.toString(),
                  ' margin over gasUsed',
                  netGasUsedPlusOverhead.sub(receipt.gasUsed).toString(),
                )

                // If overheads dont get capped then total gas charged should be greater than tx gas
                // We don't check whether the net is within gasMargin as the margin changes with numFailedUpkeeps
                // Which is ok, as long as individual gas overhead is capped
                if (!overheadsGotCapped) {
                  assert.isTrue(
                    netGasUsedPlusOverhead.gt(receipt.gasUsed),
                    'Gas overhead is too low, increase ACCOUNTING_PER_UPKEEP_GAS_OVERHEAD',
                  )
                }
              })
            },
          )
        })
      })

      it('has enough perform gas overhead for large batches [ @skip-coverage ]', async () => {
        const numUpkeeps = 20
        const upkeepIds: string[] = []
        let totalExecuteGas = BigNumber.from('0')
        for (let i = 0; i < numUpkeeps; i++) {
          const mock = await upkeepMockFactory.deploy()
          const tx = await registry
            .connect(owner)
            .registerUpkeep(
              mock.address,
              executeGas,
              await admin.getAddress(),
              randomBytes,
              conditionalUpkeepExtraData,
            )
          const upkeepId = await getUpkeepID(tx)
          upkeepIds.push(upkeepId.toString())

          // Add funds to passing upkeeps
          await registry.connect(owner).addFunds(upkeepId, toWei('10'))

          mock.setCanPerform(true)
          mock.setPerformGasToBurn(executeGas)

          totalExecuteGas = totalExecuteGas.add(executeGas)
        }

        // Should revert with no overhead added
        await evmRevert(
          getTransmitTx(registry, keeper1, upkeepIds, f + 1, {
            gasLimit: totalExecuteGas,
          }),
        )
        // Should not revert with overhead added
        await getTransmitTx(registry, keeper1, upkeepIds, f + 1, {
          gasLimit: totalExecuteGas.add(transmitGasOverhead),
        })
      })

      it('splits l2 payment among performed upkeeps', async () => {
        const numUpkeeps = 7
        const upkeepIds: string[] = []
        // Same as MockArbGasInfo.sol
        const l1CostWeiArb = BigNumber.from(1000000)

        for (let i = 0; i < numUpkeeps; i++) {
          const mock = await upkeepMockFactory.deploy()
          const tx = await arbRegistry
            .connect(owner)
            .registerUpkeep(
              mock.address,
              executeGas,
              await admin.getAddress(),
              randomBytes,
              conditionalUpkeepExtraData,
            )
          const upkeepId = await getUpkeepID(tx)
          upkeepIds.push(upkeepId.toString())

          // Add funds to passing upkeeps
          await arbRegistry.connect(owner).addFunds(upkeepId, toWei('100'))
        }

        // Do the thing
        const tx = await getTransmitTx(
          arbRegistry,
          keeper1,
          upkeepIds,
          f + 1,
          { gasPrice: gasWei.mul('5') }, // High gas price so that it gets capped
        )

        const receipt = await tx.wait()
        const upkeepPerformedLogs = parseUpkeepPerformedLogs(receipt)
        // exactly numPassingUpkeeps Upkeep Performed should be emitted
        assert.equal(upkeepPerformedLogs.length, numUpkeeps)

        // Verify the payment calculation in upkeepPerformed[0]
        const upkeepPerformedLog = upkeepPerformedLogs[0]

        const gasUsed = upkeepPerformedLog.args.gasUsed
        const gasOverhead = upkeepPerformedLog.args.gasOverhead
        const totalPayment = upkeepPerformedLog.args.totalPayment

        assert.equal(
          linkForGas(
            gasUsed,
            gasOverhead,
            gasCeilingMultiplier,
            paymentPremiumPPB,
            flatFeeMicroLink,
            l1CostWeiArb.div(gasCeilingMultiplier), // Dividing by gasCeilingMultiplier as it gets multiplied later
            BigNumber.from(numUpkeeps),
          ).total.toString(),
          totalPayment.toString(),
        )
      })
    })
  })

  describe('#recoverFunds', () => {
    const sent = toWei('7')

    beforeEach(async () => {
      await linkToken.connect(admin).approve(registry.address, toWei('100'))
      await linkToken
        .connect(owner)
        .transfer(await keeper1.getAddress(), toWei('1000'))

      // add funds to upkeep 1 and perform and withdraw some payment
      const tx = await registry
        .connect(owner)
        .registerUpkeep(
          mock.address,
          executeGas,
          await admin.getAddress(),
          emptyBytes,
          conditionalUpkeepExtraData,
        )

      const id1 = await getUpkeepID(tx)
      await registry.connect(admin).addFunds(id1, toWei('5'))

      await getTransmitTx(registry, keeper1, [id1.toString()], f + 1)
      await getTransmitTx(registry, keeper2, [id1.toString()], f + 1)
      await getTransmitTx(registry, keeper3, [id1.toString()], f + 1)

      await registry
        .connect(payee1)
        .withdrawPayment(
          await keeper1.getAddress(),
          await nonkeeper.getAddress(),
        )

      // transfer funds directly to the registry
      await linkToken.connect(keeper1).transfer(registry.address, sent)

      // add funds to upkeep 2 and perform and withdraw some payment
      const tx2 = await registry
        .connect(owner)
        .registerUpkeep(
          mock.address,
          executeGas,
          await admin.getAddress(),
          emptyBytes,
          conditionalUpkeepExtraData,
        )
      const id2 = await getUpkeepID(tx2)
      await registry.connect(admin).addFunds(id2, toWei('5'))

      await getTransmitTx(registry, keeper1, [id2.toString()], f + 1)
      await getTransmitTx(registry, keeper2, [id2.toString()], f + 1)
      await getTransmitTx(registry, keeper3, [id2.toString()], f + 1)

      await registry
        .connect(payee2)
        .withdrawPayment(
          await keeper2.getAddress(),
          await nonkeeper.getAddress(),
        )

      // transfer funds using onTokenTransfer
      const data = ethers.utils.defaultAbiCoder.encode(['uint256'], [id2])
      await linkToken
        .connect(owner)
        .transferAndCall(registry.address, toWei('1'), data)

      // withdraw some funds
      await registry.connect(owner).cancelUpkeep(id1)
      await registry
        .connect(admin)
        .withdrawFunds(id1, await nonkeeper.getAddress())
    })

    it('reverts if not called by owner', async () => {
      await evmRevert(
        registry.connect(keeper1).recoverFunds(),
        'Only callable by owner',
      )
    })

    it('allows any funds that have been accidentally transfered to be moved', async () => {
      const balanceBefore = await linkToken.balanceOf(registry.address)
      const ownerBefore = await linkToken.balanceOf(await owner.getAddress())

      await registry.connect(owner).recoverFunds()

      const balanceAfter = await linkToken.balanceOf(registry.address)
      const ownerAfter = await linkToken.balanceOf(await owner.getAddress())

      assert.isTrue(balanceBefore.eq(balanceAfter.add(sent)))
      assert.isTrue(ownerAfter.eq(ownerBefore.add(sent)))
    })
  })

  describe('#getMinBalanceForUpkeep / #checkUpkeep / #transmit', () => {
    it('calculates the minimum balance appropriately', async () => {
      await mock.setCanCheck(true)

      const oneWei = BigNumber.from(1)
      const minBalance = await registry.getMinBalanceForUpkeep(upkeepId)
      const tooLow = minBalance.sub(oneWei)

      await registry.connect(admin).addFunds(upkeepId, tooLow)
      let checkUpkeepResult = await registry
        .connect(zeroAddress)
        .callStatic['checkUpkeep(uint256)'](upkeepId)

      assert.equal(checkUpkeepResult.upkeepNeeded, false)
      assert.equal(
        checkUpkeepResult.upkeepFailureReason,
        UpkeepFailureReason.INSUFFICIENT_BALANCE,
      )

      await registry.connect(admin).addFunds(upkeepId, oneWei)
      checkUpkeepResult = await registry
        .connect(zeroAddress)
        .callStatic['checkUpkeep(uint256)'](upkeepId)
      assert.equal(checkUpkeepResult.upkeepNeeded, true)
    })

    it('uses maxPerformData size in checkUpkeep but actual performDataSize in transmit', async () => {
      const tx1 = await registry
        .connect(owner)
        .registerUpkeep(
          mock.address,
          executeGas,
          await admin.getAddress(),
          randomBytes,
          conditionalUpkeepExtraData,
        )
      const upkeepID1 = await getUpkeepID(tx1)
      const tx2 = await registry
        .connect(owner)
        .registerUpkeep(
          mock.address,
          executeGas,
          await admin.getAddress(),
          randomBytes,
          conditionalUpkeepExtraData,
        )
      const upkeepID2 = await getUpkeepID(tx2)
      await mock.setCanCheck(true)
      await mock.setCanPerform(true)

      // upkeep 1 is underfunded, 2 is fully funded
      const minBalance1 = (
        await registry.getMinBalanceForUpkeep(upkeepID1)
      ).sub(1)
      const minBalance2 = await registry.getMinBalanceForUpkeep(upkeepID2)
      await registry.connect(owner).addFunds(upkeepID1, minBalance1)
      await registry.connect(owner).addFunds(upkeepID2, minBalance2)

      // upkeep 1 check should return false, 2 should return true
      let checkUpkeepResult = await registry
        .connect(zeroAddress)
        .callStatic['checkUpkeep(uint256)'](upkeepID1)
      assert.equal(checkUpkeepResult.upkeepNeeded, false)
      assert.equal(
        checkUpkeepResult.upkeepFailureReason,
        UpkeepFailureReason.INSUFFICIENT_BALANCE,
      )

      checkUpkeepResult = await registry
        .connect(zeroAddress)
        .callStatic['checkUpkeep(uint256)'](upkeepID2)
      assert.equal(checkUpkeepResult.upkeepNeeded, true)

      // upkeep 1 perform should return with insufficient balance using max performData size
      let maxPerformData = '0x'
      for (let i = 0; i < maxPerformDataSize.toNumber(); i++) {
        maxPerformData += '11'
      }

      const tx = await getTransmitTx(
        registry,
        keeper1,
        [upkeepID1.toString()],
        f + 1,
        { gasPrice: gasWei.mul(gasCeilingMultiplier) },
        maxPerformData,
      )

      const receipt = await tx.wait()
      const insufficientFundsUpkeepReportLogs =
        parseInsufficientFundsUpkeepReportLogs(receipt)
      // exactly 1 InsufficientFundsUpkeepReportLogs log should be emitted
      assert.equal(insufficientFundsUpkeepReportLogs.length, 1)

      // upkeep 1 perform should succeed with empty performData
      await getTransmitTx(
        registry,
        keeper1,
        [upkeepID1.toString()],
        f + 1,
        { gasPrice: gasWei.mul(gasCeilingMultiplier) },
        '0x',
      ),
        // upkeep 2 perform should succeed with max performData size
        await getTransmitTx(
          registry,
          keeper1,
          [upkeepID2.toString()],
          f + 1,
          { gasPrice: gasWei.mul(gasCeilingMultiplier) },
          maxPerformData,
        )
    })
  })

  describe('#withdrawFunds', () => {
    let upkeepId2: BigNumber

    beforeEach(async () => {
      const tx = await registry
        .connect(owner)
        .registerUpkeep(
          mock.address,
          executeGas,
          await admin.getAddress(),
          randomBytes,
          conditionalUpkeepExtraData,
        )
      upkeepId2 = await getUpkeepID(tx)

      await registry.connect(admin).addFunds(upkeepId, toWei('100'))
      await registry.connect(admin).addFunds(upkeepId2, toWei('100'))

      // Do a perform so that upkeep is charged some amount
      await getTransmitTx(registry, keeper1, [upkeepId], f + 1)
      await getTransmitTx(registry, keeper1, [upkeepId2.toString()], f + 1)
    })

    it('reverts if called on a non existing ID', async () => {
      await evmRevert(
        registry
          .connect(admin)
          .withdrawFunds(upkeepId.add(1), await payee1.getAddress()),
        'OnlyCallableByAdmin()',
      )
    })

    it('reverts if called by anyone but the admin', async () => {
      await evmRevert(
        registry
          .connect(owner)
          .withdrawFunds(upkeepId, await payee1.getAddress()),
        'OnlyCallableByAdmin()',
      )
    })

    it('reverts if called on an uncanceled upkeep', async () => {
      await evmRevert(
        registry
          .connect(admin)
          .withdrawFunds(upkeepId, await payee1.getAddress()),
        'UpkeepNotCanceled()',
      )
    })

    it('reverts if called with the 0 address', async () => {
      await evmRevert(
        registry.connect(admin).withdrawFunds(upkeepId, zeroAddress),
        'InvalidRecipient()',
      )
    })

    describe('after the registration is cancelled', () => {
      beforeEach(async () => {
        await registry.connect(owner).cancelUpkeep(upkeepId)
        await registry.connect(owner).cancelUpkeep(upkeepId2)
      })

      it('can be called successively on two upkeeps', async () => {
        await registry
          .connect(admin)
          .withdrawFunds(upkeepId, await payee1.getAddress())
        await registry
          .connect(admin)
          .withdrawFunds(upkeepId2, await payee1.getAddress())
      })

      it('moves the funds out and updates the balance and emits an event', async () => {
        const payee1Before = await linkToken.balanceOf(
          await payee1.getAddress(),
        )
        const registryBefore = await linkToken.balanceOf(registry.address)

        let registration = await registry.getUpkeep(upkeepId)
        const previousBalance = registration.balance

        const tx = await registry
          .connect(admin)
          .withdrawFunds(upkeepId, await payee1.getAddress())
        await expect(tx)
          .to.emit(registry, 'FundsWithdrawn')
          .withArgs(upkeepId, previousBalance, await payee1.getAddress())

        const payee1After = await linkToken.balanceOf(await payee1.getAddress())
        const registryAfter = await linkToken.balanceOf(registry.address)

        assert.isTrue(payee1Before.add(previousBalance).eq(payee1After))
        assert.isTrue(registryBefore.sub(previousBalance).eq(registryAfter))

        registration = await registry.getUpkeep(upkeepId)
        assert.equal(0, registration.balance.toNumber())
      })
    })
  })

  describe('#simulatePerformUpkeep', () => {
    it('reverts if called by non zero address', async () => {
      await evmRevert(
        registry
          .connect(await owner.getAddress())
          .callStatic.simulatePerformUpkeep(upkeepId, '0x'),
        'OnlySimulatedBackend()',
      )
    })

    it('reverts when registry is paused', async () => {
      await registry.connect(owner).pause()
      await evmRevert(
        registry
          .connect(zeroAddress)
          .callStatic.simulatePerformUpkeep(upkeepId, '0x'),
        'RegistryPaused()',
      )
    })

    it('returns false and gasUsed when perform fails', async () => {
      await mock.setCanPerform(false)

      const simulatePerformResult = await registry
        .connect(zeroAddress)
        .callStatic.simulatePerformUpkeep(upkeepId, '0x')

      assert.equal(simulatePerformResult.success, false)
      assert.isTrue(simulatePerformResult.gasUsed.gt(BigNumber.from('0'))) // Some gas should be used
    })

    it('returns true and gasUsed when perform succeeds', async () => {
      await mock.setCanPerform(true)

      const simulatePerformResult = await registry
        .connect(zeroAddress)
        .callStatic.simulatePerformUpkeep(upkeepId, '0x')

      assert.equal(simulatePerformResult.success, true)
      assert.isTrue(simulatePerformResult.gasUsed.gt(BigNumber.from('0'))) // Some gas should be used
    })

    it('returns correct amount of gasUsed when perform succeeds', async () => {
      await mock.setCanPerform(true)
      await mock.setPerformGasToBurn(executeGas)

      const simulatePerformResult = await registry
        .connect(zeroAddress)
        .callStatic.simulatePerformUpkeep(upkeepId, '0x')

      assert.equal(simulatePerformResult.success, true)
      // Full execute gas should be used, with some performGasBuffer(1000)
      assert.isTrue(
        simulatePerformResult.gasUsed.gt(
          executeGas.sub(BigNumber.from('1000')),
        ),
      )
    })
  })

  describe('#checkUpkeep', () => {
    it('reverts if called by non zero address', async () => {
      await evmRevert(
        registry
          .connect(await owner.getAddress())
          .callStatic['checkUpkeep(uint256)'](upkeepId),
        'OnlySimulatedBackend()',
      )
    })

    it('returns false and error code if the upkeep is cancelled by admin', async () => {
      await registry.connect(admin).cancelUpkeep(upkeepId)

      const checkUpkeepResult = await registry
        .connect(zeroAddress)
        .callStatic['checkUpkeep(uint256)'](upkeepId)

      assert.equal(checkUpkeepResult.upkeepNeeded, false)
      assert.equal(checkUpkeepResult.performData, '0x')
      assert.equal(
        checkUpkeepResult.upkeepFailureReason,
        UpkeepFailureReason.UPKEEP_CANCELLED,
      )
      assert.equal(checkUpkeepResult.gasUsed.toString(), '0')
    })

    it('returns false and error code if the upkeep is cancelled by owner', async () => {
      await registry.connect(owner).cancelUpkeep(upkeepId)

      const checkUpkeepResult = await registry
        .connect(zeroAddress)
        .callStatic['checkUpkeep(uint256)'](upkeepId)

      assert.equal(checkUpkeepResult.upkeepNeeded, false)
      assert.equal(checkUpkeepResult.performData, '0x')
      assert.equal(
        checkUpkeepResult.upkeepFailureReason,
        UpkeepFailureReason.UPKEEP_CANCELLED,
      )
      assert.equal(checkUpkeepResult.gasUsed.toString(), '0')
    })

    it('returns false and error code if the upkeep is paused', async () => {
      await registry.connect(admin).pauseUpkeep(upkeepId)

      const checkUpkeepResult = await registry
        .connect(zeroAddress)
        .callStatic['checkUpkeep(uint256)'](upkeepId)

      assert.equal(checkUpkeepResult.upkeepNeeded, false)
      assert.equal(checkUpkeepResult.performData, '0x')
      assert.equal(
        checkUpkeepResult.upkeepFailureReason,
        UpkeepFailureReason.UPKEEP_PAUSED,
      )
      assert.equal(checkUpkeepResult.gasUsed.toString(), '0')
    })

    it('returns false and error code if user is out of funds', async () => {
      const checkUpkeepResult = await registry
        .connect(zeroAddress)
        .callStatic['checkUpkeep(uint256)'](upkeepId)

      assert.equal(checkUpkeepResult.upkeepNeeded, false)
      assert.equal(checkUpkeepResult.performData, '0x')
      assert.equal(
        checkUpkeepResult.upkeepFailureReason,
        UpkeepFailureReason.INSUFFICIENT_BALANCE,
      )
      assert.equal(checkUpkeepResult.gasUsed.toString(), '0')
    })

    context('when the registration is funded', () => {
      beforeEach(async () => {
        await linkToken.connect(admin).approve(registry.address, toWei('100'))
        await registry.connect(admin).addFunds(upkeepId, toWei('100'))
      })

      it('returns false, error code, and revert data if the target check reverts', async () => {
        await mock.setShouldRevertCheck(true)
        const checkUpkeepResult = await registry
          .connect(zeroAddress)
          .callStatic['checkUpkeep(uint256)'](upkeepId)
        assert.equal(checkUpkeepResult.upkeepNeeded, false)

        const revertReasonBytes = `0x${checkUpkeepResult.performData.slice(10)}` // remove sighash
        assert.equal(
          ethers.utils.defaultAbiCoder.decode(['string'], revertReasonBytes)[0],
          'shouldRevertCheck should be false',
        )
        assert.equal(
          checkUpkeepResult.upkeepFailureReason,
          UpkeepFailureReason.TARGET_CHECK_REVERTED,
        )
        assert.isTrue(checkUpkeepResult.gasUsed.gt(BigNumber.from('0'))) // Some gas should be used
      })

      it('returns false and error code if the upkeep is not needed', async () => {
        await mock.setCanCheck(false)
        const checkUpkeepResult = await registry
          .connect(zeroAddress)
          .callStatic['checkUpkeep(uint256)'](upkeepId)

        assert.equal(checkUpkeepResult.upkeepNeeded, false)
        assert.equal(checkUpkeepResult.performData, '0x')
        assert.equal(
          checkUpkeepResult.upkeepFailureReason,
          UpkeepFailureReason.UPKEEP_NOT_NEEDED,
        )
        assert.isTrue(checkUpkeepResult.gasUsed.gt(BigNumber.from('0'))) // Some gas should be used
      })

      it('returns false and error code if the performData exceeds limit', async () => {
        let longBytes = '0x'
        for (let i = 0; i < 5000; i++) {
          longBytes += '1'
        }
        await mock.setCanCheck(true)
        await mock.setPerformData(longBytes)

        const checkUpkeepResult = await registry
          .connect(zeroAddress)
          .callStatic['checkUpkeep(uint256)'](upkeepId)

        assert.equal(checkUpkeepResult.upkeepNeeded, false)
        assert.equal(checkUpkeepResult.performData, '0x')
        assert.equal(
          checkUpkeepResult.upkeepFailureReason,
          UpkeepFailureReason.PERFORM_DATA_EXCEEDS_LIMIT,
        )
        assert.isTrue(checkUpkeepResult.gasUsed.gt(BigNumber.from('0'))) // Some gas should be used
      })

      it('returns true with gas used if the target can execute', async () => {
        await mock.setCanCheck(true)
        await mock.setPerformData(randomBytes)

        const latestBlock = await ethers.provider.getBlock('latest')

        const checkUpkeepResult = await registry
          .connect(zeroAddress)
          .callStatic['checkUpkeep(uint256)'](upkeepId, {
            blockTag: latestBlock.number,
          })

        assert.equal(checkUpkeepResult.upkeepNeeded, true)
        assert.equal(checkUpkeepResult.performData, randomBytes)
        assert.equal(
          checkUpkeepResult.upkeepFailureReason,
          UpkeepFailureReason.NONE,
        )
        assert.isTrue(checkUpkeepResult.gasUsed.gt(BigNumber.from('0'))) // Some gas should be used
        assert.isTrue(checkUpkeepResult.fastGasWei.eq(gasWei))
        assert.isTrue(checkUpkeepResult.linkNative.eq(linkEth))
      })

      it('has a large enough gas overhead to cover upkeeps that use all their gas [ @skip-coverage ]', async () => {
        await mock.setCanCheck(true)
        await mock.setCheckGasToBurn(checkGasLimit)
        const gas = checkGasLimit.add(checkGasOverhead)
        const checkUpkeepResult = await registry
          .connect(zeroAddress)
          .callStatic['checkUpkeep(uint256)'](upkeepId, {
            gasLimit: gas,
          })

        assert.equal(checkUpkeepResult.upkeepNeeded, true)
      })
    })
  })

  describe('#addFunds', () => {
    const amount = toWei('1')

    it('reverts if the registration does not exist', async () => {
      await evmRevert(
        registry.connect(keeper1).addFunds(upkeepId.add(1), amount),
        'UpkeepCancelled()',
      )
    })

    it('adds to the balance of the registration', async () => {
      await registry.connect(admin).addFunds(upkeepId, amount)
      const registration = await registry.getUpkeep(upkeepId)
      assert.isTrue(amount.eq(registration.balance))
    })

    it('lets anyone add funds to an upkeep not just admin', async () => {
      await linkToken.connect(owner).transfer(await payee1.getAddress(), amount)
      await linkToken.connect(payee1).approve(registry.address, amount)

      await registry.connect(payee1).addFunds(upkeepId, amount)
      const registration = await registry.getUpkeep(upkeepId)
      assert.isTrue(amount.eq(registration.balance))
    })

    it('emits a log', async () => {
      const tx = await registry.connect(admin).addFunds(upkeepId, amount)
      await expect(tx)
        .to.emit(registry, 'FundsAdded')
        .withArgs(upkeepId, await admin.getAddress(), amount)
    })

    it('reverts if the upkeep is canceled', async () => {
      await registry.connect(admin).cancelUpkeep(upkeepId)
      await evmRevert(
        registry.connect(keeper1).addFunds(upkeepId, amount),
        'UpkeepCancelled()',
      )
    })
  })

  describe('#getActiveUpkeepIDs / #getActiveUpkeepIDsByType', () => {
    // we have 2 upkeeps registered

    it('reverts if startIndex is greater than end index ', async () => {
      await evmRevert(registry.getActiveUpkeepIDs(1, 0), 'IndexOutOfRange()')
    })

    it('returns upkeep IDs within range', async () => {
      let upkeepIds = await registry.getActiveUpkeepIDs(0, 1)
      assert(upkeepIds.length == 1)
      assert(upkeepIds[0].eq(upkeepId))
      upkeepIds = await registry.getActiveUpkeepIDs(1, 2)
      assert(upkeepIds.length == 1)
      assert(upkeepIds[0].eq(afUpkeepId))
      upkeepIds = await registry.getActiveUpkeepIDs(0, 2)
      assert(upkeepIds.length == 2)
      assert(upkeepIds[0].eq(upkeepId))
      assert(upkeepIds[1].eq(afUpkeepId))
      upkeepIds = await registry.getActiveUpkeepIDs(0, 100)
      assert.equal(upkeepIds.length, numUpkeps)
      assert(upkeepIds[0].eq(upkeepId))
      assert(upkeepIds[1].eq(afUpkeepId))
    })

    it('filters upkeeps by type', async () => {
      let upkeepIds = await registry.getActiveUpkeepIDsByType(
        0,
        numUpkeps,
        Trigger.CONDITION,
      )
      assert(upkeepIds.length == 2)
      assert(upkeepIds[0].eq(upkeepId))
      assert(upkeepIds[1].eq(afUpkeepId))
      upkeepIds = await registry.getActiveUpkeepIDsByType(
        0,
        numUpkeps,
        Trigger.LOG,
      )
      assert(upkeepIds.length == 1)
      assert(upkeepIds[0].eq(logUpkeepId))
      upkeepIds = await registry.getActiveUpkeepIDsByType(
        0,
        numUpkeps,
        Trigger.CRON,
      )
      assert(upkeepIds.length == 1)
      assert(upkeepIds[0].eq(cronUpkeepId))
    })
  })

  describe('#getMaxPaymentForGas', () => {
    // Same as MockArbGasInfo.sol
    const l1CostWeiArb = BigNumber.from(1000000)
    // Same as MockOVMGasPriceOracle.sol
    const l1CostWeiOpt = BigNumber.from(2000000)

    itMaybe('calculates the max fee appropriately', async () => {
      await verifyMaxPayment(registry)
    })

    itMaybe('calculates the max fee appropriately for Arbitrum', async () => {
      await verifyMaxPayment(arbRegistry, l1CostWeiArb)
    })

    itMaybe('calculates the max fee appropriately for Optimism', async () => {
      await verifyMaxPayment(opRegistry, l1CostWeiOpt)
    })

    it('uses the fallback gas price if the feed has issues', async () => {
      const expectedFallbackMaxPayment = linkForGas(
        executeGas,
        registryGasOverhead
          .add(registryPerSignerGasOverhead.mul(f + 1))
          .add(maxPerformDataSize.mul(registryPerPerformByteGasOverhead)),
        gasCeilingMultiplier.mul('2'), // fallbackGasPrice is 2x gas price
        paymentPremiumPPB,
        flatFeeMicroLink,
      ).total

      // Stale feed
      let roundId = 99
      const answer = 100
      let updatedAt = 946684800 // New Years 2000 🥳
      let startedAt = 946684799
      await gasPriceFeed
        .connect(owner)
        .updateRoundData(roundId, answer, updatedAt, startedAt)

      assert.equal(
        expectedFallbackMaxPayment.toString(),
        (await registry.getMaxPaymentForGas(executeGas)).toString(),
      )

      // Negative feed price
      roundId = 100
      updatedAt = Math.floor(Date.now() / 1000)
      startedAt = 946684799
      await gasPriceFeed
        .connect(owner)
        .updateRoundData(roundId, -100, updatedAt, startedAt)

      assert.equal(
        expectedFallbackMaxPayment.toString(),
        (await registry.getMaxPaymentForGas(executeGas)).toString(),
      )

      // Zero feed price
      roundId = 101
      updatedAt = Math.floor(Date.now() / 1000)
      startedAt = 946684799
      await gasPriceFeed
        .connect(owner)
        .updateRoundData(roundId, 0, updatedAt, startedAt)

      assert.equal(
        expectedFallbackMaxPayment.toString(),
        (await registry.getMaxPaymentForGas(executeGas)).toString(),
      )
    })

    it('uses the fallback link price if the feed has issues', async () => {
      const expectedFallbackMaxPayment = linkForGas(
        executeGas,
        registryGasOverhead
          .add(registryPerSignerGasOverhead.mul(f + 1))
          .add(maxPerformDataSize.mul(registryPerPerformByteGasOverhead)),
        gasCeilingMultiplier.mul('2'), // fallbackLinkPrice is 1/2 link price, so multiply by 2
        paymentPremiumPPB,
        flatFeeMicroLink,
      ).total

      // Stale feed
      let roundId = 99
      const answer = 100
      let updatedAt = 946684800 // New Years 2000 🥳
      let startedAt = 946684799
      await linkEthFeed
        .connect(owner)
        .updateRoundData(roundId, answer, updatedAt, startedAt)

      assert.equal(
        expectedFallbackMaxPayment.toString(),
        (await registry.getMaxPaymentForGas(executeGas)).toString(),
      )

      // Negative feed price
      roundId = 100
      updatedAt = Math.floor(Date.now() / 1000)
      startedAt = 946684799
      await linkEthFeed
        .connect(owner)
        .updateRoundData(roundId, -100, updatedAt, startedAt)

      assert.equal(
        expectedFallbackMaxPayment.toString(),
        (await registry.getMaxPaymentForGas(executeGas)).toString(),
      )

      // Zero feed price
      roundId = 101
      updatedAt = Math.floor(Date.now() / 1000)
      startedAt = 946684799
      await linkEthFeed
        .connect(owner)
        .updateRoundData(roundId, 0, updatedAt, startedAt)

      assert.equal(
        expectedFallbackMaxPayment.toString(),
        (await registry.getMaxPaymentForGas(executeGas)).toString(),
      )
    })
  })

  describe('#typeAndVersion', () => {
    it('uses the correct type and version', async () => {
      const typeAndVersion = await registry.typeAndVersion()
      assert.equal(typeAndVersion, 'KeeperRegistry 2.1.0')
    })
  })

  describe('#onTokenTransfer', () => {
    const amount = toWei('1')

    it('reverts if not called by the LINK token', async () => {
      const data = ethers.utils.defaultAbiCoder.encode(['uint256'], [upkeepId])

      await evmRevert(
        registry
          .connect(keeper1)
          .onTokenTransfer(await keeper1.getAddress(), amount, data),
        'OnlyCallableByLINKToken()',
      )
    })

    it('reverts if not called with more or less than 32 bytes', async () => {
      const longData = ethers.utils.defaultAbiCoder.encode(
        ['uint256', 'uint256'],
        ['33', '34'],
      )
      const shortData = '0x12345678'

      await evmRevert(
        linkToken
          .connect(owner)
          .transferAndCall(registry.address, amount, longData),
      )
      await evmRevert(
        linkToken
          .connect(owner)
          .transferAndCall(registry.address, amount, shortData),
      )
    })

    it('reverts if the upkeep is canceled', async () => {
      await registry.connect(admin).cancelUpkeep(upkeepId)
      await evmRevert(
        registry.connect(keeper1).addFunds(upkeepId, amount),
        'UpkeepCancelled()',
      )
    })

    it('updates the funds of the job id passed', async () => {
      const data = ethers.utils.defaultAbiCoder.encode(['uint256'], [upkeepId])

      const before = (await registry.getUpkeep(upkeepId)).balance
      await linkToken
        .connect(owner)
        .transferAndCall(registry.address, amount, data)
      const after = (await registry.getUpkeep(upkeepId)).balance

      assert.isTrue(before.add(amount).eq(after))
    })
  })

  describe('#setConfig - onchain', () => {
    const payment = BigNumber.from(1)
    const flatFee = BigNumber.from(2)
    const staleness = BigNumber.from(4)
    const ceiling = BigNumber.from(5)
    const maxGas = BigNumber.from(6)
    const fbGasEth = BigNumber.from(7)
    const fbLinkEth = BigNumber.from(8)
    const newMinUpkeepSpend = BigNumber.from(9)
    const newMaxCheckDataSize = BigNumber.from(10000)
    const newMaxPerformDataSize = BigNumber.from(10000)
    const newMaxPerformGas = BigNumber.from(10000000)

    it('reverts when called by anyone but the proposed owner', async () => {
      await evmRevert(
        registry.connect(payee1).setConfig(
          signerAddresses,
          keeperAddresses,
          f,
          encodeConfig({
            paymentPremiumPPB: payment,
            flatFeeMicroLink: flatFee,
            checkGasLimit: maxGas,
            stalenessSeconds: staleness,
            gasCeilingMultiplier: ceiling,
            minUpkeepSpend: newMinUpkeepSpend,
            maxCheckDataSize: newMaxCheckDataSize,
            maxPerformDataSize: newMaxPerformDataSize,
            maxPerformGas: newMaxPerformGas,
            fallbackGasPrice: fbGasEth,
            fallbackLinkPrice: fbLinkEth,
            transcoder: transcoder.address,
            registrar: ethers.constants.AddressZero,
          }),
          offchainVersion,
          offchainBytes,
        ),
        'Only callable by owner',
      )
    })

    it('updates the onchainConfig and configDigest', async () => {
      const old = await registry.getState()
      const oldConfig = old.config
      const oldState = old.state
      assert.isTrue(paymentPremiumPPB.eq(oldConfig.paymentPremiumPPB))
      assert.isTrue(flatFeeMicroLink.eq(oldConfig.flatFeeMicroLink))
      assert.isTrue(stalenessSeconds.eq(oldConfig.stalenessSeconds))
      assert.isTrue(gasCeilingMultiplier.eq(oldConfig.gasCeilingMultiplier))

      await registry.connect(owner).setConfig(
        signerAddresses,
        keeperAddresses,
        f,
        encodeConfig({
          paymentPremiumPPB: payment,
          flatFeeMicroLink: flatFee,
          checkGasLimit: maxGas,
          stalenessSeconds: staleness,
          gasCeilingMultiplier: ceiling,
          minUpkeepSpend: newMinUpkeepSpend,
          maxCheckDataSize: newMaxCheckDataSize,
          maxPerformDataSize: newMaxPerformDataSize,
          maxPerformGas: newMaxPerformGas,
          fallbackGasPrice: fbGasEth,
          fallbackLinkPrice: fbLinkEth,
          transcoder: transcoder.address,
          registrar: ethers.constants.AddressZero,
        }),
        offchainVersion,
        offchainBytes,
      )

      const updated = await registry.getState()
      const updatedConfig = updated.config
      const updatedState = updated.state
      assert.equal(updatedConfig.paymentPremiumPPB, payment.toNumber())
      assert.equal(updatedConfig.flatFeeMicroLink, flatFee.toNumber())
      assert.equal(updatedConfig.stalenessSeconds, staleness.toNumber())
      assert.equal(updatedConfig.gasCeilingMultiplier, ceiling.toNumber())
      assert.equal(
        updatedConfig.minUpkeepSpend.toString(),
        newMinUpkeepSpend.toString(),
      )
      assert.equal(
        updatedConfig.maxCheckDataSize,
        newMaxCheckDataSize.toNumber(),
      )
      assert.equal(
        updatedConfig.maxPerformDataSize,
        newMaxPerformDataSize.toNumber(),
      )
      assert.equal(updatedConfig.maxPerformGas, newMaxPerformGas.toNumber())
      assert.equal(updatedConfig.checkGasLimit, maxGas.toNumber())
      assert.equal(
        updatedConfig.fallbackGasPrice.toNumber(),
        fbGasEth.toNumber(),
      )
      assert.equal(
        updatedConfig.fallbackLinkPrice.toNumber(),
        fbLinkEth.toNumber(),
      )
      assert.equal(updatedState.latestEpoch, 0)

      assert(oldState.configCount + 1 == updatedState.configCount)
      assert(
        oldState.latestConfigBlockNumber !=
          updatedState.latestConfigBlockNumber,
      )
      assert(oldState.latestConfigDigest != updatedState.latestConfigDigest)
    })

    it('emits an event', async () => {
      const tx = await registry.connect(owner).setConfig(
        signerAddresses,
        keeperAddresses,
        f,
        encodeConfig({
          paymentPremiumPPB: payment,
          flatFeeMicroLink: flatFee,
          checkGasLimit: maxGas,
          stalenessSeconds: staleness,
          gasCeilingMultiplier: ceiling,
          minUpkeepSpend: newMinUpkeepSpend,
          maxCheckDataSize: newMaxCheckDataSize,
          maxPerformDataSize: newMaxPerformDataSize,
          maxPerformGas: newMaxPerformGas,
          fallbackGasPrice: fbGasEth,
          fallbackLinkPrice: fbLinkEth,
          transcoder: transcoder.address,
          registrar: ethers.constants.AddressZero,
        }),
        offchainVersion,
        offchainBytes,
      )
      await expect(tx).to.emit(registry, 'ConfigSet')
    })

    it('reverts upon decreasing max limits', async () => {
      await evmRevert(
        registry.connect(owner).setConfig(
          signerAddresses,
          keeperAddresses,
          f,
          encodeConfig({
            paymentPremiumPPB: payment,
            flatFeeMicroLink: flatFee,
            checkGasLimit: maxGas,
            stalenessSeconds: staleness,
            gasCeilingMultiplier: ceiling,
            minUpkeepSpend: newMinUpkeepSpend,
            maxCheckDataSize: BigNumber.from(1),
            maxPerformDataSize: newMaxPerformDataSize,
            maxPerformGas: newMaxPerformGas,
            fallbackGasPrice: fbGasEth,
            fallbackLinkPrice: fbLinkEth,
            transcoder: transcoder.address,
            registrar: ethers.constants.AddressZero,
          }),
          offchainVersion,
          offchainBytes,
        ),
        'MaxCheckDataSizeCanOnlyIncrease()',
      )
      await evmRevert(
        registry.connect(owner).setConfig(
          signerAddresses,
          keeperAddresses,
          f,
          encodeConfig({
            paymentPremiumPPB: payment,
            flatFeeMicroLink: flatFee,
            checkGasLimit: maxGas,
            stalenessSeconds: staleness,
            gasCeilingMultiplier: ceiling,
            minUpkeepSpend: newMinUpkeepSpend,
            maxCheckDataSize: newMaxCheckDataSize,
            maxPerformDataSize: BigNumber.from(1),
            maxPerformGas: newMaxPerformGas,
            fallbackGasPrice: fbGasEth,
            fallbackLinkPrice: fbLinkEth,
            transcoder: transcoder.address,
            registrar: ethers.constants.AddressZero,
          }),
          offchainVersion,
          offchainBytes,
        ),
        'MaxPerformDataSizeCanOnlyIncrease()',
      )
      await evmRevert(
        registry.connect(owner).setConfig(
          signerAddresses,
          keeperAddresses,
          f,
          encodeConfig({
            paymentPremiumPPB: payment,
            flatFeeMicroLink: flatFee,
            checkGasLimit: maxGas,
            stalenessSeconds: staleness,
            gasCeilingMultiplier: ceiling,
            minUpkeepSpend: newMinUpkeepSpend,
            maxCheckDataSize: newMaxCheckDataSize,
            maxPerformDataSize: newMaxPerformDataSize,
            maxPerformGas: BigNumber.from(1),
            fallbackGasPrice: fbGasEth,
            fallbackLinkPrice: fbLinkEth,
            transcoder: transcoder.address,
            registrar: ethers.constants.AddressZero,
          }),
          offchainVersion,
          offchainBytes,
        ),
        'GasLimitCanOnlyIncrease()',
      )
    })
  })

  describe('#setConfig - offchain', () => {
    let newKeepers: string[]

    beforeEach(async () => {
      newKeepers = [
        await personas.Eddy.getAddress(),
        await personas.Nick.getAddress(),
        await personas.Neil.getAddress(),
        await personas.Carol.getAddress(),
      ]
    })

    it('reverts when called by anyone but the owner', async () => {
      await evmRevert(
        registry
          .connect(payee1)
          .setConfig(
            newKeepers,
            newKeepers,
            f,
            encodeConfig(config),
            offchainVersion,
            offchainBytes,
          ),
        'Only callable by owner',
      )
    })

    it('reverts if too many keeperAddresses set', async () => {
      for (let i = 0; i < 40; i++) {
        newKeepers.push(randomAddress())
      }
      await evmRevert(
        registry
          .connect(owner)
          .setConfig(
            newKeepers,
            newKeepers,
            f,
            encodeConfig(config),
            offchainVersion,
            offchainBytes,
          ),
        'TooManyOracles()',
      )
    })

    it('reverts if f=0', async () => {
      await evmRevert(
        registry
          .connect(owner)
          .setConfig(
            newKeepers,
            newKeepers,
            0,
            encodeConfig(config),
            offchainVersion,
            offchainBytes,
          ),
        'IncorrectNumberOfFaultyOracles()',
      )
    })

    it('reverts if signers != transmitters length', async () => {
      const signers = [randomAddress()]
      await evmRevert(
        registry
          .connect(owner)
          .setConfig(
            signers,
            newKeepers,
            f,
            encodeConfig(config),
            offchainVersion,
            offchainBytes,
          ),
        'IncorrectNumberOfSigners()',
      )
    })

    it('reverts if signers <= 3f', async () => {
      newKeepers.pop()
      await evmRevert(
        registry
          .connect(owner)
          .setConfig(
            newKeepers,
            newKeepers,
            f,
            encodeConfig(config),
            offchainVersion,
            offchainBytes,
          ),
        'IncorrectNumberOfSigners()',
      )
    })

    it('reverts on repeated signers', async () => {
      const newSigners = [
        await personas.Eddy.getAddress(),
        await personas.Eddy.getAddress(),
        await personas.Eddy.getAddress(),
        await personas.Eddy.getAddress(),
      ]
      await evmRevert(
        registry
          .connect(owner)
          .setConfig(
            newSigners,
            newKeepers,
            f,
            encodeConfig(config),
            offchainVersion,
            offchainBytes,
          ),
        'RepeatedSigner()',
      )
    })

    it('reverts on repeated transmitters', async () => {
      const newTransmitters = [
        await personas.Eddy.getAddress(),
        await personas.Eddy.getAddress(),
        await personas.Eddy.getAddress(),
        await personas.Eddy.getAddress(),
      ]
      await evmRevert(
        registry
          .connect(owner)
          .setConfig(
            newKeepers,
            newTransmitters,
            f,
            encodeConfig(config),
            offchainVersion,
            offchainBytes,
          ),
        'RepeatedTransmitter()',
      )
    })

    it('stores new config and emits event', async () => {
      // Perform an upkeep so that totalPremium is updated
      await registry.connect(admin).addFunds(upkeepId, toWei('100'))
      let tx = await getTransmitTx(registry, keeper1, [upkeepId], f + 1)
      await tx.wait()

      const newOffChainVersion = BigNumber.from('2')
      const newOffChainConfig = '0x1122'

      const old = await registry.getState()
      const oldState = old.state
      assert(oldState.totalPremium.gt(BigNumber.from('0')))

      const newSigners = newKeepers
      tx = await registry
        .connect(owner)
        .setConfig(
          newSigners,
          newKeepers,
          f,
          encodeConfig(config),
          newOffChainVersion,
          newOffChainConfig,
        )

      const updated = await registry.getState()
      const updatedState = updated.state
      assert(oldState.totalPremium.eq(updatedState.totalPremium))

      // Old signer addresses which are not in new signers should be non active
      for (let i = 0; i < signerAddresses.length; i++) {
        const signer = signerAddresses[i]
        if (!newSigners.includes(signer)) {
          assert((await registry.getSignerInfo(signer)).active == false)
          assert((await registry.getSignerInfo(signer)).index == 0)
        }
      }
      // New signer addresses should be active
      for (let i = 0; i < newSigners.length; i++) {
        const signer = newSigners[i]
        assert((await registry.getSignerInfo(signer)).active == true)
        assert((await registry.getSignerInfo(signer)).index == i)
      }
      // Old transmitter addresses which are not in new transmitter should be non active, update lastCollected but retain other info
      for (let i = 0; i < keeperAddresses.length; i++) {
        const transmitter = keeperAddresses[i]
        if (!newKeepers.includes(transmitter)) {
          assert(
            (await registry.getTransmitterInfo(transmitter)).active == false,
          )
          assert((await registry.getTransmitterInfo(transmitter)).index == i)
          assert(
            (
              await registry.getTransmitterInfo(transmitter)
            ).lastCollected.toString() == oldState.totalPremium.toString(),
          )
        }
      }
      // New transmitter addresses should be active
      for (let i = 0; i < newKeepers.length; i++) {
        const transmitter = newKeepers[i]
        assert((await registry.getTransmitterInfo(transmitter)).active == true)
        assert((await registry.getTransmitterInfo(transmitter)).index == i)
        assert(
          (
            await registry.getTransmitterInfo(transmitter)
          ).lastCollected.toString() == oldState.totalPremium.toString(),
        )
      }

      // config digest should be updated
      assert(oldState.configCount + 1 == updatedState.configCount)
      assert(
        oldState.latestConfigBlockNumber !=
          updatedState.latestConfigBlockNumber,
      )
      assert(oldState.latestConfigDigest != updatedState.latestConfigDigest)

      //New config should be updated
      assert.deepEqual(updated.signers, newKeepers)
      assert.deepEqual(updated.transmitters, newKeepers)

      // Event should have been emitted
      await expect(tx).to.emit(registry, 'ConfigSet')
    })
  })

  describe('#setPeerRegistryMigrationPermission() / #getPeerRegistryMigrationPermission()', () => {
    const peer = randomAddress()
    it('allows the owner to set the peer registries', async () => {
      let permission = await registry.getPeerRegistryMigrationPermission(peer)
      expect(permission).to.equal(0)
      await registry.setPeerRegistryMigrationPermission(peer, 1)
      permission = await registry.getPeerRegistryMigrationPermission(peer)
      expect(permission).to.equal(1)
      await registry.setPeerRegistryMigrationPermission(peer, 2)
      permission = await registry.getPeerRegistryMigrationPermission(peer)
      expect(permission).to.equal(2)
      await registry.setPeerRegistryMigrationPermission(peer, 0)
      permission = await registry.getPeerRegistryMigrationPermission(peer)
      expect(permission).to.equal(0)
    })
    it('reverts if passed an unsupported permission', async () => {
      await expect(
        registry.connect(admin).setPeerRegistryMigrationPermission(peer, 10),
      ).to.be.reverted
    })
    it('reverts if not called by the owner', async () => {
      await expect(
        registry.connect(admin).setPeerRegistryMigrationPermission(peer, 1),
      ).to.be.revertedWith('Only callable by owner')
    })
  })

  describe('#registerUpkeep', () => {
    it('reverts when registry is paused', async () => {
      await registry.connect(owner).pause()
      await evmRevert(
        registry
          .connect(owner)
          .registerUpkeep(
            mock.address,
            executeGas,
            await admin.getAddress(),
            emptyBytes,
            conditionalUpkeepExtraData,
          ),
        'RegistryPaused()',
      )
    })

    it('reverts if the target is not a contract', async () => {
      await evmRevert(
        registry
          .connect(owner)
          .registerUpkeep(
            zeroAddress,
            executeGas,
            await admin.getAddress(),
            emptyBytes,
            conditionalUpkeepExtraData,
          ),
        'NotAContract()',
      )
    })

    it('reverts if called by a non-owner', async () => {
      await evmRevert(
        registry
          .connect(keeper1)
          .registerUpkeep(
            mock.address,
            executeGas,
            await admin.getAddress(),
            emptyBytes,
            conditionalUpkeepExtraData,
          ),
        'OnlyCallableByOwnerOrRegistrar()',
      )
    })

    it('reverts if execute gas is too low', async () => {
      await evmRevert(
        registry
          .connect(owner)
          .registerUpkeep(
            mock.address,
            2299,
            await admin.getAddress(),
            emptyBytes,
            conditionalUpkeepExtraData,
          ),
        'GasLimitOutsideRange()',
      )
    })

    it('reverts if execute gas is too high', async () => {
      await evmRevert(
        registry
          .connect(owner)
          .registerUpkeep(
            mock.address,
            5000001,
            await admin.getAddress(),
            emptyBytes,
            conditionalUpkeepExtraData,
          ),
        'GasLimitOutsideRange()',
      )
    })

    it('reverts if checkData is too long', async () => {
      let longBytes = '0x'
      for (let i = 0; i < 10000; i++) {
        longBytes += '1'
      }
      await evmRevert(
        registry
          .connect(owner)
          .registerUpkeep(
            mock.address,
            executeGas,
            await admin.getAddress(),
            longBytes,
            conditionalUpkeepExtraData,
          ),
        'CheckDataExceedsLimit()',
      )
    })

    it('creates a record of the registration', async () => {
      const executeGases = [100000, 500000]
      const checkDatas = [emptyBytes, '0x12']

      for (let jdx = 0; jdx < executeGases.length; jdx++) {
        const executeGas = executeGases[jdx]
        for (let kdx = 0; kdx < checkDatas.length; kdx++) {
          const checkData = checkDatas[kdx]
          const tx = await registry
            .connect(owner)
            .registerUpkeep(
              mock.address,
              executeGas,
              await admin.getAddress(),
              checkData,
              conditionalUpkeepExtraData,
            )

          //confirm the upkeep details and verify emitted events
          const upkeepId = await getUpkeepID(tx)
          await expect(tx)
            .to.emit(registry, 'UpkeepRegistered')
            .withArgs(upkeepId, executeGas, await admin.getAddress())

          await expect(tx)
            .to.emit(registry, 'UpkeepOffchainConfigSet')
            .withArgs(upkeepId, '0x')
          await expect(tx)
            .to.emit(registry, 'UpkeepTriggerConfigSet')
            .withArgs(upkeepId, '0x')

          const registration = await registry.getUpkeep(upkeepId)

          assert.equal(mock.address, registration.target)
          assert.notEqual(ethers.constants.AddressZero, registration.forwarder)
          assert.equal(
            executeGas.toString(),
            registration.executeGas.toString(),
          )
          assert.equal(await admin.getAddress(), registration.admin)
          assert.equal(0, registration.balance.toNumber())
          assert.equal(0, registration.amountSpent.toNumber())
          assert.equal(0, registration.lastPerformBlockNumber)
          assert.equal(checkData, registration.checkData)
          assert.equal(registration.paused, false)
          assert.equal(registration.offchainConfig, '0x')
          assert(registration.maxValidBlocknumber.eq('0xffffffff'))
        }
      }
    })
  })

  describe('#pauseUpkeep', () => {
    it('reverts if the registration does not exist', async () => {
      await evmRevert(
        registry.connect(keeper1).pauseUpkeep(upkeepId.add(1)),
        'OnlyCallableByAdmin()',
      )
    })

    it('reverts if the upkeep is already canceled', async () => {
      await registry.connect(admin).cancelUpkeep(upkeepId)

      await evmRevert(
        registry.connect(admin).pauseUpkeep(upkeepId),
        'UpkeepCancelled()',
      )
    })

    it('reverts if the upkeep is already paused', async () => {
      await registry.connect(admin).pauseUpkeep(upkeepId)

      await evmRevert(
        registry.connect(admin).pauseUpkeep(upkeepId),
        'OnlyUnpausedUpkeep()',
      )
    })

    it('reverts if the caller is not the upkeep admin', async () => {
      await evmRevert(
        registry.connect(keeper1).pauseUpkeep(upkeepId),
        'OnlyCallableByAdmin()',
      )
    })

    it('pauses the upkeep and emits an event', async () => {
      const tx = await registry.connect(admin).pauseUpkeep(upkeepId)
      await expect(tx).to.emit(registry, 'UpkeepPaused').withArgs(upkeepId)

      const registration = await registry.getUpkeep(upkeepId)
      assert.equal(registration.paused, true)
    })
  })

  describe('#unpauseUpkeep', () => {
    it('reverts if the registration does not exist', async () => {
      await evmRevert(
        registry.connect(keeper1).unpauseUpkeep(upkeepId.add(1)),
        'OnlyCallableByAdmin()',
      )
    })

    it('reverts if the upkeep is already canceled', async () => {
      await registry.connect(owner).cancelUpkeep(upkeepId)

      await evmRevert(
        registry.connect(admin).unpauseUpkeep(upkeepId),
        'UpkeepCancelled()',
      )
    })

    it('marks the contract as paused', async () => {
      assert.isFalse((await registry.getState()).state.paused)

      await registry.connect(owner).pause()

      assert.isTrue((await registry.getState()).state.paused)
    })

    it('reverts if the upkeep is not paused', async () => {
      await evmRevert(
        registry.connect(admin).unpauseUpkeep(upkeepId),
        'OnlyPausedUpkeep()',
      )
    })

    it('reverts if the caller is not the upkeep admin', async () => {
      await registry.connect(admin).pauseUpkeep(upkeepId)

      const registration = await registry.getUpkeep(upkeepId)

      assert.equal(registration.paused, true)

      await evmRevert(
        registry.connect(keeper1).unpauseUpkeep(upkeepId),
        'OnlyCallableByAdmin()',
      )
    })

    it('unpauses the upkeep and emits an event', async () => {
      const originalCount = (await registry.getActiveUpkeepIDs(0, 0)).length

      await registry.connect(admin).pauseUpkeep(upkeepId)

      const tx = await registry.connect(admin).unpauseUpkeep(upkeepId)

      await expect(tx).to.emit(registry, 'UpkeepUnpaused').withArgs(upkeepId)

      const registration = await registry.getUpkeep(upkeepId)
      assert.equal(registration.paused, false)

      const upkeepIds = await registry.getActiveUpkeepIDs(0, 0)
      assert.equal(upkeepIds.length, originalCount)
    })
  })

  describe('#updateCheckData', () => {
    it('reverts if the registration does not exist', async () => {
      await evmRevert(
        registry.connect(keeper1).updateCheckData(upkeepId.add(1), randomBytes),
        'OnlyCallableByAdmin()',
      )
    })

    it('reverts if the caller is not upkeep admin', async () => {
      await evmRevert(
        registry.connect(keeper1).updateCheckData(upkeepId, randomBytes),
        'OnlyCallableByAdmin()',
      )
    })

    it('reverts if the upkeep is cancelled', async () => {
      await registry.connect(admin).cancelUpkeep(upkeepId)

      await evmRevert(
        registry.connect(admin).updateCheckData(upkeepId, randomBytes),
        'UpkeepCancelled()',
      )
    })

    it('is allowed to update on paused upkeep', async () => {
      await registry.connect(admin).pauseUpkeep(upkeepId)
      await registry.connect(admin).updateCheckData(upkeepId, randomBytes)

      const registration = await registry.getUpkeep(upkeepId)
      assert.equal(randomBytes, registration.checkData)
    })

    it('reverts if newCheckData exceeds limit', async () => {
      let longBytes = '0x'
      for (let i = 0; i < 10000; i++) {
        longBytes += '1'
      }

      await evmRevert(
        registry.connect(admin).updateCheckData(upkeepId, longBytes),
        'CheckDataExceedsLimit()',
      )
    })

    it('updates the upkeep check data and emits an event', async () => {
      const tx = await registry
        .connect(admin)
        .updateCheckData(upkeepId, randomBytes)
      await expect(tx)
        .to.emit(registry, 'UpkeepCheckDataUpdated')
        .withArgs(upkeepId, randomBytes)

      const registration = await registry.getUpkeep(upkeepId)
      assert.equal(randomBytes, registration.checkData)
    })
  })

  describe('#setUpkeepGasLimit', () => {
    const newGasLimit = BigNumber.from('300000')

    it('reverts if the registration does not exist', async () => {
      await evmRevert(
        registry.connect(admin).setUpkeepGasLimit(upkeepId.add(1), newGasLimit),
        'OnlyCallableByAdmin()',
      )
    })

    it('reverts if the upkeep is canceled', async () => {
      await registry.connect(admin).cancelUpkeep(upkeepId)
      await evmRevert(
        registry.connect(admin).setUpkeepGasLimit(upkeepId, newGasLimit),
        'UpkeepCancelled()',
      )
    })

    it('reverts if called by anyone but the admin', async () => {
      await evmRevert(
        registry.connect(owner).setUpkeepGasLimit(upkeepId, newGasLimit),
        'OnlyCallableByAdmin()',
      )
    })

    it('reverts if new gas limit is out of bounds', async () => {
      await evmRevert(
        registry
          .connect(admin)
          .setUpkeepGasLimit(upkeepId, BigNumber.from('100')),
        'GasLimitOutsideRange()',
      )
      await evmRevert(
        registry
          .connect(admin)
          .setUpkeepGasLimit(upkeepId, BigNumber.from('6000000')),
        'GasLimitOutsideRange()',
      )
    })

    it('updates the gas limit successfully', async () => {
      const initialGasLimit = (await registry.getUpkeep(upkeepId)).executeGas
      assert.equal(initialGasLimit, executeGas.toNumber())
      await registry.connect(admin).setUpkeepGasLimit(upkeepId, newGasLimit)
      const updatedGasLimit = (await registry.getUpkeep(upkeepId)).executeGas
      assert.equal(updatedGasLimit, newGasLimit.toNumber())
    })

    it('emits a log', async () => {
      const tx = await registry
        .connect(admin)
        .setUpkeepGasLimit(upkeepId, newGasLimit)
      await expect(tx)
        .to.emit(registry, 'UpkeepGasLimitSet')
        .withArgs(upkeepId, newGasLimit)
    })
  })

  describe('#setUpkeepOffchainConfig', () => {
    const newConfig = '0xc0ffeec0ffee'

    it('reverts if the registration does not exist', async () => {
      await evmRevert(
        registry
          .connect(admin)
          .setUpkeepOffchainConfig(upkeepId.add(1), newConfig),
        'OnlyCallableByAdmin()',
      )
    })

    it('reverts if the upkeep is canceled', async () => {
      await registry.connect(admin).cancelUpkeep(upkeepId)
      await evmRevert(
        registry.connect(admin).setUpkeepOffchainConfig(upkeepId, newConfig),
        'UpkeepCancelled()',
      )
    })

    it('reverts if called by anyone but the admin', async () => {
      await evmRevert(
        registry.connect(owner).setUpkeepOffchainConfig(upkeepId, newConfig),
        'OnlyCallableByAdmin()',
      )
    })

    it('updates the config successfully', async () => {
      const initialConfig = (await registry.getUpkeep(upkeepId)).offchainConfig
      assert.equal(initialConfig, '0x')
      await registry.connect(admin).setUpkeepOffchainConfig(upkeepId, newConfig)
      const updatedConfig = (await registry.getUpkeep(upkeepId)).offchainConfig
      assert.equal(newConfig, updatedConfig)
    })

    it('emits a log', async () => {
      const tx = await registry
        .connect(admin)
        .setUpkeepOffchainConfig(upkeepId, newConfig)
      await expect(tx)
        .to.emit(registry, 'UpkeepOffchainConfigSet')
        .withArgs(upkeepId, newConfig)
    })
  })

  describe('#setUpkeepTriggerConfig', () => {
    const newConditionalConfig = '0x'
    const newLogConfig = ethers.utils.defaultAbiCoder.encode(
      ['tuple(address,uint8,bytes32,bytes32,bytes32,bytes32)'],
      [
        [
          randomAddress(),
          1,
          ethers.utils.randomBytes(32),
          ethers.utils.randomBytes(32),
          ethers.utils.randomBytes(32),
          ethers.utils.randomBytes(32),
        ],
      ],
    )
    const invalidLogConfig1 = ethers.utils.defaultAbiCoder.encode(
      ['tuple(address,uint8,bytes32,bytes32,bytes32,bytes32)'],
      [
        [
          ethers.constants.AddressZero, // address can't be zero
          7,
          ethers.utils.randomBytes(32),
          ethers.utils.randomBytes(32),
          ethers.utils.randomBytes(32),
          ethers.utils.randomBytes(32),
        ],
      ],
    )
    const invalidLogConfig2 = ethers.utils.defaultAbiCoder.encode(
      ['tuple(address,uint8,bytes32,bytes32,bytes32,bytes32)'],
      [
        [
          randomAddress(),
          8, // too high (would signify 1000 in binary, but must be <= 111)
          ethers.utils.randomBytes(32),
          ethers.utils.randomBytes(32),
          ethers.utils.randomBytes(32),
          ethers.utils.randomBytes(32),
        ],
      ],
    )
    const invalidLogConfig3 = ethers.utils.defaultAbiCoder.encode(
      ['tuple(address,uint8,bytes32,bytes32,bytes32,bytes32)'],
      [
        [
          randomAddress(),
          7,
          emptyBytes32, // filter must be non-zero
          ethers.utils.randomBytes(32),
          ethers.utils.randomBytes(32),
          ethers.utils.randomBytes(32),
        ],
      ],
    )
    const newCronConfig = ethers.utils.defaultAbiCoder.encode(
      ['tuple(string,bytes)'],
      [['0 0 0 0 0', ethers.utils.randomBytes(4)]],
    )
    const invalidCronConfig = ethers.utils.defaultAbiCoder.encode(
      ['tuple(string,bytes)'],
      [['0 0 0 0 0', ethers.utils.randomBytes(5)]],
    )
    const newRWRConfig = ethers.utils.defaultAbiCoder.encode(
      ['tuple(bytes)'],
      [[ethers.utils.randomBytes(4)]],
    )
    const invalidRWRConfig = ethers.utils.defaultAbiCoder.encode(
      ['tuple(bytes)'],
      [[ethers.utils.randomBytes(5)]],
    )

    it('reverts if the registration does not exist', async () => {
      await evmRevert(
        registry
          .connect(admin)
          .setUpkeepTriggerConfig(upkeepId.add(1), newConditionalConfig),
        'OnlyCallableByAdmin()',
      )
    })

    it('reverts if the upkeep is canceled', async () => {
      await registry.connect(admin).cancelUpkeep(upkeepId)
      await evmRevert(
        registry
          .connect(admin)
          .setUpkeepTriggerConfig(upkeepId, newConditionalConfig),
        'UpkeepCancelled()',
      )
    })

    it('reverts if called by anyone but the admin', async () => {
      await evmRevert(
        registry
          .connect(owner)
          .setUpkeepTriggerConfig(upkeepId, newConditionalConfig),
        'OnlyCallableByAdmin()',
      )
    })

    it('validates the config for conditional upkeeps', async () => {
      await evmRevert(
        registry.connect(admin).setUpkeepTriggerConfig(upkeepId, randomBytes),
        'InvalidTrigger()',
      )
      await evmRevert(
        registry.connect(admin).setUpkeepTriggerConfig(upkeepId, newLogConfig),
        'InvalidTrigger()',
      )
      await registry
        .connect(admin)
        .setUpkeepTriggerConfig(upkeepId, newConditionalConfig)
      const updatedConfig = (await registry.getUpkeep(upkeepId)).offchainConfig
      assert.equal(newConditionalConfig, updatedConfig)
    })

    it('validates the config for log triggered upkeeps', async () => {
      await evmRevert(
        registry
          .connect(admin)
          .setUpkeepTriggerConfig(logUpkeepId, randomBytes),
        'InvalidTrigger()',
      )
      await evmRevert(
        registry
          .connect(admin)
          .setUpkeepTriggerConfig(logUpkeepId, newConditionalConfig),
        'InvalidTrigger()',
      )
      await evmRevert(
        registry
          .connect(admin)
          .setUpkeepTriggerConfig(logUpkeepId, invalidLogConfig1),
        'InvalidTrigger()',
      )
      await evmRevert(
        registry
          .connect(admin)
          .setUpkeepTriggerConfig(logUpkeepId, invalidLogConfig2),
        'InvalidTrigger()',
      )
      await evmRevert(
        registry
          .connect(admin)
          .setUpkeepTriggerConfig(logUpkeepId, invalidLogConfig3),
        'InvalidTrigger()',
      )
      await registry
        .connect(admin)
        .setUpkeepTriggerConfig(logUpkeepId, newLogConfig)
      const updatedConfig = await registry.getUpkeepTriggerConfig(logUpkeepId)
      assert.equal(newLogConfig, updatedConfig)
    })

    it('validates the config for cron triggered upkeeps', async () => {
      await evmRevert(
        registry
          .connect(admin)
          .setUpkeepTriggerConfig(cronUpkeepId, randomBytes),
        'InvalidTrigger()',
      )
      await evmRevert(
        registry
          .connect(admin)
          .setUpkeepTriggerConfig(cronUpkeepId, newConditionalConfig),
        'InvalidTrigger()',
      )
      await evmRevert(
        registry
          .connect(admin)
          .setUpkeepTriggerConfig(cronUpkeepId, invalidCronConfig),
        'InvalidTrigger()',
      )
      await registry
        .connect(admin)
        .setUpkeepTriggerConfig(cronUpkeepId, newCronConfig)
      const updatedConfig = await registry.getUpkeepTriggerConfig(cronUpkeepId)
      assert.equal(newCronConfig, updatedConfig)
    })

    it('validates the config for run-when-ready upkeeps', async () => {
      await evmRevert(
        registry
          .connect(admin)
          .setUpkeepTriggerConfig(rwrUpkeepId, randomBytes),
        'InvalidTrigger()',
      )
      await evmRevert(
        registry
          .connect(admin)
          .setUpkeepTriggerConfig(rwrUpkeepId, newConditionalConfig),
        'InvalidTrigger()',
      )
      await evmRevert(
        registry
          .connect(admin)
          .setUpkeepTriggerConfig(rwrUpkeepId, invalidRWRConfig),
        'InvalidTrigger()',
      )
      await registry
        .connect(admin)
        .setUpkeepTriggerConfig(rwrUpkeepId, newRWRConfig)
      const updatedConfig = await registry.getUpkeepTriggerConfig(rwrUpkeepId)
      assert.equal(newRWRConfig, updatedConfig)
    })

    it('emits a log', async () => {
      const tx = await registry
        .connect(admin)
        .setUpkeepTriggerConfig(upkeepId, newConditionalConfig)
      await expect(tx)
        .to.emit(registry, 'UpkeepTriggerConfigSet')
        .withArgs(upkeepId, newConditionalConfig)
    })
  })

  describe('#transferUpkeepAdmin', () => {
    it('reverts when called by anyone but the current upkeep admin', async () => {
      await evmRevert(
        registry
          .connect(payee1)
          .transferUpkeepAdmin(upkeepId, await payee2.getAddress()),
        'OnlyCallableByAdmin()',
      )
    })

    it('reverts when transferring to self', async () => {
      await evmRevert(
        registry
          .connect(admin)
          .transferUpkeepAdmin(upkeepId, await admin.getAddress()),
        'ValueNotChanged()',
      )
    })

    it('reverts when the upkeep is cancelled', async () => {
      await registry.connect(admin).cancelUpkeep(upkeepId)

      await evmRevert(
        registry
          .connect(admin)
          .transferUpkeepAdmin(upkeepId, await keeper1.getAddress()),
        'UpkeepCancelled()',
      )
    })

    it('reverts when transferring to zero address', async () => {
      await evmRevert(
        registry
          .connect(admin)
          .transferUpkeepAdmin(upkeepId, ethers.constants.AddressZero),
        'InvalidRecipient()',
      )
    })

    it('does not change the upkeep admin', async () => {
      await registry
        .connect(admin)
        .transferUpkeepAdmin(upkeepId, await payee1.getAddress())

      const upkeep = await registry.getUpkeep(upkeepId)
      assert.equal(await admin.getAddress(), upkeep.admin)
    })

    it('emits an event announcing the new upkeep admin', async () => {
      const tx = await registry
        .connect(admin)
        .transferUpkeepAdmin(upkeepId, await payee1.getAddress())

      await expect(tx)
        .to.emit(registry, 'UpkeepAdminTransferRequested')
        .withArgs(upkeepId, await admin.getAddress(), await payee1.getAddress())
    })

    it('does not emit an event when called with the same proposed upkeep admin', async () => {
      await registry
        .connect(admin)
        .transferUpkeepAdmin(upkeepId, await payee1.getAddress())

      const tx = await registry
        .connect(admin)
        .transferUpkeepAdmin(upkeepId, await payee1.getAddress())
      const receipt = await tx.wait()
      assert.equal(0, receipt.logs.length)
    })
  })

  describe('#acceptUpkeepAdmin', () => {
    beforeEach(async () => {
      // Start admin transfer to payee1
      await registry
        .connect(admin)
        .transferUpkeepAdmin(upkeepId, await payee1.getAddress())
    })

    it('reverts when not called by the proposed upkeep admin', async () => {
      await evmRevert(
        registry.connect(payee2).acceptUpkeepAdmin(upkeepId),
        'OnlyCallableByProposedAdmin()',
      )
    })

    it('reverts when the upkeep is cancelled', async () => {
      await registry.connect(admin).cancelUpkeep(upkeepId)

      await evmRevert(
        registry.connect(payee1).acceptUpkeepAdmin(upkeepId),
        'UpkeepCancelled()',
      )
    })

    it('does change the admin', async () => {
      await registry.connect(payee1).acceptUpkeepAdmin(upkeepId)

      const upkeep = await registry.getUpkeep(upkeepId)
      assert.equal(await payee1.getAddress(), upkeep.admin)
    })

    it('emits an event announcing the new upkeep admin', async () => {
      const tx = await registry.connect(payee1).acceptUpkeepAdmin(upkeepId)
      await expect(tx)
        .to.emit(registry, 'UpkeepAdminTransferred')
        .withArgs(upkeepId, await admin.getAddress(), await payee1.getAddress())
    })
  })

  describe('#withdrawOwnerFunds', () => {
    it('can only be called by owner', async () => {
      await evmRevert(
        registry.connect(keeper1).withdrawOwnerFunds(),
        'Only callable by owner',
      )
    })

    it('withdraws the collected fees to owner', async () => {
      await registry.connect(admin).addFunds(upkeepId, toWei('100'))
      // Very high min spend, whole balance as cancellation fees
      const minUpkeepSpend = toWei('1000')
      await registry.connect(owner).setConfig(
        signerAddresses,
        keeperAddresses,
        f,
        encodeConfig({
          paymentPremiumPPB,
          flatFeeMicroLink,
          checkGasLimit,
          stalenessSeconds,
          gasCeilingMultiplier,
          minUpkeepSpend,
          maxCheckDataSize,
          maxPerformDataSize,
          maxPerformGas,
          fallbackGasPrice,
          fallbackLinkPrice,
          transcoder: transcoder.address,
          registrar: ethers.constants.AddressZero,
        }),
        offchainVersion,
        offchainBytes,
      )
      const upkeepBalance = (await registry.getUpkeep(upkeepId)).balance
      const ownerBefore = await linkToken.balanceOf(await owner.getAddress())

      await registry.connect(owner).cancelUpkeep(upkeepId)

      // Transfered to owner balance on registry
      let ownerRegistryBalance = (await registry.getState()).state
        .ownerLinkBalance
      assert.isTrue(ownerRegistryBalance.eq(upkeepBalance))

      // Now withdraw
      await registry.connect(owner).withdrawOwnerFunds()

      ownerRegistryBalance = (await registry.getState()).state.ownerLinkBalance
      const ownerAfter = await linkToken.balanceOf(await owner.getAddress())

      // Owner registry balance should be changed to 0
      assert.isTrue(ownerRegistryBalance.eq(BigNumber.from('0')))

      // Owner should be credited with the balance
      assert.isTrue(ownerBefore.add(upkeepBalance).eq(ownerAfter))
    })
  })

  describe('#transferPayeeship', () => {
    it('reverts when called by anyone but the current payee', async () => {
      await evmRevert(
        registry
          .connect(payee2)
          .transferPayeeship(
            await keeper1.getAddress(),
            await payee2.getAddress(),
          ),
        'OnlyCallableByPayee()',
      )
    })

    it('reverts when transferring to self', async () => {
      await evmRevert(
        registry
          .connect(payee1)
          .transferPayeeship(
            await keeper1.getAddress(),
            await payee1.getAddress(),
          ),
        'ValueNotChanged()',
      )
    })

    it('does not change the payee', async () => {
      await registry
        .connect(payee1)
        .transferPayeeship(
          await keeper1.getAddress(),
          await payee2.getAddress(),
        )

      const info = await registry.getTransmitterInfo(await keeper1.getAddress())
      assert.equal(await payee1.getAddress(), info.payee)
    })

    it('emits an event announcing the new payee', async () => {
      const tx = await registry
        .connect(payee1)
        .transferPayeeship(
          await keeper1.getAddress(),
          await payee2.getAddress(),
        )
      await expect(tx)
        .to.emit(registry, 'PayeeshipTransferRequested')
        .withArgs(
          await keeper1.getAddress(),
          await payee1.getAddress(),
          await payee2.getAddress(),
        )
    })

    it('does not emit an event when called with the same proposal', async () => {
      await registry
        .connect(payee1)
        .transferPayeeship(
          await keeper1.getAddress(),
          await payee2.getAddress(),
        )

      const tx = await registry
        .connect(payee1)
        .transferPayeeship(
          await keeper1.getAddress(),
          await payee2.getAddress(),
        )
      const receipt = await tx.wait()
      assert.equal(0, receipt.logs.length)
    })
  })

  describe('#acceptPayeeship', () => {
    beforeEach(async () => {
      await registry
        .connect(payee1)
        .transferPayeeship(
          await keeper1.getAddress(),
          await payee2.getAddress(),
        )
    })

    it('reverts when called by anyone but the proposed payee', async () => {
      await evmRevert(
        registry.connect(payee1).acceptPayeeship(await keeper1.getAddress()),
        'OnlyCallableByProposedPayee()',
      )
    })

    it('emits an event announcing the new payee', async () => {
      const tx = await registry
        .connect(payee2)
        .acceptPayeeship(await keeper1.getAddress())
      await expect(tx)
        .to.emit(registry, 'PayeeshipTransferred')
        .withArgs(
          await keeper1.getAddress(),
          await payee1.getAddress(),
          await payee2.getAddress(),
        )
    })

    it('does change the payee', async () => {
      await registry.connect(payee2).acceptPayeeship(await keeper1.getAddress())

      const info = await registry.getTransmitterInfo(await keeper1.getAddress())
      assert.equal(await payee2.getAddress(), info.payee)
    })
  })

  describe('#pause', () => {
    it('reverts if called by a non-owner', async () => {
      await evmRevert(
        registry.connect(keeper1).pause(),
        'Only callable by owner',
      )
    })

    it('marks the contract as paused', async () => {
      assert.isFalse((await registry.getState()).state.paused)

      await registry.connect(owner).pause()

      assert.isTrue((await registry.getState()).state.paused)
    })

    it('Does not allow transmits when paused', async () => {
      await registry.connect(owner).pause()

      await evmRevert(
        getTransmitTx(registry, keeper1, [upkeepId], f + 1),
        'RegistryPaused()',
      )
    })

    it('Does not allow creation of new upkeeps when paused', async () => {
      await registry.connect(owner).pause()

      await evmRevert(
        registry
          .connect(owner)
          .registerUpkeep(
            mock.address,
            executeGas,
            await admin.getAddress(),
            emptyBytes,
            conditionalUpkeepExtraData,
          ),
        'RegistryPaused()',
      )
    })
  })

  describe('#unpause', () => {
    beforeEach(async () => {
      await registry.connect(owner).pause()
    })

    it('reverts if called by a non-owner', async () => {
      await evmRevert(
        registry.connect(keeper1).unpause(),
        'Only callable by owner',
      )
    })

    it('marks the contract as not paused', async () => {
      assert.isTrue((await registry.getState()).state.paused)

      await registry.connect(owner).unpause()

      assert.isFalse((await registry.getState()).state.paused)
    })
  })

  describe('#migrateUpkeeps() / #receiveUpkeeps()', async () => {
    context('when permissions are set', () => {
      beforeEach(async () => {
        await linkToken.connect(owner).approve(registry.address, toWei('100'))
        await registry.connect(owner).addFunds(upkeepId, toWei('100'))
        await registry.setPeerRegistryMigrationPermission(mgRegistry.address, 1)
        await mgRegistry.setPeerRegistryMigrationPermission(registry.address, 2)
      })

      it('migrates an upkeep', async () => {
        const offchainBytes = '0x987654abcd'
        await registry
          .connect(admin)
          .setUpkeepOffchainConfig(upkeepId, offchainBytes)
        const reg1Upkeep = await registry.getUpkeep(upkeepId)
        expect(reg1Upkeep.balance).to.equal(toWei('100'))
        expect(reg1Upkeep.checkData).to.equal(randomBytes)
        expect(reg1Upkeep.forwarder).to.not.equal(ethers.constants.AddressZero)
        expect(reg1Upkeep.offchainConfig).to.equal(offchainBytes)
        expect((await registry.getState()).state.numUpkeeps).to.equal(numUpkeps)
        // Set an upkeep admin transfer in progress too
        await registry
          .connect(admin)
          .transferUpkeepAdmin(upkeepId, await payee1.getAddress())

        // migrate
        await registry
          .connect(admin)
          .migrateUpkeeps([upkeepId], mgRegistry.address)
        expect((await registry.getState()).state.numUpkeeps).to.equal(
          numUpkeps - 1,
        )
        expect((await mgRegistry.getState()).state.numUpkeeps).to.equal(1)
        expect((await registry.getUpkeep(upkeepId)).balance).to.equal(0)
        expect((await registry.getUpkeep(upkeepId)).checkData).to.equal('0x')
        expect((await mgRegistry.getUpkeep(upkeepId)).balance).to.equal(
          toWei('100'),
        )
        expect(
          (await mgRegistry.getState()).state.expectedLinkBalance,
        ).to.equal(toWei('100'))
        expect((await mgRegistry.getUpkeep(upkeepId)).checkData).to.equal(
          randomBytes,
        )
        expect((await mgRegistry.getUpkeep(upkeepId)).offchainConfig).to.equal(
          offchainBytes,
        )
        expect((await mgRegistry.getUpkeep(upkeepId)).forwarder).to.equal(
          reg1Upkeep.forwarder,
        )
        // migration will delete the upkeep and nullify admin transfer
        await expect(
          registry.connect(payee1).acceptUpkeepAdmin(upkeepId),
        ).to.be.revertedWith('UpkeepCancelled()')
        await expect(
          mgRegistry.connect(payee1).acceptUpkeepAdmin(upkeepId),
        ).to.be.revertedWith('OnlyCallableByProposedAdmin()')
      })

      it('migrates a paused upkeep', async () => {
        expect((await registry.getUpkeep(upkeepId)).balance).to.equal(
          toWei('100'),
        )
        expect((await registry.getUpkeep(upkeepId)).checkData).to.equal(
          randomBytes,
        )
        expect((await registry.getState()).state.numUpkeeps).to.equal(numUpkeps)
        await registry.connect(admin).pauseUpkeep(upkeepId)
        // verify the upkeep is paused
        expect((await registry.getUpkeep(upkeepId)).paused).to.equal(true)
        // migrate
        await registry
          .connect(admin)
          .migrateUpkeeps([upkeepId], mgRegistry.address)
        expect((await registry.getState()).state.numUpkeeps).to.equal(
          numUpkeps - 1,
        )
        expect((await mgRegistry.getState()).state.numUpkeeps).to.equal(1)
        expect((await registry.getUpkeep(upkeepId)).balance).to.equal(0)
        expect((await mgRegistry.getUpkeep(upkeepId)).balance).to.equal(
          toWei('100'),
        )
        expect((await registry.getUpkeep(upkeepId)).checkData).to.equal('0x')
        expect((await mgRegistry.getUpkeep(upkeepId)).checkData).to.equal(
          randomBytes,
        )
        expect(
          (await mgRegistry.getState()).state.expectedLinkBalance,
        ).to.equal(toWei('100'))
        // verify the upkeep is still paused after migration
        expect((await mgRegistry.getUpkeep(upkeepId)).paused).to.equal(true)
      })

      it('emits an event on both contracts', async () => {
        expect((await registry.getUpkeep(upkeepId)).balance).to.equal(
          toWei('100'),
        )
        expect((await registry.getUpkeep(upkeepId)).checkData).to.equal(
          randomBytes,
        )
        expect((await registry.getState()).state.numUpkeeps).to.equal(numUpkeps)
        const tx = registry
          .connect(admin)
          .migrateUpkeeps([upkeepId], mgRegistry.address)
        await expect(tx)
          .to.emit(registry, 'UpkeepMigrated')
          .withArgs(upkeepId, toWei('100'), mgRegistry.address)
        await expect(tx)
          .to.emit(mgRegistry, 'UpkeepReceived')
          .withArgs(upkeepId, toWei('100'), registry.address)
      })

      it('is only migratable by the admin', async () => {
        await expect(
          registry
            .connect(owner)
            .migrateUpkeeps([upkeepId], mgRegistry.address),
        ).to.be.revertedWith('OnlyCallableByAdmin()')
        await registry
          .connect(admin)
          .migrateUpkeeps([upkeepId], mgRegistry.address)
      })
    })

    context('when permissions are not set', () => {
      it('reverts', async () => {
        // no permissions
        await registry.setPeerRegistryMigrationPermission(mgRegistry.address, 0)
        await mgRegistry.setPeerRegistryMigrationPermission(registry.address, 0)
        await expect(registry.migrateUpkeeps([upkeepId], mgRegistry.address)).to
          .be.reverted
        // only outgoing permissions
        await registry.setPeerRegistryMigrationPermission(mgRegistry.address, 1)
        await mgRegistry.setPeerRegistryMigrationPermission(registry.address, 0)
        await expect(registry.migrateUpkeeps([upkeepId], mgRegistry.address)).to
          .be.reverted
        // only incoming permissions
        await registry.setPeerRegistryMigrationPermission(mgRegistry.address, 0)
        await mgRegistry.setPeerRegistryMigrationPermission(registry.address, 2)
        await expect(registry.migrateUpkeeps([upkeepId], mgRegistry.address)).to
          .be.reverted
        // permissions opposite direction
        await registry.setPeerRegistryMigrationPermission(mgRegistry.address, 2)
        await mgRegistry.setPeerRegistryMigrationPermission(registry.address, 1)
        await expect(registry.migrateUpkeeps([upkeepId], mgRegistry.address)).to
          .be.reverted
      })
    })
  })

  describe('#setPayees', () => {
    const IGNORE_ADDRESS = '0xFFfFfFffFFfffFFfFFfFFFFFffFFFffffFfFFFfF'

    it('reverts when not called by the owner', async () => {
      await evmRevert(
        registry.connect(keeper1).setPayees(payees),
        'Only callable by owner',
      )
    })

    it('reverts with different numbers of payees than transmitters', async () => {
      await evmRevert(
        registry.connect(owner).setPayees([...payees, randomAddress()]),
        'ParameterLengthError()',
      )
    })

    it('reverts if the payee is the zero address', async () => {
      await blankRegistry.connect(owner).setConfig(...baseConfig) // used to test initial config

      await evmRevert(
        blankRegistry // used to test initial config
          .connect(owner)
          .setPayees([ethers.constants.AddressZero, ...payees.slice(1)]),
        'InvalidPayee()',
      )
    })

    it('sets the payees when exisitng payees are zero address', async () => {
      //Initial payees should be zero address
      await blankRegistry.connect(owner).setConfig(...baseConfig) // used to test initial config

      for (let i = 0; i < keeperAddresses.length; i++) {
        const payee = (
          await blankRegistry.getTransmitterInfo(keeperAddresses[i])
        ).payee // used to test initial config
        assert.equal(payee, zeroAddress)
      }

      await blankRegistry.connect(owner).setPayees(payees) // used to test initial config

      for (let i = 0; i < keeperAddresses.length; i++) {
        const payee = (
          await blankRegistry.getTransmitterInfo(keeperAddresses[i])
        ).payee
        assert.equal(payee, payees[i])
      }
    })

    it('does not change the payee if IGNORE_ADDRESS is used as payee', async () => {
      const signers = Array.from({ length: 5 }, randomAddress)
      const keepers = Array.from({ length: 5 }, randomAddress)
      const payees = Array.from({ length: 5 }, randomAddress)
      const newTransmitter = randomAddress()
      const newPayee = randomAddress()
      const ignoreAddresses = new Array(payees.length).fill(IGNORE_ADDRESS)
      const newPayees = [...ignoreAddresses, newPayee]
      // arbitrum registry
      // configure registry with 5 keepers // optimism registry
      await blankRegistry // used to test initial configurations
        .connect(owner)
        .setConfig(
          signers,
          keepers,
          f,
          encodeConfig(config),
          offchainVersion,
          offchainBytes,
        )
      // arbitrum registry
      // set initial payees // optimism registry
      await blankRegistry.connect(owner).setPayees(payees) // used to test initial configurations
      // arbitrum registry
      // add another keeper // optimism registry
      await blankRegistry // used to test initial configurations
        .connect(owner)
        .setConfig(
          [...signers, randomAddress()],
          [...keepers, newTransmitter],
          f,
          encodeConfig(config),
          offchainVersion,
          offchainBytes,
        )
      // arbitrum registry
      // update payee list // optimism registry // arbitrum registry
      await blankRegistry.connect(owner).setPayees(newPayees) // used to test initial configurations // optimism registry
      const ignored = await blankRegistry.getTransmitterInfo(newTransmitter) // used to test initial configurations
      assert.equal(newPayee, ignored.payee)
      assert.equal(true, ignored.active)
    })

    it('reverts if payee is non zero and owner tries to change payee', async () => {
      const newPayees = [randomAddress(), ...payees.slice(1)]

      await evmRevert(
        registry.connect(owner).setPayees(newPayees),
        'InvalidPayee()',
      )
    })

    it('emits events for every payee added and removed', async () => {
      const tx = await registry.connect(owner).setPayees(payees)
      await expect(tx)
        .to.emit(registry, 'PayeesUpdated')
        .withArgs(keeperAddresses, payees)
    })
  })

  describe('#cancelUpkeep', () => {
    it('reverts if the ID is not valid', async () => {
      await evmRevert(
        registry.connect(owner).cancelUpkeep(upkeepId.add(1)),
        'CannotCancel()',
      )
    })

    it('reverts if called by a non-owner/non-admin', async () => {
      await evmRevert(
        registry.connect(keeper1).cancelUpkeep(upkeepId),
        'OnlyCallableByOwnerOrAdmin()',
      )
    })

    describe('when called by the owner', async () => {
      it('sets the registration to invalid immediately', async () => {
        const tx = await registry.connect(owner).cancelUpkeep(upkeepId)
        const receipt = await tx.wait()
        const registration = await registry.getUpkeep(upkeepId)
        assert.equal(
          registration.maxValidBlocknumber.toNumber(),
          receipt.blockNumber,
        )
      })

      it('emits an event', async () => {
        const tx = await registry.connect(owner).cancelUpkeep(upkeepId)
        const receipt = await tx.wait()
        await expect(tx)
          .to.emit(registry, 'UpkeepCanceled')
          .withArgs(upkeepId, BigNumber.from(receipt.blockNumber))
      })

      it('immediately prevents upkeep', async () => {
        await registry.connect(owner).cancelUpkeep(upkeepId)

        const tx = await getTransmitTx(registry, keeper1, [upkeepId], f + 1)
        const receipt = await tx.wait()
        const cancelledUpkeepReportLogs =
          parseCancelledUpkeepReportLogs(receipt)
        // exactly 1 CancelledUpkeepReport log should be emitted
        assert.equal(cancelledUpkeepReportLogs.length, 1)
      })

      it('does not revert if reverts if called multiple times', async () => {
        await registry.connect(owner).cancelUpkeep(upkeepId)
        await evmRevert(
          registry.connect(owner).cancelUpkeep(upkeepId),
          'CannotCancel()',
        )
      })

      describe('when called by the owner when the admin has just canceled', () => {
        let oldExpiration: BigNumber

        beforeEach(async () => {
          await registry.connect(admin).cancelUpkeep(upkeepId)
          const registration = await registry.getUpkeep(upkeepId)
          oldExpiration = registration.maxValidBlocknumber
        })

        it('allows the owner to cancel it more quickly', async () => {
          await registry.connect(owner).cancelUpkeep(upkeepId)

          const registration = await registry.getUpkeep(upkeepId)
          const newExpiration = registration.maxValidBlocknumber
          assert.isTrue(newExpiration.lt(oldExpiration))
        })
      })
    })

    describe('when called by the admin', async () => {
      it('reverts if called again by the admin', async () => {
        await registry.connect(admin).cancelUpkeep(upkeepId)

        await evmRevert(
          registry.connect(admin).cancelUpkeep(upkeepId),
          'CannotCancel()',
        )
      })

      it('reverts if called by the owner after the timeout', async () => {
        await registry.connect(admin).cancelUpkeep(upkeepId)

        for (let i = 0; i < cancellationDelay; i++) {
          await ethers.provider.send('evm_mine', [])
        }

        await evmRevert(
          registry.connect(owner).cancelUpkeep(upkeepId),
          'CannotCancel()',
        )
      })

      it('sets the registration to invalid in 50 blocks', async () => {
        const tx = await registry.connect(admin).cancelUpkeep(upkeepId)
        const receipt = await tx.wait()
        const registration = await registry.getUpkeep(upkeepId)
        assert.equal(
          registration.maxValidBlocknumber.toNumber(),
          receipt.blockNumber + 50,
        )
      })

      it('emits an event', async () => {
        const tx = await registry.connect(admin).cancelUpkeep(upkeepId)
        const receipt = await tx.wait()
        await expect(tx)
          .to.emit(registry, 'UpkeepCanceled')
          .withArgs(
            upkeepId,
            BigNumber.from(receipt.blockNumber + cancellationDelay),
          )
      })

      it('immediately prevents upkeep', async () => {
        await linkToken.connect(owner).approve(registry.address, toWei('100'))
        await registry.connect(owner).addFunds(upkeepId, toWei('100'))
        await registry.connect(admin).cancelUpkeep(upkeepId)

        await getTransmitTx(registry, keeper1, [upkeepId], f + 1)

        for (let i = 0; i < cancellationDelay; i++) {
          await ethers.provider.send('evm_mine', [])
        }

        const tx = await getTransmitTx(registry, keeper1, [upkeepId], f + 1)

        const receipt = await tx.wait()
        const cancelledUpkeepReportLogs =
          parseCancelledUpkeepReportLogs(receipt)
        // exactly 1 CancelledUpkeepReport log should be emitted
        assert.equal(cancelledUpkeepReportLogs.length, 1)
      })

      describe('when an upkeep has been performed', async () => {
        beforeEach(async () => {
          await linkToken.connect(owner).approve(registry.address, toWei('100'))
          await registry.connect(owner).addFunds(upkeepId, toWei('100'))
          await getTransmitTx(registry, keeper1, [upkeepId], f + 1)
        })

        it('deducts a cancellation fee from the upkeep and gives to owner', async () => {
          const minUpkeepSpend = toWei('10')

          await registry.connect(owner).setConfig(
            signerAddresses,
            keeperAddresses,
            f,
            encodeConfig({
              paymentPremiumPPB,
              flatFeeMicroLink,
              checkGasLimit,
              stalenessSeconds,
              gasCeilingMultiplier,
              minUpkeepSpend,
              maxCheckDataSize,
              maxPerformDataSize,
              maxPerformGas,
              fallbackGasPrice,
              fallbackLinkPrice,
              transcoder: transcoder.address,
              registrar: ethers.constants.AddressZero,
            }),
            offchainVersion,
            offchainBytes,
          )

          const payee1Before = await linkToken.balanceOf(
            await payee1.getAddress(),
          )
          const upkeepBefore = (await registry.getUpkeep(upkeepId)).balance
          const ownerBefore = (await registry.getState()).state.ownerLinkBalance

          const amountSpent = toWei('100').sub(upkeepBefore)
          const cancellationFee = minUpkeepSpend.sub(amountSpent)

          await registry.connect(admin).cancelUpkeep(upkeepId)

          const payee1After = await linkToken.balanceOf(
            await payee1.getAddress(),
          )
          const upkeepAfter = (await registry.getUpkeep(upkeepId)).balance
          const ownerAfter = (await registry.getState()).state.ownerLinkBalance

          // post upkeep balance should be previous balance minus cancellation fee
          assert.isTrue(upkeepBefore.sub(cancellationFee).eq(upkeepAfter))
          // payee balance should not change
          assert.isTrue(payee1Before.eq(payee1After))
          // owner should receive the cancellation fee
          assert.isTrue(ownerAfter.sub(ownerBefore).eq(cancellationFee))
        })

        it('deducts up to balance as cancellation fee', async () => {
          // Very high min spend, should deduct whole balance as cancellation fees
          const minUpkeepSpend = toWei('1000')
          await registry.connect(owner).setConfig(
            signerAddresses,
            keeperAddresses,
            f,
            encodeConfig({
              paymentPremiumPPB,
              flatFeeMicroLink,
              checkGasLimit,
              stalenessSeconds,
              gasCeilingMultiplier,
              minUpkeepSpend,
              maxCheckDataSize,
              maxPerformDataSize,
              maxPerformGas,
              fallbackGasPrice,
              fallbackLinkPrice,
              transcoder: transcoder.address,
              registrar: ethers.constants.AddressZero,
            }),
            offchainVersion,
            offchainBytes,
          )
          const payee1Before = await linkToken.balanceOf(
            await payee1.getAddress(),
          )
          const upkeepBefore = (await registry.getUpkeep(upkeepId)).balance
          const ownerBefore = (await registry.getState()).state.ownerLinkBalance

          await registry.connect(admin).cancelUpkeep(upkeepId)
          const payee1After = await linkToken.balanceOf(
            await payee1.getAddress(),
          )
          const ownerAfter = (await registry.getState()).state.ownerLinkBalance
          const upkeepAfter = (await registry.getUpkeep(upkeepId)).balance

          // all upkeep balance is deducted for cancellation fee
          assert.equal(0, upkeepAfter.toNumber())
          // payee balance should not change
          assert.isTrue(payee1After.eq(payee1Before))
          // all upkeep balance is transferred to the owner
          assert.isTrue(ownerAfter.sub(ownerBefore).eq(upkeepBefore))
        })

        it('does not deduct cancellation fee if more than minUpkeepSpend is spent', async () => {
          // Very low min spend, already spent in one perform upkeep
          const minUpkeepSpend = BigNumber.from(420)
          await registry.connect(owner).setConfig(
            signerAddresses,
            keeperAddresses,
            f,
            encodeConfig({
              paymentPremiumPPB,
              flatFeeMicroLink,
              checkGasLimit,
              stalenessSeconds,
              gasCeilingMultiplier,
              minUpkeepSpend,
              maxCheckDataSize,
              maxPerformDataSize,
              maxPerformGas,
              fallbackGasPrice,
              fallbackLinkPrice,
              transcoder: transcoder.address,
              registrar: ethers.constants.AddressZero,
            }),
            offchainVersion,
            offchainBytes,
          )
          const payee1Before = await linkToken.balanceOf(
            await payee1.getAddress(),
          )
          const upkeepBefore = (await registry.getUpkeep(upkeepId)).balance
          const ownerBefore = (await registry.getState()).state.ownerLinkBalance

          await registry.connect(admin).cancelUpkeep(upkeepId)
          const payee1After = await linkToken.balanceOf(
            await payee1.getAddress(),
          )
          const ownerAfter = (await registry.getState()).state.ownerLinkBalance
          const upkeepAfter = (await registry.getUpkeep(upkeepId)).balance

          // upkeep does not pay cancellation fee after cancellation because minimum upkeep spent is met
          assert.isTrue(upkeepBefore.eq(upkeepAfter))
          // owner balance does not change
          assert.isTrue(ownerAfter.eq(ownerBefore))
          // payee balance does not change
          assert.isTrue(payee1Before.eq(payee1After))
        })
      })
    })
  })

  describe('#withdrawPayment', () => {
    beforeEach(async () => {
      await linkToken.connect(owner).approve(registry.address, toWei('100'))
      await registry.connect(owner).addFunds(upkeepId, toWei('100'))
      await getTransmitTx(registry, keeper1, [upkeepId], f + 1)
    })

    it('reverts if called by anyone but the payee', async () => {
      await evmRevert(
        registry
          .connect(payee2)
          .withdrawPayment(
            await keeper1.getAddress(),
            await nonkeeper.getAddress(),
          ),
        'OnlyCallableByPayee()',
      )
    })

    it('reverts if called with the 0 address', async () => {
      await evmRevert(
        registry
          .connect(payee2)
          .withdrawPayment(await keeper1.getAddress(), zeroAddress),
        'InvalidRecipient()',
      )
    })

    it('updates the balances', async () => {
      const to = await nonkeeper.getAddress()
      const keeperBefore = await registry.getTransmitterInfo(
        await keeper1.getAddress(),
      )
      const registrationBefore = (await registry.getUpkeep(upkeepId)).balance
      const toLinkBefore = await linkToken.balanceOf(to)
      const registryLinkBefore = await linkToken.balanceOf(registry.address)
      const registryPremiumBefore = (await registry.getState()).state
        .totalPremium
      const ownerBefore = (await registry.getState()).state.ownerLinkBalance

      // Withdrawing for first time, last collected = 0
      assert.equal(keeperBefore.lastCollected.toString(), '0')

      //// Do the thing
      await registry
        .connect(payee1)
        .withdrawPayment(await keeper1.getAddress(), to)

      const keeperAfter = await registry.getTransmitterInfo(
        await keeper1.getAddress(),
      )
      const registrationAfter = (await registry.getUpkeep(upkeepId)).balance
      const toLinkAfter = await linkToken.balanceOf(to)
      const registryLinkAfter = await linkToken.balanceOf(registry.address)
      const registryPremiumAfter = (await registry.getState()).state
        .totalPremium
      const ownerAfter = (await registry.getState()).state.ownerLinkBalance

      // registry total premium should not change
      assert.isTrue(registryPremiumBefore.eq(registryPremiumAfter))
      // Last collected should be updated
      assert.equal(
        keeperAfter.lastCollected.toString(),
        registryPremiumBefore.toString(),
      )

      const spareChange = registryPremiumBefore.mod(
        BigNumber.from(keeperAddresses.length),
      )
      // spare change should go to owner
      assert.isTrue(ownerAfter.sub(spareChange).eq(ownerBefore))

      assert.isTrue(keeperAfter.balance.eq(BigNumber.from(0)))
      assert.isTrue(registrationBefore.eq(registrationAfter))
      assert.isTrue(toLinkBefore.add(keeperBefore.balance).eq(toLinkAfter))
      assert.isTrue(
        registryLinkBefore.sub(keeperBefore.balance).eq(registryLinkAfter),
      )
    })

    it('emits a log announcing the withdrawal', async () => {
      const balance = (
        await registry.getTransmitterInfo(await keeper1.getAddress())
      ).balance
      const tx = await registry
        .connect(payee1)
        .withdrawPayment(
          await keeper1.getAddress(),
          await nonkeeper.getAddress(),
        )
      await expect(tx)
        .to.emit(registry, 'PaymentWithdrawn')
        .withArgs(
          await keeper1.getAddress(),
          balance,
          await nonkeeper.getAddress(),
          await payee1.getAddress(),
        )
    })
  })

<<<<<<< HEAD
  describe('#mercuryCallback', () => {
    it('succeeds with upkeep needed', async () => {
      const tx = await registry
        .connect(owner)
        .registerUpkeep(
          mercuryUpkeep.address,
          executeGas,
          await admin.getAddress(),
          randomBytes,
          conditionalUpkeepExtraData,
        )
      upkeepId = await getUpkeepID(tx)

      const values: any[] = ['0x1234', '0xabcd']

      const res = await registry
        .connect(zeroAddress)
        .callStatic['mercuryCallback(uint256,bytes[],bytes)'](
          upkeepId,
          values,
          conditionalUpkeepExtraData,
        )
      const expectedPerformData = ethers.utils.defaultAbiCoder.encode(
        ['bytes[]', 'bytes'],
        [values, conditionalUpkeepExtraData],
      )

      assert.isTrue(res.upkeepNeeded)
      assert.equal(res.performData, expectedPerformData)
=======
  describe('#setUpkeepManager() / #getUpkeepManager()', () => {
    it('reverts when non owner tries to set upkeep manager', async () => {
      await evmRevert(
        registry.connect(payee1).setUpkeepManager(await payee2.getAddress()),
        'Only callable by owner',
      )
    })

    it('returns contract owner as the initial upkeep manager', async () => {
      assert.equal(await registry.getUpkeepManager(), await registry.owner())
    })

    it('allows owner to set a new upkeep manager', async () => {
      await registry.connect(owner).setUpkeepManager(await payee2.getAddress())
      assert.equal(await registry.getUpkeepManager(), await payee2.getAddress())
    })
  })

  describe('#setUpkeepAdminOffchainConfig() / #getUpkeepAdminOffchainConfig()', () => {
    beforeEach(async () => {
      await registry.connect(owner).setUpkeepManager(await payee1.getAddress())
    })

    it('reverts when non manager tries to set admin offchain config', async () => {
      await evmRevert(
        registry
          .connect(payee2)
          .setUpkeepAdminOffchainConfig(upkeepId, '0x1234'),
        'OnlyCallableByUpkeepManager()',
      )
    })

    it('returns empty bytes for upkeep admin offchain config before setting', async () => {
      const cfg = await registry.getUpkeepAdminOffchainConfig(upkeepId)
      assert.equal(cfg, '0x')
    })

    it('allows upkeep manager to set admin offchain config', async () => {
      const tx = await registry
        .connect(payee1)
        .setUpkeepAdminOffchainConfig(upkeepId, '0x1234')
      await expect(tx)
        .to.emit(registry, 'UpkeepAdminOffchainConfigSet')
        .withArgs(upkeepId, '0x1234')

      const cfg = await registry.getUpkeepAdminOffchainConfig(upkeepId)
      assert.equal(cfg, '0x1234')
>>>>>>> d42141ec
    })
  })
})<|MERGE_RESOLUTION|>--- conflicted
+++ resolved
@@ -4955,7 +4955,6 @@
     })
   })
 
-<<<<<<< HEAD
   describe('#mercuryCallback', () => {
     it('succeeds with upkeep needed', async () => {
       const tx = await registry
@@ -4985,7 +4984,9 @@
 
       assert.isTrue(res.upkeepNeeded)
       assert.equal(res.performData, expectedPerformData)
-=======
+    })
+  })
+
   describe('#setUpkeepManager() / #getUpkeepManager()', () => {
     it('reverts when non owner tries to set upkeep manager', async () => {
       await evmRevert(
@@ -5033,7 +5034,6 @@
 
       const cfg = await registry.getUpkeepAdminOffchainConfig(upkeepId)
       assert.equal(cfg, '0x1234')
->>>>>>> d42141ec
     })
   })
 })