import { ethers } from 'hardhat'
import { loadFixture } from '@nomicfoundation/hardhat-network-helpers'
import { assert, expect } from 'chai'
import {
  BigNumber,
  BigNumberish,
  Signer,
  Wallet,
  ContractTransaction,
  BytesLike,
  ContractReceipt,
} from 'ethers'
import { evmRevert } from '../../test-helpers/matchers'
import { getUsers, Personas } from '../../test-helpers/setup'
import { toWei } from '../../test-helpers/helpers'
import { LinkToken__factory as LinkTokenFactory } from '../../../typechain/factories/LinkToken__factory'
import { MercuryUpkeep__factory as MercuryUpkeepFactory } from '../../../typechain/factories/MercuryUpkeep__factory'
import { MockV3Aggregator__factory as MockV3AggregatorFactory } from '../../../typechain/factories/MockV3Aggregator__factory'
import { UpkeepMock__factory as UpkeepMockFactory } from '../../../typechain/factories/UpkeepMock__factory'
import { UpkeepAutoFunder__factory as UpkeepAutoFunderFactory } from '../../../typechain/factories/UpkeepAutoFunder__factory'
import { UpkeepTranscoder__factory as UpkeepTranscoderFactory } from '../../../typechain/factories/UpkeepTranscoder__factory'
import { KeeperRegistry2_1__factory as KeeperRegistryFactory } from '../../../typechain/factories/KeeperRegistry2_1__factory'
import { KeeperRegistryLogicA2_1__factory as KeeperRegistryLogicAFactory } from '../../../typechain/factories/KeeperRegistryLogicA2_1__factory'
import { KeeperRegistryLogicB2_1__factory as KeeperRegistryLogicBFactory } from '../../../typechain/factories/KeeperRegistryLogicB2_1__factory'
import { MockArbGasInfo__factory as MockArbGasInfoFactory } from '../../../typechain/factories/MockArbGasInfo__factory'
import { MockOVMGasPriceOracle__factory as MockOVMGasPriceOracleFactory } from '../../../typechain/factories/MockOVMGasPriceOracle__factory'
import { MockArbSys__factory as MockArbSysFactory } from '../../../typechain/factories/MockArbSys__factory'
import { MercuryUpkeep } from '../../../typechain/MercuryUpkeep'
import { MockV3Aggregator } from '../../../typechain/MockV3Aggregator'
import { LinkToken } from '../../../typechain/LinkToken'
import { UpkeepMock } from '../../../typechain/UpkeepMock'
import { MockArbGasInfo } from '../../../typechain/MockArbGasInfo'
import { MockOVMGasPriceOracle } from '../../../typechain/MockOVMGasPriceOracle'
import { UpkeepTranscoder } from '../../../typechain/UpkeepTranscoder'
import { UpkeepAutoFunder } from '../../../typechain'
import {
  IKeeperRegistryMaster as IKeeperRegistry,
  UpkeepPerformedEvent,
  ReorgedUpkeepReportEvent,
  StaleUpkeepReportEvent,
  InsufficientFundsUpkeepReportEvent,
  CancelledUpkeepReportEvent,
} from '../../../typechain/IKeeperRegistryMaster'
import { IKeeperRegistryMaster__factory as IKeeperRegistryMasterFactory } from '../../../typechain/factories/IKeeperRegistryMaster__factory'

const describeMaybe = process.env.SKIP_SLOW ? describe.skip : describe
const itMaybe = process.env.SKIP_SLOW ? it.skip : it

// copied from AutomationRegistryInterface2_1.sol
enum UpkeepFailureReason {
  NONE,
  UPKEEP_CANCELLED,
  UPKEEP_PAUSED,
  TARGET_CHECK_REVERTED,
  UPKEEP_NOT_NEEDED,
  PERFORM_DATA_EXCEEDS_LIMIT,
  INSUFFICIENT_BALANCE,
  MERCURY_CALLBACK_REVERTED,
}

// copied from AutomationRegistryInterface2_1.sol
enum Mode {
  DEFAULT,
  ARBITRUM,
  OPTIMISM,
}

// copied from KeeperRegistryBase2_1.sol
enum Trigger {
  CONDITION,
  LOG,
  CRON,
  READY,
<<<<<<< HEAD
}

async function getUpkeepID(tx: ContractTransaction) {
  const receipt = await tx.wait()
  for (const event of receipt.events || []) {
    if (
      event.args &&
      event.eventSignature == 'UpkeepRegistered(uint256,uint32,address)'
    ) {
      return event.args[0]
    }
  }
  throw new Error('could not find upkeep ID in tx event logs')
}

function randomAddress() {
  return ethers.Wallet.createRandom().address
=======
>>>>>>> 699f90f8
}

// -----------------------------------------------------------------------------------------------
// These are the gas overheads that off chain systems should provide to check upkeep / transmit
// These overheads are not actually charged for
const transmitGasOverhead = BigNumber.from(900_000)
const checkGasOverhead = BigNumber.from(400_000)

// These values should match the constants declared in registry
const registryGasOverhead = BigNumber.from(75_000)
const registryPerSignerGasOverhead = BigNumber.from(7500)
const registryPerPerformByteGasOverhead = BigNumber.from(20)
const cancellationDelay = 50

// This is the margin for gas that we test for. Gas charged should always be greater
// than total gas used in tx but should not increase beyond this margin
const gasCalculationMargin = BigNumber.from(4000)

const linkEth = BigNumber.from(5000000000000000) // 1 Link = 0.005 Eth
const gasWei = BigNumber.from(1000000000) // 1 gwei
// -----------------------------------------------------------------------------------------------

// Smart contract factories
let linkTokenFactory: LinkTokenFactory
let mockV3AggregatorFactory: MockV3AggregatorFactory
let keeperRegistryFactory: KeeperRegistryFactory
let keeperRegistryLogicAFactory: KeeperRegistryLogicAFactory
let keeperRegistryLogicBFactory: KeeperRegistryLogicBFactory
let upkeepMockFactory: UpkeepMockFactory
let upkeepAutoFunderFactory: UpkeepAutoFunderFactory
let upkeepTranscoderFactory: UpkeepTranscoderFactory
let mockArbGasInfoFactory: MockArbGasInfoFactory
let mockOVMGasPriceOracleFactory: MockOVMGasPriceOracleFactory
let mercuryUpkeepFactory: MercuryUpkeepFactory
let mercuryUpkeep: MercuryUpkeep
let personas: Personas

// contracts
let linkToken: LinkToken
let linkEthFeed: MockV3Aggregator
let gasPriceFeed: MockV3Aggregator
let registry: IKeeperRegistry // default registry, used for most tests
let arbRegistry: IKeeperRegistry // arbitrum registry
let opRegistry: IKeeperRegistry // optimism registry
let mgRegistry: IKeeperRegistry // "migrate registry" used in migration tests
let blankRegistry: IKeeperRegistry // used to test initial configurations
let mock: UpkeepMock
let autoFunderUpkeep: UpkeepAutoFunder
let transcoder: UpkeepTranscoder
let mockArbGasInfo: MockArbGasInfo
let mockOVMGasPriceOracle: MockOVMGasPriceOracle

async function getUpkeepID(tx: ContractTransaction) {
  const receipt = await tx.wait()
  for (const event of receipt.events || []) {
    if (
      event.args &&
      event.eventSignature == 'UpkeepRegistered(uint256,uint32,address)'
    ) {
      return event.args[0]
    }
  }
  throw new Error('could not find upkeep ID in tx event logs')
}

function randomAddress() {
  return ethers.Wallet.createRandom().address
}

const encodeConfig = (config: any) => {
  return ethers.utils.defaultAbiCoder.encode(
    [
      'tuple(uint32 paymentPremiumPPB,uint32 flatFeeMicroLink,uint32 checkGasLimit,uint24 stalenessSeconds\
      ,uint16 gasCeilingMultiplier,uint96 minUpkeepSpend,uint32 maxPerformGas,uint32 maxCheckDataSize,\
      uint32 maxPerformDataSize,uint256 fallbackGasPrice,uint256 fallbackLinkPrice,address transcoder,\
      address registrar)',
    ],
    [config],
  )
}

const encodeBlockTrigger = (blockNum: number, blockHash: BytesLike) => {
  return ethers.utils.defaultAbiCoder.encode(
    ['tuple(uint32, bytes32)'],
    [[blockNum, blockHash]],
  )
}

const decodeBlockTrigger = (trigger: BytesLike) => {
  const [blockNum, blockHash] = ethers.utils.defaultAbiCoder.decode(
    ['tuple(uint32, bytes32)'],
    trigger,
  )[0] as [number, string]
  return { blockNum, blockHash }
}

type UpkeepData = {
  Id: BigNumberish
  performData: BytesLike
  trigger: BytesLike
}

const encodeReport = (upkeeps: UpkeepData[]) => {
  const upkeepIds = upkeeps.map((u) => u.Id)
  const triggers = upkeeps.map((u) => u.trigger)
  const performData = upkeeps.map((u) => u.performData)
  return ethers.utils.defaultAbiCoder.encode(
    ['uint256', 'uint256', 'uint256[]', 'bytes[]', 'bytes[]'],
    [gasWei, linkEth, upkeepIds, triggers, performData],
  )
}

const encodeLatestBlockReport = async (upkeepsIDs: BigNumberish[]) => {
  const latestBlock = await ethers.provider.getBlock('latest')
  const upkeeps: UpkeepData[] = []
  for (let i = 0; i < upkeepsIDs.length; i++) {
    upkeeps.push({
      Id: upkeepsIDs[i],
      trigger: encodeBlockTrigger(latestBlock.number, latestBlock.hash),
      performData: '0x',
    })
  }
  return encodeReport(upkeeps)
}

const signReport = (
  reportContext: string[],
  report: any,
  signers: Wallet[],
) => {
  const reportDigest = ethers.utils.keccak256(report)
  const packedArgs = ethers.utils.solidityPack(
    ['bytes32', 'bytes32[3]'],
    [reportDigest, reportContext],
  )
  const packedDigest = ethers.utils.keccak256(packedArgs)

  const signatures = []
  for (const signer of signers) {
    signatures.push(signer._signingKey().signDigest(packedDigest))
  }
  const vs = signatures.map((i) => '0' + (i.v - 27).toString(16)).join('')
  return {
    vs: '0x' + vs.padEnd(64, '0'),
    rs: signatures.map((i) => i.r),
    ss: signatures.map((i) => i.s),
  }
}

const parseUpkeepPerformedLogs = (receipt: ContractReceipt) => {
  const parsedLogs = []
  for (const rawLog of receipt.logs) {
    try {
      const log = registry.interface.parseLog(rawLog)
      if (
        log.name ==
        registry.interface.events[
          'UpkeepPerformed(uint256,bool,uint96,uint256,uint256,bytes)'
        ].name
      ) {
        parsedLogs.push(log as unknown as UpkeepPerformedEvent)
      }
    } catch {
      continue
    }
  }
  return parsedLogs
}

const parseReorgedUpkeepReportLogs = (receipt: ContractReceipt) => {
  const parsedLogs = []
  for (const rawLog of receipt.logs) {
    try {
      const log = registry.interface.parseLog(rawLog)
      if (
        log.name ==
        registry.interface.events['ReorgedUpkeepReport(uint256)'].name
      ) {
        parsedLogs.push(log as unknown as ReorgedUpkeepReportEvent)
      }
    } catch {
      continue
    }
  }
  return parsedLogs
}

const parseStaleUpkeepReportLogs = (receipt: ContractReceipt) => {
  const parsedLogs = []
  for (const rawLog of receipt.logs) {
    try {
      const log = registry.interface.parseLog(rawLog)
      if (
        log.name == registry.interface.events['StaleUpkeepReport(uint256)'].name
      ) {
        parsedLogs.push(log as unknown as StaleUpkeepReportEvent)
      }
    } catch {
      continue
    }
  }
  return parsedLogs
}

const parseInsufficientFundsUpkeepReportLogs = (receipt: ContractReceipt) => {
  const parsedLogs = []
  for (const rawLog of receipt.logs) {
    try {
      const log = registry.interface.parseLog(rawLog)
      if (
        log.name ==
        registry.interface.events['InsufficientFundsUpkeepReport(uint256)'].name
      ) {
        parsedLogs.push(log as unknown as InsufficientFundsUpkeepReportEvent)
      }
    } catch {
      continue
    }
  }
  return parsedLogs
}

const parseCancelledUpkeepReportLogs = (receipt: ContractReceipt) => {
  const parsedLogs = []
  for (const rawLog of receipt.logs) {
    try {
      const log = registry.interface.parseLog(rawLog)
      if (
        log.name ==
        registry.interface.events['CancelledUpkeepReport(uint256)'].name
      ) {
        parsedLogs.push(log as unknown as CancelledUpkeepReportEvent)
      }
    } catch {
      continue
    }
  }
  return parsedLogs
}

describe('KeeperRegistry2_1', () => {
  const linkDivisibility = BigNumber.from('1000000000000000000')
  const executeGas = BigNumber.from('1000000')
  const paymentPremiumBase = BigNumber.from('1000000000')
  const paymentPremiumPPB = BigNumber.from('250000000')
  const flatFeeMicroLink = BigNumber.from(0)

  const randomBytes = '0x1234abcd'
  const emptyBytes = '0x'
  const emptyBytes32 =
    '0x0000000000000000000000000000000000000000000000000000000000000000'

  const stalenessSeconds = BigNumber.from(43820)
  const gasCeilingMultiplier = BigNumber.from(2)
  const checkGasLimit = BigNumber.from(10000000)
  const fallbackGasPrice = gasWei.mul(BigNumber.from('2'))
  const fallbackLinkPrice = linkEth.div(BigNumber.from('2'))
  const maxCheckDataSize = BigNumber.from(1000)
  const maxPerformDataSize = BigNumber.from(1000)
  const maxPerformGas = BigNumber.from(5000000)
  const minUpkeepSpend = BigNumber.from(0)
  const f = 1
  const offchainVersion = 1
  const offchainBytes = '0x'
  const zeroAddress = ethers.constants.AddressZero
  const epochAndRound5_1 =
    '0x0000000000000000000000000000000000000000000000000000000000000501'

  const conditionalUpkeepExtraData = ethers.utils.defaultAbiCoder.encode(
    ['uint8', 'bytes', 'bytes'],
    [Trigger.CONDITION, '0x', '0x'],
  )

  const logTriggerConfig = ethers.utils.defaultAbiCoder.encode(
    ['tuple(address,uint8,bytes32,bytes32,bytes32,bytes32)'],
    [
      [
        randomAddress(),
        0,
        ethers.utils.randomBytes(32),
        ethers.utils.randomBytes(32),
        ethers.utils.randomBytes(32),
        ethers.utils.randomBytes(32),
      ],
    ],
  )
  const logUpkeepExtraData = ethers.utils.defaultAbiCoder.encode(
    ['uint8', 'bytes', 'bytes'],
    [Trigger.LOG, logTriggerConfig, '0x'],
  )

  const cronTriggerConfig = ethers.utils.defaultAbiCoder.encode(
    ['tuple(string,bytes)'],
    [['* * * 0 0', ethers.utils.randomBytes(36)]],
  )
  const cronUpkeepExtraData = ethers.utils.defaultAbiCoder.encode(
    ['uint8', 'bytes', 'bytes'],
    [Trigger.CRON, cronTriggerConfig, '0x'],
  )

  const rwrTriggerConfig = ethers.utils.defaultAbiCoder.encode(
    ['tuple(bytes)'],
    [[ethers.utils.randomBytes(36)]],
  )
  const rwrUpkeepExtraData = ethers.utils.defaultAbiCoder.encode(
    ['uint8', 'bytes', 'bytes'],
    [Trigger.READY, rwrTriggerConfig, '0x'],
  )

  let owner: Signer
  let keeper1: Signer
  let keeper2: Signer
  let keeper3: Signer
  let keeper4: Signer
  let keeper5: Signer
  let nonkeeper: Signer
  let signer1: Wallet
  let signer2: Wallet
  let signer3: Wallet
  let signer4: Wallet
  let signer5: Wallet
  let admin: Signer
  let payee1: Signer
  let payee2: Signer
  let payee3: Signer
  let payee4: Signer
  let payee5: Signer

<<<<<<< HEAD
  let linkToken: LinkToken
  let linkEthFeed: MockV3Aggregator
  let gasPriceFeed: MockV3Aggregator
  let registry: IKeeperRegistry // default registry, used for most tests
  let arbRegistry: IKeeperRegistry // arbitrum registry
  let opRegistry: IKeeperRegistry // optimism registry
  let mgRegistry: IKeeperRegistry // "migrate registry" used in migration tests
  let blankRegistry: IKeeperRegistry // used to test initial configurations
  let mock: UpkeepMock
  let autoFunderUpkeep: UpkeepAutoFunder
  let transcoder: UpkeepTranscoder
  let mockArbGasInfo: MockArbGasInfo
  let mockOVMGasPriceOracle: MockOVMGasPriceOracle

  let upkeepId: BigNumber // basic upkeep
  let afUpkeepId: BigNumber // auto funding upkeep
=======
  let upkeepId: BigNumber // conditional upkeep
  let afUpkeepId: BigNumber // auto funding upkeep
  let logUpkeepId: BigNumber // log trigger upkeepID
  let cronUpkeepId: BigNumber // cron trigger upkeepID
  let rwrUpkeepId: BigNumber // run-when-ready upkeepID
  const numUpkeps = 4 // see above
>>>>>>> 699f90f8
  let keeperAddresses: string[]
  let payees: string[]
  let signers: Wallet[]
  let signerAddresses: string[]
  let config: any
  let baseConfig: Parameters<IKeeperRegistry['setConfig']>

  before(async () => {
    personas = (await getUsers()).personas

    linkTokenFactory = await ethers.getContractFactory('LinkToken')
    // need full path because there are two contracts with name MockV3Aggregator
    mockV3AggregatorFactory = (await ethers.getContractFactory(
      'src/v0.8/tests/MockV3Aggregator.sol:MockV3Aggregator',
    )) as unknown as MockV3AggregatorFactory
    keeperRegistryFactory = await ethers.getContractFactory('KeeperRegistry2_1')
    keeperRegistryLogicAFactory = await ethers.getContractFactory(
      'KeeperRegistryLogicA2_1',
    )
    keeperRegistryLogicBFactory = await ethers.getContractFactory(
      'KeeperRegistryLogicB2_1',
    )
    upkeepMockFactory = await ethers.getContractFactory('UpkeepMock')
    upkeepAutoFunderFactory = await ethers.getContractFactory(
      'UpkeepAutoFunder',
    )
    upkeepTranscoderFactory = await ethers.getContractFactory(
      'UpkeepTranscoder',
    )
    mockArbGasInfoFactory = await ethers.getContractFactory('MockArbGasInfo')
    mockOVMGasPriceOracleFactory = await ethers.getContractFactory(
      'MockOVMGasPriceOracle',
    )
    mercuryUpkeepFactory = await ethers.getContractFactory('MercuryUpkeep')

    owner = personas.Default
    keeper1 = personas.Carol
    keeper2 = personas.Eddy
    keeper3 = personas.Nancy
    keeper4 = personas.Norbert
    keeper5 = personas.Nick
    nonkeeper = personas.Ned
    admin = personas.Neil
    payee1 = personas.Nelly
    payee2 = personas.Norbert
    payee3 = personas.Nick
    payee4 = personas.Eddy
    payee5 = personas.Carol
    // signers
    signer1 = new ethers.Wallet(
      '0x7777777000000000000000000000000000000000000000000000000000000001',
    )
    signer2 = new ethers.Wallet(
      '0x7777777000000000000000000000000000000000000000000000000000000002',
    )
    signer3 = new ethers.Wallet(
      '0x7777777000000000000000000000000000000000000000000000000000000003',
    )
    signer4 = new ethers.Wallet(
      '0x7777777000000000000000000000000000000000000000000000000000000004',
    )
    signer5 = new ethers.Wallet(
      '0x7777777000000000000000000000000000000000000000000000000000000005',
    )

    keeperAddresses = [
      await keeper1.getAddress(),
      await keeper2.getAddress(),
      await keeper3.getAddress(),
      await keeper4.getAddress(),
      await keeper5.getAddress(),
    ]
    payees = [
      await payee1.getAddress(),
      await payee2.getAddress(),
      await payee3.getAddress(),
      await payee4.getAddress(),
      await payee5.getAddress(),
    ]
    signers = [signer1, signer2, signer3, signer4, signer5]

    // We append 26 random addresses to keepers, payees and signers to get a system of 31 oracles
    // This allows f value of 1 - 10
    for (let i = 0; i < 26; i++) {
      keeperAddresses.push(randomAddress())
      payees.push(randomAddress())
      signers.push(ethers.Wallet.createRandom())
    }
    signerAddresses = []
    for (const signer of signers) {
      signerAddresses.push(await signer.getAddress())
    }
  })

  const linkForGas = (
    upkeepGasSpent: BigNumber,
    gasOverhead: BigNumber,
    gasMultiplier: BigNumber,
    premiumPPB: BigNumber,
    flatFee: BigNumber,
    l1CostWei?: BigNumber,
    numUpkeepsBatch?: BigNumber,
  ) => {
    l1CostWei = l1CostWei === undefined ? BigNumber.from(0) : l1CostWei
    numUpkeepsBatch =
      numUpkeepsBatch === undefined ? BigNumber.from(1) : numUpkeepsBatch

    const gasSpent = gasOverhead.add(BigNumber.from(upkeepGasSpent))
    const base = gasWei
      .mul(gasMultiplier)
      .mul(gasSpent)
      .mul(linkDivisibility)
      .div(linkEth)
    const l1Fee = l1CostWei
      .mul(gasMultiplier)
      .div(numUpkeepsBatch)
      .mul(linkDivisibility)
      .div(linkEth)
    const gasPayment = base.add(l1Fee)

    const premium = gasWei
      .mul(gasMultiplier)
      .mul(upkeepGasSpent)
      .add(l1CostWei.mul(gasMultiplier).div(numUpkeepsBatch))
      .mul(linkDivisibility)
      .div(linkEth)
      .mul(premiumPPB)
      .div(paymentPremiumBase)
      .add(BigNumber.from(flatFee).mul('1000000000000'))

    return {
      total: gasPayment.add(premium),
      gasPaymemnt: gasPayment,
      premium,
    }
  }

  const deployRegistry = async (
    ...params: Parameters<KeeperRegistryLogicBFactory['deploy']>
  ): Promise<IKeeperRegistry> => {
    const logicB = await keeperRegistryLogicBFactory
      .connect(owner)
      .deploy(...params)
    const logicA = await keeperRegistryLogicAFactory
      .connect(owner)
      .deploy(logicB.address)
    const master = await keeperRegistryFactory
      .connect(owner)
      .deploy(logicA.address)
    return IKeeperRegistryMasterFactory.connect(master.address, owner)
  }

  const verifyMaxPayment = async (
    registry: IKeeperRegistry,
    l1CostWei?: BigNumber,
  ) => {
    type TestCase = {
      name: string
      multiplier: number
      gas: number
      premium: number
      flatFee: number
    }

    const tests: TestCase[] = [
      {
        name: 'no fees',
        multiplier: 1,
        gas: 100000,
        premium: 0,
        flatFee: 0,
      },
      {
        name: 'basic fees',
        multiplier: 1,
        gas: 100000,
        premium: 250000000,
        flatFee: 1000000,
      },
      {
        name: 'max fees',
        multiplier: 3,
        gas: 10000000,
        premium: 250000000,
        flatFee: 1000000,
      },
    ]

    const fPlusOne = BigNumber.from(f + 1)
    const totalGasOverhead = registryGasOverhead
      .add(registryPerSignerGasOverhead.mul(fPlusOne))
      .add(registryPerPerformByteGasOverhead.mul(maxPerformDataSize))

    for (const test of tests) {
      await registry.connect(owner).setConfig(
        signerAddresses,
        keeperAddresses,
        f,
        encodeConfig({
          paymentPremiumPPB: test.premium,
          flatFeeMicroLink: test.flatFee,
          checkGasLimit,
          stalenessSeconds,
          gasCeilingMultiplier: test.multiplier,
          minUpkeepSpend,
          maxCheckDataSize,
          maxPerformDataSize,
          maxPerformGas,
          fallbackGasPrice,
          fallbackLinkPrice,
          transcoder: transcoder.address,
          registrar: ethers.constants.AddressZero,
        }),
        offchainVersion,
        offchainBytes,
      )

      const price = await registry.getMaxPaymentForGas(test.gas)
      expect(price).to.equal(
        linkForGas(
          BigNumber.from(test.gas),
          totalGasOverhead,
          BigNumber.from(test.multiplier),
          BigNumber.from(test.premium),
          BigNumber.from(test.flatFee),
          l1CostWei,
        ).total,
      )
    }
  }

  const getTransmitTx = async (
    registry: IKeeperRegistry,
    transmitter: any,
    upkeepIds: BigNumberish[],
    numSigners: any,
    extraParams?: any,
    performData?: any,
    checkBlockNum?: any,
    checkBlockHash?: any,
  ) => {
    const latestBlock = await ethers.provider.getBlock('latest')
    const configDigest = (await registry.getState()).state.latestConfigDigest

    const upkeeps: UpkeepData[] = []
    for (let i = 0; i < upkeepIds.length; i++) {
      upkeeps.push({
        Id: upkeepIds[i],
        trigger: encodeBlockTrigger(
          checkBlockNum ? checkBlockNum : latestBlock.number,
          checkBlockHash ? checkBlockHash : latestBlock.hash,
        ),
        performData: performData ? performData : '0x',
      })
    }

    const report = encodeReport(upkeeps)
    const reportContext = [configDigest, epochAndRound5_1, emptyBytes32]
    const sigs = signReport(reportContext, report, signers.slice(0, numSigners))

    return registry
      .connect(transmitter)
      .transmit(
        [configDigest, epochAndRound5_1, emptyBytes32],
        report,
        sigs.rs,
        sigs.ss,
        sigs.vs,
        { gasLimit: extraParams?.gasLimit, gasPrice: extraParams?.gasPrice },
      )
  }

  const getTransmitTxWithReport = async (
    registry: IKeeperRegistry,
    transmitter: Signer,
    report: BytesLike,
    numSigners: number,
  ) => {
    const configDigest = (await registry.getState()).state.latestConfigDigest
    const reportContext = [configDigest, epochAndRound5_1, emptyBytes32]
    const sigs = signReport(reportContext, report, signers.slice(0, numSigners))

    return registry
      .connect(transmitter)
      .transmit(
        [configDigest, epochAndRound5_1, emptyBytes32],
        report,
        sigs.rs,
        sigs.ss,
        sigs.vs,
      )
  }

  const setup = async () => {
    linkToken = await linkTokenFactory.connect(owner).deploy()
    gasPriceFeed = await mockV3AggregatorFactory
      .connect(owner)
      .deploy(0, gasWei)
    linkEthFeed = await mockV3AggregatorFactory
      .connect(owner)
      .deploy(9, linkEth)
    transcoder = await upkeepTranscoderFactory.connect(owner).deploy()
    mockArbGasInfo = await mockArbGasInfoFactory.connect(owner).deploy()
    mockOVMGasPriceOracle = await mockOVMGasPriceOracleFactory
      .connect(owner)
      .deploy()
    mercuryUpkeep = await mercuryUpkeepFactory
      .connect(owner)
      .deploy(
        BigNumber.from('10000'),
        BigNumber.from('100'),
        true /* set to true so it uses block.number */,
      )

    const arbOracleCode = await ethers.provider.send('eth_getCode', [
      mockArbGasInfo.address,
    ])
    await ethers.provider.send('hardhat_setCode', [
      '0x000000000000000000000000000000000000006C',
      arbOracleCode,
    ])

    const optOracleCode = await ethers.provider.send('eth_getCode', [
      mockOVMGasPriceOracle.address,
    ])
    await ethers.provider.send('hardhat_setCode', [
      '0x420000000000000000000000000000000000000F',
      optOracleCode,
    ])

    const mockArbSys = await new MockArbSysFactory(owner).deploy()
    const arbSysCode = await ethers.provider.send('eth_getCode', [
      mockArbSys.address,
    ])
    await ethers.provider.send('hardhat_setCode', [
      '0x0000000000000000000000000000000000000064',
      arbSysCode,
    ])

    config = {
      paymentPremiumPPB,
      flatFeeMicroLink,
      checkGasLimit,
      stalenessSeconds,
      gasCeilingMultiplier,
      minUpkeepSpend,
      maxCheckDataSize,
      maxPerformDataSize,
      maxPerformGas,
      fallbackGasPrice,
      fallbackLinkPrice,
      transcoder: transcoder.address,
      registrar: ethers.constants.AddressZero,
    }

    baseConfig = [
      signerAddresses,
      keeperAddresses,
      f,
      encodeConfig(config),
      offchainVersion,
      offchainBytes,
    ]

    registry = await deployRegistry(
      Mode.DEFAULT,
      linkToken.address,
      linkEthFeed.address,
      gasPriceFeed.address,
    )

    arbRegistry = await deployRegistry(
      Mode.ARBITRUM,
      linkToken.address,
      linkEthFeed.address,
      gasPriceFeed.address,
    )

    opRegistry = await deployRegistry(
      Mode.OPTIMISM,
      linkToken.address,
      linkEthFeed.address,
      gasPriceFeed.address,
    )

    mgRegistry = await deployRegistry(
      Mode.DEFAULT,
      linkToken.address,
      linkEthFeed.address,
      gasPriceFeed.address,
    )

    blankRegistry = await deployRegistry(
      Mode.DEFAULT,
      linkToken.address,
      linkEthFeed.address,
      gasPriceFeed.address,
    )

    for (const reg of [registry, arbRegistry, opRegistry, mgRegistry]) {
      await reg.connect(owner).setConfig(...baseConfig)
      await reg.connect(owner).setPayees(payees)
      await linkToken.connect(admin).approve(reg.address, toWei('1000'))
      await linkToken.connect(owner).approve(reg.address, toWei('1000'))
    }

    mock = await upkeepMockFactory.deploy()
    await linkToken
      .connect(owner)
      .transfer(await admin.getAddress(), toWei('1000'))
    let tx = await registry
      .connect(owner)
      .registerUpkeep(
        mock.address,
        executeGas,
        await admin.getAddress(),
        randomBytes,
        conditionalUpkeepExtraData,
      )
    upkeepId = await getUpkeepID(tx)

    autoFunderUpkeep = await upkeepAutoFunderFactory
      .connect(owner)
      .deploy(linkToken.address, registry.address)
    tx = await registry
      .connect(owner)
      .registerUpkeep(
        autoFunderUpkeep.address,
        executeGas,
        autoFunderUpkeep.address,
        randomBytes,
        conditionalUpkeepExtraData,
      )
    afUpkeepId = await getUpkeepID(tx)

    const ltUpkeep = await upkeepMockFactory.deploy()
    tx = await registry
      .connect(owner)
      .registerUpkeep(
        ltUpkeep.address,
        executeGas,
        await admin.getAddress(),
        emptyBytes,
        logUpkeepExtraData,
      )
    logUpkeepId = await getUpkeepID(tx)

    const cronUpkeep = await upkeepMockFactory.deploy()
    tx = await registry
      .connect(owner)
      .registerUpkeep(
        cronUpkeep.address,
        executeGas,
        await admin.getAddress(),
        emptyBytes,
        cronUpkeepExtraData,
      )
    cronUpkeepId = await getUpkeepID(tx)

    const rwrUpkeep = await upkeepMockFactory.deploy()
    tx = await registry
      .connect(owner)
      .registerUpkeep(
        rwrUpkeep.address,
        executeGas,
        await admin.getAddress(),
        emptyBytes,
        rwrUpkeepExtraData,
      )
    rwrUpkeepId = await getUpkeepID(tx)

    await autoFunderUpkeep.setUpkeepId(afUpkeepId)
    // Give enough funds for upkeep as well as to the upkeep contract
    await linkToken
      .connect(owner)
      .transfer(autoFunderUpkeep.address, toWei('1000'))
  }

  beforeEach(async () => {
    await loadFixture(setup)
  })

  describe('#transmit', () => {
    const fArray = [1, 5, 10]

    it('reverts when registry is paused', async () => {
      await registry.connect(owner).pause()
      await evmRevert(
        getTransmitTx(registry, keeper1, [upkeepId], f + 1),
        'RegistryPaused()',
      )
    })

    it('reverts when called by non active transmitter', async () => {
      await evmRevert(
        getTransmitTx(registry, payee1, [upkeepId], f + 1),
        'OnlyActiveTransmitters()',
      )
    })

    it('reverts when upkeeps and performData length mismatches', async () => {
      const upkeepIds = []
      const performDataTuples = []
      const latestBlock = await ethers.provider.getBlock('latest')

      upkeepIds.push(upkeepId)
      performDataTuples.push([latestBlock.number + 1, latestBlock.hash, '0x'])
      // Push an extra perform data
      performDataTuples.push([latestBlock.number + 1, latestBlock.hash, '0x'])

      const report = ethers.utils.defaultAbiCoder.encode(
        ['uint256', 'uint256', 'uint256[]', 'tuple(uint32,bytes32,bytes)[]'],
        [0, 0, upkeepIds, performDataTuples],
      )

      await evmRevert(
        getTransmitTxWithReport(registry, keeper1, report, f + 1),
        'InvalidReport()',
      )
    })

    it('returns early when no upkeeps are included in report', async () => {
      const upkeepIds: string[] = []
      const wrappedPerformDatas: string[] = []
      const report = ethers.utils.defaultAbiCoder.encode(
        ['uint256', 'uint256', 'uint256[]', 'bytes[]'],
        [0, 0, upkeepIds, wrappedPerformDatas],
      )

      await getTransmitTxWithReport(registry, keeper1, report, f + 1)
    })

    it('returns early when invalid upkeepIds are included in report', async () => {
      const tx = await getTransmitTx(
        registry,
        keeper1,
        [upkeepId.add(BigNumber.from('1')).toString()],
        f + 1,
      )

      const receipt = await tx.wait()
      const cancelledUpkeepReportLogs = parseCancelledUpkeepReportLogs(receipt)
      // exactly 1 CancelledUpkeepReport log should be emitted
      assert.equal(cancelledUpkeepReportLogs.length, 1)
    })

    it('reverts when duplicated upkeepIds are included in report', async () => {
      // Fund the upkeep so that pre-checks pass
      await registry.connect(admin).addFunds(upkeepId, toWei('100'))
      await evmRevert(
        getTransmitTx(
          registry,
          keeper1,
          [upkeepId.toString(), upkeepId.toString()],
          f + 1,
        ),
        'InvalidReport()',
      )
    })

    it('returns early when upkeep has insufficient funds', async () => {
      const tx = await getTransmitTx(registry, keeper1, [upkeepId], f + 1)

      const receipt = await tx.wait()
      const insufficientFundsUpkeepReportLogs =
        parseInsufficientFundsUpkeepReportLogs(receipt)
      // exactly 1 InsufficientFundsUpkeepReportLogs log should be emitted
      assert.equal(insufficientFundsUpkeepReportLogs.length, 1)
    })

    context('When the upkeep is funded', async () => {
      beforeEach(async () => {
        // Fund the upkeep
        await registry.connect(admin).addFunds(upkeepId, toWei('100'))
      })

      it('returns early when check block number is less than last perform', async () => {
        // First perform an upkeep to put last perform block number on upkeep state

        const tx = await getTransmitTx(registry, keeper1, [upkeepId], f + 1)
        await tx.wait()

        const lastPerformBlockNumber = (await registry.getUpkeep(upkeepId))
          .lastPerformBlockNumber
        const lastPerformBlock = await ethers.provider.getBlock(
          lastPerformBlockNumber,
        )
        assert.equal(
          lastPerformBlockNumber.toString(),
          tx.blockNumber?.toString(),
        )

        // Try to transmit a report which has checkBlockNumber = lastPerformBlockNumber-1, should result in stale report
        const transmitTx = await getTransmitTx(
          registry,
          keeper1,
          [upkeepId],
          f + 1,
          {},
          '0x',
          lastPerformBlock.number - 1,
          lastPerformBlock.parentHash,
        )

        const receipt = await transmitTx.wait()
        const staleUpkeepReportLogs = parseStaleUpkeepReportLogs(receipt)
        // exactly 1 StaleUpkeepReportLogs log should be emitted
        assert.equal(staleUpkeepReportLogs.length, 1)
      })

      it('returns early when check block hash does not match', async () => {
        await registry.connect(admin).addFunds(upkeepId, toWei('100'))
        const latestBlock = await ethers.provider.getBlock('latest')
        // Try to transmit a report which has incorrect checkBlockHash
        const tx = await getTransmitTx(
          registry,
          keeper1,
          [upkeepId],
          f + 1,
          {},
          '0x',
          latestBlock.number - 1,
          latestBlock.hash,
        ) // should be latestBlock.parentHash

        const receipt = await tx.wait()
        const reorgedUpkeepReportLogs = parseReorgedUpkeepReportLogs(receipt)
        // exactly 1 ReorgedUpkeepReportLogs log should be emitted
        assert.equal(reorgedUpkeepReportLogs.length, 1)
      })

      it('returns early when check block number is older than 256 blocks', async () => {
        const latestBlockReport = await encodeLatestBlockReport([upkeepId])

        for (let i = 0; i < 256; i++) {
          await ethers.provider.send('evm_mine', [])
        }

        // Try to transmit a report which is older than 256 blocks so block hash cannot be matched
        const tx = await registry
          .connect(keeper1)
          .transmit(
            [emptyBytes32, emptyBytes32, emptyBytes32],
            latestBlockReport,
            [],
            [],
            emptyBytes32,
          )

        const receipt = await tx.wait()
        const reorgedUpkeepReportLogs = parseReorgedUpkeepReportLogs(receipt)
        // exactly 1 ReorgedUpkeepReportLogs log should be emitted
        assert.equal(reorgedUpkeepReportLogs.length, 1)
      })

      it('returns early when upkeep is cancelled and cancellation delay has gone', async () => {
        const latestBlockReport = await encodeLatestBlockReport([upkeepId])
        await registry.connect(admin).cancelUpkeep(upkeepId)

        for (let i = 0; i < cancellationDelay; i++) {
          await ethers.provider.send('evm_mine', [])
        }

        const tx = await getTransmitTxWithReport(
          registry,
          keeper1,
          latestBlockReport,
          f + 1,
        )

        const receipt = await tx.wait()
        const cancelledUpkeepReportLogs =
          parseCancelledUpkeepReportLogs(receipt)
        // exactly 1 CancelledUpkeepReport log should be emitted
        assert.equal(cancelledUpkeepReportLogs.length, 1)
      })

      it('does not revert if the target cannot execute', async () => {
        mock.setCanPerform(false)
        const tx = await getTransmitTx(registry, keeper1, [upkeepId], f + 1)

        const receipt = await tx.wait()
        const upkeepPerformedLogs = parseUpkeepPerformedLogs(receipt)
        // exactly 1 Upkeep Performed should be emitted
        assert.equal(upkeepPerformedLogs.length, 1)
        const upkeepPerformedLog = upkeepPerformedLogs[0]

        const success = upkeepPerformedLog.args.success
        assert.equal(success, false)
      })

      it('reverts if not enough gas supplied', async () => {
        await evmRevert(
          getTransmitTx(registry, keeper1, [upkeepId], f + 1, {
            gasLimit: executeGas,
          }),
        )
      })

      it('executes the data passed to the registry', async () => {
        mock.setCanPerform(true)

        const tx = await getTransmitTx(
          registry,
          keeper1,
          [upkeepId],
          f + 1,
          {},
          randomBytes,
        )
        const receipt = await tx.wait()

        const upkeepPerformedWithABI = [
          'event UpkeepPerformedWith(bytes upkeepData)',
        ]
        const iface = new ethers.utils.Interface(upkeepPerformedWithABI)
        const parsedLogs = []
        for (let i = 0; i < receipt.logs.length; i++) {
          const log = receipt.logs[i]
          try {
            parsedLogs.push(iface.parseLog(log))
          } catch (e) {
            // ignore log
          }
        }
        assert.equal(parsedLogs.length, 1)
        assert.equal(parsedLogs[0].args.upkeepData, randomBytes)
      })

      it('uses actual execution price for payment and premium calculation', async () => {
        // Actual multiplier is 2, but we set gasPrice to be 1x gasWei
        const gasPrice = gasWei.mul(BigNumber.from('1'))
        mock.setCanPerform(true)
        const registryPremiumBefore = (await registry.getState()).state
          .totalPremium
        const tx = await getTransmitTx(registry, keeper1, [upkeepId], f + 1, {
          gasPrice,
        })
        const receipt = await tx.wait()
        const registryPremiumAfter = (await registry.getState()).state
          .totalPremium
        const premium = registryPremiumAfter.sub(registryPremiumBefore)

        const upkeepPerformedLogs = parseUpkeepPerformedLogs(receipt)
        // exactly 1 Upkeep Performed should be emitted
        assert.equal(upkeepPerformedLogs.length, 1)
        const upkeepPerformedLog = upkeepPerformedLogs[0]

        const gasUsed = upkeepPerformedLog.args.gasUsed
        const gasOverhead = upkeepPerformedLog.args.gasOverhead
        const totalPayment = upkeepPerformedLog.args.totalPayment

        assert.equal(
          linkForGas(
            gasUsed,
            gasOverhead,
            BigNumber.from('1'), // Not the config multiplier, but the actual gas used
            paymentPremiumPPB,
            flatFeeMicroLink,
          ).total.toString(),
          totalPayment.toString(),
        )

        assert.equal(
          linkForGas(
            gasUsed,
            gasOverhead,
            BigNumber.from('1'), // Not the config multiplier, but the actual gas used
            paymentPremiumPPB,
            flatFeeMicroLink,
          ).premium.toString(),
          premium.toString(),
        )
      })

      it('only pays at a rate up to the gas ceiling [ @skip-coverage ]', async () => {
        // Actual multiplier is 2, but we set gasPrice to be 10x
        const gasPrice = gasWei.mul(BigNumber.from('10'))
        mock.setCanPerform(true)

        const tx = await getTransmitTx(registry, keeper1, [upkeepId], f + 1, {
          gasPrice,
        })
        const receipt = await tx.wait()
        const upkeepPerformedLogs = parseUpkeepPerformedLogs(receipt)
        // exactly 1 Upkeep Performed should be emitted
        assert.equal(upkeepPerformedLogs.length, 1)
        const upkeepPerformedLog = upkeepPerformedLogs[0]

        const gasUsed = upkeepPerformedLog.args.gasUsed
        const gasOverhead = upkeepPerformedLog.args.gasOverhead
        const totalPayment = upkeepPerformedLog.args.totalPayment

        assert.equal(
          linkForGas(
            gasUsed,
            gasOverhead,
            gasCeilingMultiplier, // Should be same with exisitng multiplier
            paymentPremiumPPB,
            flatFeeMicroLink,
          ).total.toString(),
          totalPayment.toString(),
        )
      })

      it('correctly accounts for l payment', async () => {
        mock.setCanPerform(true)
        // Same as MockArbGasInfo.sol
        const l1CostWeiArb = BigNumber.from(1000000)

        let tx = await arbRegistry
          .connect(owner)
          .registerUpkeep(
            mock.address,
            executeGas,
            await admin.getAddress(),
            randomBytes,
            conditionalUpkeepExtraData,
          )
        const upkeepId = await getUpkeepID(tx)
        await arbRegistry.connect(owner).addFunds(upkeepId, toWei('100'))

        // Do the thing
        tx = await getTransmitTx(
          arbRegistry,
          keeper1,
          [upkeepId],
          f + 1,
          { gasPrice: gasWei.mul('5') }, // High gas price so that it gets capped
        )
        const receipt = await tx.wait()
        const upkeepPerformedLogs = parseUpkeepPerformedLogs(receipt)
        // exactly 1 Upkeep Performed should be emitted
        assert.equal(upkeepPerformedLogs.length, 1)
        const upkeepPerformedLog = upkeepPerformedLogs[0]

        const gasUsed = upkeepPerformedLog.args.gasUsed
        const gasOverhead = upkeepPerformedLog.args.gasOverhead
        const totalPayment = upkeepPerformedLog.args.totalPayment

        assert.equal(
          linkForGas(
            gasUsed,
            gasOverhead,
            gasCeilingMultiplier,
            paymentPremiumPPB,
            flatFeeMicroLink,
            l1CostWeiArb.div(gasCeilingMultiplier), // Dividing by gasCeilingMultiplier as it gets multiplied later
          ).total.toString(),
          totalPayment.toString(),
        )
      })

      itMaybe('can self fund', async () => {
        const maxPayment = await registry.getMaxPaymentForGas(executeGas)

        // First set auto funding amount to 0 and verify that balance is deducted upon performUpkeep
        let initialBalance = toWei('100')
        await registry.connect(owner).addFunds(afUpkeepId, initialBalance)
        await autoFunderUpkeep.setAutoFundLink(0)
        await autoFunderUpkeep.setIsEligible(true)
        await getTransmitTx(registry, keeper1, [afUpkeepId.toString()], f + 1)

        let postUpkeepBalance = (await registry.getUpkeep(afUpkeepId)).balance
        assert.isTrue(postUpkeepBalance.lt(initialBalance)) // Balance should be deducted
        assert.isTrue(postUpkeepBalance.gte(initialBalance.sub(maxPayment))) // Balance should not be deducted more than maxPayment

        // Now set auto funding amount to 100 wei and verify that the balance increases
        initialBalance = postUpkeepBalance
        const autoTopupAmount = toWei('100')
        await autoFunderUpkeep.setAutoFundLink(autoTopupAmount)
        await autoFunderUpkeep.setIsEligible(true)
        await getTransmitTx(registry, keeper1, [afUpkeepId.toString()], f + 1)

        postUpkeepBalance = (await registry.getUpkeep(afUpkeepId)).balance
        // Balance should increase by autoTopupAmount and decrease by max maxPayment
        assert.isTrue(
          postUpkeepBalance.gte(
            initialBalance.add(autoTopupAmount).sub(maxPayment),
          ),
        )
      })

      it('can self cancel', async () => {
        await registry.connect(owner).addFunds(afUpkeepId, toWei('100'))

        await autoFunderUpkeep.setIsEligible(true)
        await autoFunderUpkeep.setShouldCancel(true)

        let registration = await registry.getUpkeep(afUpkeepId)
        const oldExpiration = registration.maxValidBlocknumber

        // Do the thing
        await getTransmitTx(registry, keeper1, [afUpkeepId.toString()], f + 1)

        // Verify upkeep gets cancelled
        registration = await registry.getUpkeep(afUpkeepId)
        const newExpiration = registration.maxValidBlocknumber
        assert.isTrue(newExpiration.lt(oldExpiration))
      })

      it('reverts when configDigest mismatches', async () => {
        const report = await encodeLatestBlockReport([upkeepId])
        const reportContext = [emptyBytes32, epochAndRound5_1, emptyBytes32] // wrong config digest
        const sigs = signReport(reportContext, report, signers.slice(0, f + 1))
        await evmRevert(
          registry
            .connect(keeper1)
            .transmit(
              [reportContext[0], reportContext[1], reportContext[2]],
              report,
              sigs.rs,
              sigs.ss,
              sigs.vs,
            ),
          'ConfigDigestMismatch()',
        )
      })

      it('reverts with incorrect number of signatures', async () => {
        const configDigest = (await registry.getState()).state
          .latestConfigDigest
        const report = await encodeLatestBlockReport([upkeepId])
        const reportContext = [configDigest, epochAndRound5_1, emptyBytes32] // wrong config digest
        const sigs = signReport(reportContext, report, signers.slice(0, f + 2))
        await evmRevert(
          registry
            .connect(keeper1)
            .transmit(
              [reportContext[0], reportContext[1], reportContext[2]],
              report,
              sigs.rs,
              sigs.ss,
              sigs.vs,
            ),
          'IncorrectNumberOfSignatures()',
        )
      })

      it('reverts with invalid signature for inactive signers', async () => {
        const configDigest = (await registry.getState()).state
          .latestConfigDigest
        const report = await encodeLatestBlockReport([upkeepId])
        const reportContext = [configDigest, epochAndRound5_1, emptyBytes32] // wrong config digest
        const sigs = signReport(reportContext, report, [
          new ethers.Wallet(ethers.Wallet.createRandom()),
          new ethers.Wallet(ethers.Wallet.createRandom()),
        ])
        await evmRevert(
          registry
            .connect(keeper1)
            .transmit(
              [reportContext[0], reportContext[1], reportContext[2]],
              report,
              sigs.rs,
              sigs.ss,
              sigs.vs,
            ),
          'OnlyActiveSigners()',
        )
      })

      it('reverts with invalid signature for duplicated signers', async () => {
        const configDigest = (await registry.getState()).state
          .latestConfigDigest
        const report = await encodeLatestBlockReport([upkeepId])
        const reportContext = [configDigest, epochAndRound5_1, emptyBytes32] // wrong config digest
        const sigs = signReport(reportContext, report, [signer1, signer1])
        await evmRevert(
          registry
            .connect(keeper1)
            .transmit(
              [reportContext[0], reportContext[1], reportContext[2]],
              report,
              sigs.rs,
              sigs.ss,
              sigs.vs,
            ),
          'DuplicateSigners()',
        )
      })

      itMaybe(
        'has a large enough gas overhead to cover upkeep that use all its gas [ @skip-coverage ]',
        async () => {
          await registry.connect(owner).setConfig(
            signerAddresses,
            keeperAddresses,
            10, // maximise f to maximise overhead
            encodeConfig(config),
            offchainVersion,
            offchainBytes,
          )
          const tx = await registry.connect(owner).registerUpkeep(
            mock.address,
            maxPerformGas, // max allowed gas
            await admin.getAddress(),
            randomBytes,
            conditionalUpkeepExtraData,
          )
          const upkeepId = await getUpkeepID(tx)
          await registry.connect(admin).addFunds(upkeepId, toWei('100'))

          let performData = '0x'
          for (let i = 0; i < maxPerformDataSize.toNumber(); i++) {
            performData += '11'
          } // max allowed performData

          mock.setCanPerform(true)
          mock.setPerformGasToBurn(maxPerformGas)

          await getTransmitTx(
            registry,
            keeper1,
            [upkeepId],
            11,
            { gasLimit: maxPerformGas.add(transmitGasOverhead) },
            performData,
          ) // Should not revert
        },
      )

      itMaybe(
        'performs upkeep, deducts payment, updates lastPerformBlockNumber and emits events',
        async () => {
          await mock.setCanPerform(true)

          for (const i in fArray) {
            const newF = fArray[i]
            await registry
              .connect(owner)
              .setConfig(
                signerAddresses,
                keeperAddresses,
                newF,
                encodeConfig(config),
                offchainVersion,
                offchainBytes,
              )
            const checkBlock = await ethers.provider.getBlock('latest')

            const keeperBefore = await registry.getTransmitterInfo(
              await keeper1.getAddress(),
            )
            const registrationBefore = await registry.getUpkeep(upkeepId)
            const registryPremiumBefore = (await registry.getState()).state
              .totalPremium
            const keeperLinkBefore = await linkToken.balanceOf(
              await keeper1.getAddress(),
            )
            const registryLinkBefore = await linkToken.balanceOf(
              registry.address,
            )

            // Do the thing
            const tx = await getTransmitTx(
              registry,
              keeper1,
              [upkeepId],
              newF + 1,
              {},
              '0x',
              checkBlock.number - 1, // TODO needed to - 1?
              checkBlock.parentHash,
            )

            const receipt = await tx.wait()

            const upkeepPerformedLogs = parseUpkeepPerformedLogs(receipt)
            // exactly 1 Upkeep Performed should be emitted
            assert.equal(upkeepPerformedLogs.length, 1)
            const upkeepPerformedLog = upkeepPerformedLogs[0]

            const id = upkeepPerformedLog.args.id
            const success = upkeepPerformedLog.args.success
            const { blockNum, blockHash } = decodeBlockTrigger(
              upkeepPerformedLog.args.trigger,
            )
            const gasUsed = upkeepPerformedLog.args.gasUsed
            const gasOverhead = upkeepPerformedLog.args.gasOverhead
            const totalPayment = upkeepPerformedLog.args.totalPayment

            assert.equal(id.toString(), upkeepId.toString())
            assert.equal(success, true)
            assert.equal(blockNum, checkBlock.number - 1)
            assert.equal(blockHash, checkBlock.parentHash)
            assert.isTrue(gasUsed.gt(BigNumber.from('0')))
            assert.isTrue(gasOverhead.gt(BigNumber.from('0')))
            assert.isTrue(totalPayment.gt(BigNumber.from('0')))

            const keeperAfter = await registry.getTransmitterInfo(
              await keeper1.getAddress(),
            )
            const registrationAfter = await registry.getUpkeep(upkeepId)
            const keeperLinkAfter = await linkToken.balanceOf(
              await keeper1.getAddress(),
            )
            const registryLinkAfter = await linkToken.balanceOf(
              registry.address,
            )
            const registryPremiumAfter = (await registry.getState()).state
              .totalPremium
            const premium = registryPremiumAfter.sub(registryPremiumBefore)
            // Keeper payment is gasPayment + premium / num keepers
            const keeperPayment = totalPayment
              .sub(premium)
              .add(premium.div(BigNumber.from(keeperAddresses.length)))

            assert.equal(
              keeperAfter.balance.sub(keeperPayment).toString(),
              keeperBefore.balance.toString(),
            )
            assert.equal(
              registrationBefore.balance.sub(totalPayment).toString(),
              registrationAfter.balance.toString(),
            )
            assert.isTrue(keeperLinkAfter.eq(keeperLinkBefore))
            assert.isTrue(registryLinkBefore.eq(registryLinkAfter))

            // Amount spent should be updated correctly
            assert.equal(
              registrationAfter.amountSpent.sub(totalPayment).toString(),
              registrationBefore.amountSpent.toString(),
            )
            assert.isTrue(
              registrationAfter.amountSpent
                .sub(registrationBefore.amountSpent)
                .eq(registrationBefore.balance.sub(registrationAfter.balance)),
            )
            // Last perform block number should be updated
            assert.equal(
              registrationAfter.lastPerformBlockNumber.toString(),
              tx.blockNumber?.toString(),
            )

            // Latest epoch should be 5
            assert.equal((await registry.getState()).state.latestEpoch, 5)
          }
        },
      )

      // TODO - this test is timing out
      it.skip('calculates gas overhead appropriately within a margin for different scenarios [ @skip-coverage ]', async () => {
        // Perform the upkeep once to remove non-zero storage slots and have predictable gas measurement

        let tx = await getTransmitTx(registry, keeper1, [upkeepId], f + 1)

        await tx.wait()

        // Different test scenarios
        let longBytes = '0x'
        for (let i = 0; i < maxPerformDataSize.toNumber(); i++) {
          longBytes += '11'
        }
        const upkeepSuccessArray = [true, false]
        const performGasArray = [5000, 100000, executeGas]
        const performDataArray = ['0x', randomBytes, longBytes]

        for (const i in upkeepSuccessArray) {
          for (const j in performGasArray) {
            for (const k in performDataArray) {
              for (const l in fArray) {
                const upkeepSuccess = upkeepSuccessArray[i]
                const performGas = performGasArray[j]
                const performData = performDataArray[k]
                const newF = fArray[l]

                mock.setCanPerform(upkeepSuccess)
                mock.setPerformGasToBurn(performGas)
                await registry
                  .connect(owner)
                  .setConfig(
                    signerAddresses,
                    keeperAddresses,
                    newF,
                    encodeConfig(config),
                    offchainVersion,
                    offchainBytes,
                  )
                tx = await getTransmitTx(
                  registry,
                  keeper1,
                  [upkeepId],
                  newF + 1,
                  {},
                  performData,
                )
                const receipt = await tx.wait()
                const upkeepPerformedLogs = parseUpkeepPerformedLogs(receipt)
                // exactly 1 Upkeep Performed should be emitted
                assert.equal(upkeepPerformedLogs.length, 1)
                const upkeepPerformedLog = upkeepPerformedLogs[0]

                const upkeepGasUsed = upkeepPerformedLog.args.gasUsed
                const chargedGasOverhead = upkeepPerformedLog.args.gasOverhead
                const actualGasOverhead = receipt.gasUsed.sub(upkeepGasUsed)

                assert.isTrue(upkeepGasUsed.gt(BigNumber.from('0')))
                assert.isTrue(chargedGasOverhead.gt(BigNumber.from('0')))

                if (i == '0' && j == '0' && k == '0') {
                  console.log(
                    'Gas Benchmarking - sig verification ( f =',
                    newF,
                    '): calculated overhead: ',
                    chargedGasOverhead.toString(),
                    ' actual overhead: ',
                    actualGasOverhead.toString(),
                    ' margin over gasUsed: ',
                    chargedGasOverhead.sub(actualGasOverhead).toString(),
                  )
                }

                // Overhead should not get capped
                const gasOverheadCap = registryGasOverhead
                  .add(
                    registryPerSignerGasOverhead.mul(BigNumber.from(newF + 1)),
                  )
                  .add(
                    BigNumber.from(
                      registryPerPerformByteGasOverhead.toNumber() *
                        performData.length,
                    ),
                  )
                const gasCapMinusOverhead =
                  gasOverheadCap.sub(chargedGasOverhead)
                assert.isTrue(
                  gasCapMinusOverhead.gt(BigNumber.from(0)),
                  'Gas overhead got capped. Verify gas overhead variables in test match those in the registry. To not have the overheads capped increase REGISTRY_GAS_OVERHEAD by atleast ' +
                    gasCapMinusOverhead.toString(),
                )
                // total gas charged should be greater than tx gas but within gasCalculationMargin
                assert.isTrue(
                  chargedGasOverhead.gt(actualGasOverhead),
                  'Gas overhead calculated is too low, increase account gas variables (ACCOUNTING_FIXED_GAS_OVERHEAD/ACCOUNTING_PER_SIGNER_GAS_OVERHEAD) by atleast ' +
                    actualGasOverhead.sub(chargedGasOverhead).toString(),
                )

                assert.isTrue(
                  chargedGasOverhead
                    .sub(actualGasOverhead)
                    .lt(BigNumber.from(gasCalculationMargin)),
                ),
                  'Gas overhead calculated is too high, decrease account gas variables (ACCOUNTING_FIXED_GAS_OVERHEAD/ACCOUNTING_PER_SIGNER_GAS_OVERHEAD)  by atleast ' +
                    chargedGasOverhead
                      .sub(chargedGasOverhead)
                      .sub(BigNumber.from(gasCalculationMargin))
                      .toString()
              }
            }
          }
        }
      })
    })

    describeMaybe('When upkeeps are batched', function () {
      const numPassingUpkeepsArray = [1, 2, 10]
      const numFailingUpkeepsArray = [0, 1, 3]

      numPassingUpkeepsArray.forEach(function (numPassingUpkeeps) {
        numFailingUpkeepsArray.forEach(function (numFailingUpkeeps) {
          describe(
            'passing upkeeps ' +
              numPassingUpkeeps.toString() +
              ', failing upkeeps ' +
              numFailingUpkeeps.toString(),
            () => {
              let passingUpkeepIds: string[]
              let failingUpkeepIds: string[]

              beforeEach(async () => {
                passingUpkeepIds = []
                failingUpkeepIds = []
                for (let i = 0; i < numPassingUpkeeps; i++) {
                  const mock = await upkeepMockFactory.deploy()
                  const tx = await registry
                    .connect(owner)
                    .registerUpkeep(
                      mock.address,
                      executeGas,
                      await admin.getAddress(),
                      randomBytes,
                      conditionalUpkeepExtraData,
                    )
                  const upkeepId = await getUpkeepID(tx)
                  passingUpkeepIds.push(upkeepId.toString())

                  // Add funds to passing upkeeps
                  await registry.connect(admin).addFunds(upkeepId, toWei('100'))
                }
                for (let i = 0; i < numFailingUpkeeps; i++) {
                  const mock = await upkeepMockFactory.deploy()
                  const tx = await registry
                    .connect(owner)
                    .registerUpkeep(
                      mock.address,
                      executeGas,
                      await admin.getAddress(),
                      randomBytes,
                      conditionalUpkeepExtraData,
                    )
                  const upkeepId = await getUpkeepID(tx)
                  failingUpkeepIds.push(upkeepId.toString())
                }
              })

              it('performs successful upkeeps and does not change failing upkeeps', async () => {
                const keeperBefore = await registry.getTransmitterInfo(
                  await keeper1.getAddress(),
                )
                const keeperLinkBefore = await linkToken.balanceOf(
                  await keeper1.getAddress(),
                )
                const registryLinkBefore = await linkToken.balanceOf(
                  registry.address,
                )
                const registryPremiumBefore = (await registry.getState()).state
                  .totalPremium
                const registrationPassingBefore = await Promise.all(
                  passingUpkeepIds.map(async (id) => {
                    const reg = await registry.getUpkeep(BigNumber.from(id))
                    assert.equal(reg.lastPerformBlockNumber.toString(), '0')
                    return reg
                  }),
                )
                const registrationFailingBefore = await Promise.all(
                  failingUpkeepIds.map(async (id) => {
                    const reg = await registry.getUpkeep(BigNumber.from(id))
                    assert.equal(reg.lastPerformBlockNumber.toString(), '0')
                    return reg
                  }),
                )

                const tx = await getTransmitTx(
                  registry,
                  keeper1,
                  passingUpkeepIds.concat(failingUpkeepIds),
                  f + 1,
                )

                const receipt = await tx.wait()
                const upkeepPerformedLogs = parseUpkeepPerformedLogs(receipt)
                // exactly numPassingUpkeeps Upkeep Performed should be emitted
                assert.equal(upkeepPerformedLogs.length, numPassingUpkeeps)
                const insufficientFundsLogs =
                  parseInsufficientFundsUpkeepReportLogs(receipt)
                // exactly numFailingUpkeeps Upkeep Performed should be emitted
                assert.equal(insufficientFundsLogs.length, numFailingUpkeeps)

                const keeperAfter = await registry.getTransmitterInfo(
                  await keeper1.getAddress(),
                )
                const keeperLinkAfter = await linkToken.balanceOf(
                  await keeper1.getAddress(),
                )
                const registryLinkAfter = await linkToken.balanceOf(
                  registry.address,
                )
                const registrationPassingAfter = await Promise.all(
                  passingUpkeepIds.map(async (id) => {
                    return await registry.getUpkeep(BigNumber.from(id))
                  }),
                )
                const registrationFailingAfter = await Promise.all(
                  failingUpkeepIds.map(async (id) => {
                    return await registry.getUpkeep(BigNumber.from(id))
                  }),
                )
                const registryPremiumAfter = (await registry.getState()).state
                  .totalPremium
                const premium = registryPremiumAfter.sub(registryPremiumBefore)

                let netPayment = BigNumber.from('0')
                for (let i = 0; i < numPassingUpkeeps; i++) {
                  const id = upkeepPerformedLogs[i].args.id
                  const gasUsed = upkeepPerformedLogs[i].args.gasUsed
                  const gasOverhead = upkeepPerformedLogs[i].args.gasOverhead
                  const totalPayment = upkeepPerformedLogs[i].args.totalPayment

                  assert.equal(id.toString(), passingUpkeepIds[i])
                  assert.isTrue(gasUsed.gt(BigNumber.from('0')))
                  assert.isTrue(gasOverhead.gt(BigNumber.from('0')))
                  assert.isTrue(totalPayment.gt(BigNumber.from('0')))

                  // Balance should be deducted
                  assert.equal(
                    registrationPassingBefore[i].balance
                      .sub(totalPayment)
                      .toString(),
                    registrationPassingAfter[i].balance.toString(),
                  )

                  // Amount spent should be updated correctly
                  assert.equal(
                    registrationPassingAfter[i].amountSpent
                      .sub(totalPayment)
                      .toString(),
                    registrationPassingBefore[i].amountSpent.toString(),
                  )

                  // Last perform block number should be updated
                  assert.equal(
                    registrationPassingAfter[
                      i
                    ].lastPerformBlockNumber.toString(),
                    tx.blockNumber?.toString(),
                  )

                  netPayment = netPayment.add(totalPayment)
                }

                for (let i = 0; i < numFailingUpkeeps; i++) {
                  // InsufficientFunds log should be emitted
                  const id = insufficientFundsLogs[i].args.id
                  assert.equal(id.toString(), failingUpkeepIds[i])

                  // Balance and amount spent should be same
                  assert.equal(
                    registrationFailingBefore[i].balance.toString(),
                    registrationFailingAfter[i].balance.toString(),
                  )
                  assert.equal(
                    registrationFailingBefore[i].amountSpent.toString(),
                    registrationFailingAfter[i].amountSpent.toString(),
                  )

                  // Last perform block number should not be updated
                  assert.equal(
                    registrationFailingAfter[
                      i
                    ].lastPerformBlockNumber.toString(),
                    '0',
                  )
                }

                // Keeper payment is gasPayment + premium / num keepers
                const keeperPayment = netPayment
                  .sub(premium)
                  .add(premium.div(BigNumber.from(keeperAddresses.length)))

                // Keeper should be paid net payment for all passed upkeeps
                assert.equal(
                  keeperAfter.balance.sub(keeperPayment).toString(),
                  keeperBefore.balance.toString(),
                )

                assert.isTrue(keeperLinkAfter.eq(keeperLinkBefore))
                assert.isTrue(registryLinkBefore.eq(registryLinkAfter))
              })

              it('splits gas overhead appropriately among performed upkeeps [ @skip-coverage ]', async () => {
                // Perform the upkeeps once to remove non-zero storage slots and have predictable gas measurement
                let tx = await getTransmitTx(
                  registry,
                  keeper1,
                  passingUpkeepIds.concat(failingUpkeepIds),
                  f + 1,
                )

                await tx.wait()

                // Do the actual thing

                tx = await getTransmitTx(
                  registry,
                  keeper1,
                  passingUpkeepIds.concat(failingUpkeepIds),
                  f + 1,
                )

                const receipt = await tx.wait()
                const upkeepPerformedLogs = parseUpkeepPerformedLogs(receipt)
                // exactly numPassingUpkeeps Upkeep Performed should be emitted
                assert.equal(upkeepPerformedLogs.length, numPassingUpkeeps)

                const gasOverheadCap = registryGasOverhead.add(
                  registryPerSignerGasOverhead.mul(BigNumber.from(f + 1)),
                )

                const overheadCanGetCapped =
                  numPassingUpkeeps == 1 && numFailingUpkeeps > 0
                // Should only happen with 1 successful upkeep and some failing upkeeps.
                // With 2 successful upkeeps and upto 3 failing upkeeps, overhead should be small enough to not get capped
                let netGasUsedPlusOverhead = BigNumber.from('0')

                for (let i = 0; i < numPassingUpkeeps; i++) {
                  const gasUsed = upkeepPerformedLogs[i].args.gasUsed
                  const gasOverhead = upkeepPerformedLogs[i].args.gasOverhead

                  assert.isTrue(gasUsed.gt(BigNumber.from('0')))
                  assert.isTrue(gasOverhead.gt(BigNumber.from('0')))

                  // Overhead should not exceed capped
                  assert.isTrue(gasOverhead.lte(gasOverheadCap))

                  // Overhead should be same for every upkeep since they have equal performData, hence same caps
                  assert.isTrue(
                    gasOverhead.eq(upkeepPerformedLogs[0].args.gasOverhead),
                  )

                  netGasUsedPlusOverhead = netGasUsedPlusOverhead
                    .add(gasUsed)
                    .add(gasOverhead)
                }

                const overheadsGotCapped =
                  upkeepPerformedLogs[0].args.gasOverhead.eq(gasOverheadCap)
                // Should only get capped in certain scenarios
                if (overheadsGotCapped) {
                  assert.isTrue(
                    overheadCanGetCapped,
                    'Gas overhead got capped. Verify gas overhead variables in test match those in the registry. To not have the overheads capped increase REGISTRY_GAS_OVERHEAD',
                  )
                }

                console.log(
                  'Gas Benchmarking - batching (passedUpkeeps: ',
                  numPassingUpkeeps,
                  'failedUpkeeps:',
                  numFailingUpkeeps,
                  '): ',
                  'overheadsGotCapped',
                  overheadsGotCapped,
                  'calculated overhead',
                  upkeepPerformedLogs[0].args.gasOverhead.toString(),
                  ' margin over gasUsed',
                  netGasUsedPlusOverhead.sub(receipt.gasUsed).toString(),
                )

                // If overheads dont get capped then total gas charged should be greater than tx gas
                // We don't check whether the net is within gasMargin as the margin changes with numFailedUpkeeps
                // Which is ok, as long as individual gas overhead is capped
                if (!overheadsGotCapped) {
                  assert.isTrue(
                    netGasUsedPlusOverhead.gt(receipt.gasUsed),
                    'Gas overhead is too low, increase ACCOUNTING_PER_UPKEEP_GAS_OVERHEAD',
                  )
                }
              })
            },
          )
        })
      })

      it('has enough perform gas overhead for large batches [ @skip-coverage ]', async () => {
        const numUpkeeps = 20
        const upkeepIds: string[] = []
        let totalExecuteGas = BigNumber.from('0')
        for (let i = 0; i < numUpkeeps; i++) {
          const mock = await upkeepMockFactory.deploy()
          const tx = await registry
            .connect(owner)
            .registerUpkeep(
              mock.address,
              executeGas,
              await admin.getAddress(),
              randomBytes,
              conditionalUpkeepExtraData,
            )
          const upkeepId = await getUpkeepID(tx)
          upkeepIds.push(upkeepId.toString())

          // Add funds to passing upkeeps
          await registry.connect(owner).addFunds(upkeepId, toWei('10'))

          mock.setCanPerform(true)
          mock.setPerformGasToBurn(executeGas)

          totalExecuteGas = totalExecuteGas.add(executeGas)
        }

        // Should revert with no overhead added
        await evmRevert(
          getTransmitTx(registry, keeper1, upkeepIds, f + 1, {
            gasLimit: totalExecuteGas,
          }),
        )
        // Should not revert with overhead added
        await getTransmitTx(registry, keeper1, upkeepIds, f + 1, {
          gasLimit: totalExecuteGas.add(transmitGasOverhead),
        })
      })

      it('splits l2 payment among performed upkeeps', async () => {
        const numUpkeeps = 7
        const upkeepIds: string[] = []
        // Same as MockArbGasInfo.sol
        const l1CostWeiArb = BigNumber.from(1000000)

        for (let i = 0; i < numUpkeeps; i++) {
          const mock = await upkeepMockFactory.deploy()
          const tx = await arbRegistry
            .connect(owner)
            .registerUpkeep(
              mock.address,
              executeGas,
              await admin.getAddress(),
              randomBytes,
              conditionalUpkeepExtraData,
            )
          const upkeepId = await getUpkeepID(tx)
          upkeepIds.push(upkeepId.toString())

          // Add funds to passing upkeeps
          await arbRegistry.connect(owner).addFunds(upkeepId, toWei('100'))
        }

        // Do the thing
        const tx = await getTransmitTx(
          arbRegistry,
          keeper1,
          upkeepIds,
          f + 1,
          { gasPrice: gasWei.mul('5') }, // High gas price so that it gets capped
        )

        const receipt = await tx.wait()
        const upkeepPerformedLogs = parseUpkeepPerformedLogs(receipt)
        // exactly numPassingUpkeeps Upkeep Performed should be emitted
        assert.equal(upkeepPerformedLogs.length, numUpkeeps)

        // Verify the payment calculation in upkeepPerformed[0]
        const upkeepPerformedLog = upkeepPerformedLogs[0]

        const gasUsed = upkeepPerformedLog.args.gasUsed
        const gasOverhead = upkeepPerformedLog.args.gasOverhead
        const totalPayment = upkeepPerformedLog.args.totalPayment

        assert.equal(
          linkForGas(
            gasUsed,
            gasOverhead,
            gasCeilingMultiplier,
            paymentPremiumPPB,
            flatFeeMicroLink,
            l1CostWeiArb.div(gasCeilingMultiplier), // Dividing by gasCeilingMultiplier as it gets multiplied later
            BigNumber.from(numUpkeeps),
          ).total.toString(),
          totalPayment.toString(),
        )
      })
    })
  })

  describe('#recoverFunds', () => {
    const sent = toWei('7')

    beforeEach(async () => {
      await linkToken.connect(admin).approve(registry.address, toWei('100'))
      await linkToken
        .connect(owner)
        .transfer(await keeper1.getAddress(), toWei('1000'))

      // add funds to upkeep 1 and perform and withdraw some payment
      const tx = await registry
        .connect(owner)
        .registerUpkeep(
          mock.address,
          executeGas,
          await admin.getAddress(),
          emptyBytes,
          conditionalUpkeepExtraData,
        )

      const id1 = await getUpkeepID(tx)
      await registry.connect(admin).addFunds(id1, toWei('5'))

      await getTransmitTx(registry, keeper1, [id1.toString()], f + 1)
      await getTransmitTx(registry, keeper2, [id1.toString()], f + 1)
      await getTransmitTx(registry, keeper3, [id1.toString()], f + 1)

      await registry
        .connect(payee1)
        .withdrawPayment(
          await keeper1.getAddress(),
          await nonkeeper.getAddress(),
        )

      // transfer funds directly to the registry
      await linkToken.connect(keeper1).transfer(registry.address, sent)

      // add funds to upkeep 2 and perform and withdraw some payment
      const tx2 = await registry
        .connect(owner)
        .registerUpkeep(
          mock.address,
          executeGas,
          await admin.getAddress(),
          emptyBytes,
          conditionalUpkeepExtraData,
        )
      const id2 = await getUpkeepID(tx2)
      await registry.connect(admin).addFunds(id2, toWei('5'))

      await getTransmitTx(registry, keeper1, [id2.toString()], f + 1)
      await getTransmitTx(registry, keeper2, [id2.toString()], f + 1)
      await getTransmitTx(registry, keeper3, [id2.toString()], f + 1)

      await registry
        .connect(payee2)
        .withdrawPayment(
          await keeper2.getAddress(),
          await nonkeeper.getAddress(),
        )

      // transfer funds using onTokenTransfer
      const data = ethers.utils.defaultAbiCoder.encode(['uint256'], [id2])
      await linkToken
        .connect(owner)
        .transferAndCall(registry.address, toWei('1'), data)

      // withdraw some funds
      await registry.connect(owner).cancelUpkeep(id1)
      await registry
        .connect(admin)
        .withdrawFunds(id1, await nonkeeper.getAddress())
    })

    it('reverts if not called by owner', async () => {
      await evmRevert(
        registry.connect(keeper1).recoverFunds(),
        'Only callable by owner',
      )
    })

    it('allows any funds that have been accidentally transfered to be moved', async () => {
      const balanceBefore = await linkToken.balanceOf(registry.address)
      const ownerBefore = await linkToken.balanceOf(await owner.getAddress())

      await registry.connect(owner).recoverFunds()

      const balanceAfter = await linkToken.balanceOf(registry.address)
      const ownerAfter = await linkToken.balanceOf(await owner.getAddress())

      assert.isTrue(balanceBefore.eq(balanceAfter.add(sent)))
      assert.isTrue(ownerAfter.eq(ownerBefore.add(sent)))
    })
  })

  describe('#getMinBalanceForUpkeep / #checkUpkeep / #transmit', () => {
    it('calculates the minimum balance appropriately', async () => {
      await mock.setCanCheck(true)

      const oneWei = BigNumber.from(1)
      const minBalance = await registry.getMinBalanceForUpkeep(upkeepId)
      const tooLow = minBalance.sub(oneWei)

      await registry.connect(admin).addFunds(upkeepId, tooLow)
      let checkUpkeepResult = await registry
        .connect(zeroAddress)
        .callStatic['checkUpkeep(uint256)'](upkeepId)

      assert.equal(checkUpkeepResult.upkeepNeeded, false)
      assert.equal(
        checkUpkeepResult.upkeepFailureReason,
        UpkeepFailureReason.INSUFFICIENT_BALANCE,
      )

      await registry.connect(admin).addFunds(upkeepId, oneWei)
      checkUpkeepResult = await registry
        .connect(zeroAddress)
        .callStatic['checkUpkeep(uint256)'](upkeepId)
      assert.equal(checkUpkeepResult.upkeepNeeded, true)
    })

    it('uses maxPerformData size in checkUpkeep but actual performDataSize in transmit', async () => {
      const tx1 = await registry
        .connect(owner)
        .registerUpkeep(
          mock.address,
          executeGas,
          await admin.getAddress(),
          randomBytes,
          conditionalUpkeepExtraData,
        )
      const upkeepID1 = await getUpkeepID(tx1)
      const tx2 = await registry
        .connect(owner)
        .registerUpkeep(
          mock.address,
          executeGas,
          await admin.getAddress(),
          randomBytes,
          conditionalUpkeepExtraData,
        )
      const upkeepID2 = await getUpkeepID(tx2)
      await mock.setCanCheck(true)
      await mock.setCanPerform(true)

      // upkeep 1 is underfunded, 2 is fully funded
      const minBalance1 = (
        await registry.getMinBalanceForUpkeep(upkeepID1)
      ).sub(1)
      const minBalance2 = await registry.getMinBalanceForUpkeep(upkeepID2)
      await registry.connect(owner).addFunds(upkeepID1, minBalance1)
      await registry.connect(owner).addFunds(upkeepID2, minBalance2)

      // upkeep 1 check should return false, 2 should return true
      let checkUpkeepResult = await registry
        .connect(zeroAddress)
        .callStatic['checkUpkeep(uint256)'](upkeepID1)
      assert.equal(checkUpkeepResult.upkeepNeeded, false)
      assert.equal(
        checkUpkeepResult.upkeepFailureReason,
        UpkeepFailureReason.INSUFFICIENT_BALANCE,
      )

      checkUpkeepResult = await registry
        .connect(zeroAddress)
        .callStatic['checkUpkeep(uint256)'](upkeepID2)
      assert.equal(checkUpkeepResult.upkeepNeeded, true)

      // upkeep 1 perform should return with insufficient balance using max performData size
      let maxPerformData = '0x'
      for (let i = 0; i < maxPerformDataSize.toNumber(); i++) {
        maxPerformData += '11'
      }

      const tx = await getTransmitTx(
        registry,
        keeper1,
        [upkeepID1.toString()],
        f + 1,
        { gasPrice: gasWei.mul(gasCeilingMultiplier) },
        maxPerformData,
      )

      const receipt = await tx.wait()
      const insufficientFundsUpkeepReportLogs =
        parseInsufficientFundsUpkeepReportLogs(receipt)
      // exactly 1 InsufficientFundsUpkeepReportLogs log should be emitted
      assert.equal(insufficientFundsUpkeepReportLogs.length, 1)

      // upkeep 1 perform should succeed with empty performData
      await getTransmitTx(
        registry,
        keeper1,
        [upkeepID1.toString()],
        f + 1,
        { gasPrice: gasWei.mul(gasCeilingMultiplier) },
        '0x',
      ),
        // upkeep 2 perform should succeed with max performData size
        await getTransmitTx(
          registry,
          keeper1,
          [upkeepID2.toString()],
          f + 1,
          { gasPrice: gasWei.mul(gasCeilingMultiplier) },
          maxPerformData,
        )
    })
  })

  describe('#withdrawFunds', () => {
    let upkeepId2: BigNumber

    beforeEach(async () => {
      const tx = await registry
        .connect(owner)
        .registerUpkeep(
          mock.address,
          executeGas,
          await admin.getAddress(),
          randomBytes,
          conditionalUpkeepExtraData,
        )
      upkeepId2 = await getUpkeepID(tx)

      await registry.connect(admin).addFunds(upkeepId, toWei('100'))
      await registry.connect(admin).addFunds(upkeepId2, toWei('100'))

      // Do a perform so that upkeep is charged some amount
      await getTransmitTx(registry, keeper1, [upkeepId], f + 1)
      await getTransmitTx(registry, keeper1, [upkeepId2.toString()], f + 1)
    })

    it('reverts if called on a non existing ID', async () => {
      await evmRevert(
        registry
          .connect(admin)
          .withdrawFunds(upkeepId.add(1), await payee1.getAddress()),
        'OnlyCallableByAdmin()',
      )
    })

    it('reverts if called by anyone but the admin', async () => {
      await evmRevert(
        registry
          .connect(owner)
          .withdrawFunds(upkeepId, await payee1.getAddress()),
        'OnlyCallableByAdmin()',
      )
    })

    it('reverts if called on an uncanceled upkeep', async () => {
      await evmRevert(
        registry
          .connect(admin)
          .withdrawFunds(upkeepId, await payee1.getAddress()),
        'UpkeepNotCanceled()',
      )
    })

    it('reverts if called with the 0 address', async () => {
      await evmRevert(
        registry.connect(admin).withdrawFunds(upkeepId, zeroAddress),
        'InvalidRecipient()',
      )
    })

    describe('after the registration is cancelled', () => {
      beforeEach(async () => {
        await registry.connect(owner).cancelUpkeep(upkeepId)
        await registry.connect(owner).cancelUpkeep(upkeepId2)
      })

      it('can be called successively on two upkeeps', async () => {
        await registry
          .connect(admin)
          .withdrawFunds(upkeepId, await payee1.getAddress())
        await registry
          .connect(admin)
          .withdrawFunds(upkeepId2, await payee1.getAddress())
      })

      it('moves the funds out and updates the balance and emits an event', async () => {
        const payee1Before = await linkToken.balanceOf(
          await payee1.getAddress(),
        )
        const registryBefore = await linkToken.balanceOf(registry.address)

        let registration = await registry.getUpkeep(upkeepId)
        const previousBalance = registration.balance

        const tx = await registry
          .connect(admin)
          .withdrawFunds(upkeepId, await payee1.getAddress())
        await expect(tx)
          .to.emit(registry, 'FundsWithdrawn')
          .withArgs(upkeepId, previousBalance, await payee1.getAddress())

        const payee1After = await linkToken.balanceOf(await payee1.getAddress())
        const registryAfter = await linkToken.balanceOf(registry.address)

        assert.isTrue(payee1Before.add(previousBalance).eq(payee1After))
        assert.isTrue(registryBefore.sub(previousBalance).eq(registryAfter))

        registration = await registry.getUpkeep(upkeepId)
        assert.equal(0, registration.balance.toNumber())
      })
    })
  })

  describe('#simulatePerformUpkeep', () => {
    it('reverts if called by non zero address', async () => {
      await evmRevert(
        registry
          .connect(await owner.getAddress())
          .callStatic.simulatePerformUpkeep(upkeepId, '0x'),
        'OnlySimulatedBackend()',
      )
    })

    it('reverts when registry is paused', async () => {
      await registry.connect(owner).pause()
      await evmRevert(
        registry
          .connect(zeroAddress)
          .callStatic.simulatePerformUpkeep(upkeepId, '0x'),
        'RegistryPaused()',
      )
    })

    it('returns false and gasUsed when perform fails', async () => {
      await mock.setCanPerform(false)

      const simulatePerformResult = await registry
        .connect(zeroAddress)
        .callStatic.simulatePerformUpkeep(upkeepId, '0x')

      assert.equal(simulatePerformResult.success, false)
      assert.isTrue(simulatePerformResult.gasUsed.gt(BigNumber.from('0'))) // Some gas should be used
    })

    it('returns true and gasUsed when perform succeeds', async () => {
      await mock.setCanPerform(true)

      const simulatePerformResult = await registry
        .connect(zeroAddress)
        .callStatic.simulatePerformUpkeep(upkeepId, '0x')

      assert.equal(simulatePerformResult.success, true)
      assert.isTrue(simulatePerformResult.gasUsed.gt(BigNumber.from('0'))) // Some gas should be used
    })

    it('returns correct amount of gasUsed when perform succeeds', async () => {
      await mock.setCanPerform(true)
      await mock.setPerformGasToBurn(executeGas)

      const simulatePerformResult = await registry
        .connect(zeroAddress)
        .callStatic.simulatePerformUpkeep(upkeepId, '0x')

      assert.equal(simulatePerformResult.success, true)
      // Full execute gas should be used, with some performGasBuffer(1000)
      assert.isTrue(
        simulatePerformResult.gasUsed.gt(
          executeGas.sub(BigNumber.from('1000')),
        ),
      )
    })
  })

  describe('#checkUpkeep', () => {
    it('reverts if called by non zero address', async () => {
      await evmRevert(
        registry
          .connect(await owner.getAddress())
          .callStatic['checkUpkeep(uint256)'](upkeepId),
        'OnlySimulatedBackend()',
      )
    })

    it('returns false and error code if the upkeep is cancelled by admin', async () => {
      await registry.connect(admin).cancelUpkeep(upkeepId)

      const checkUpkeepResult = await registry
        .connect(zeroAddress)
        .callStatic['checkUpkeep(uint256)'](upkeepId)

      assert.equal(checkUpkeepResult.upkeepNeeded, false)
      assert.equal(checkUpkeepResult.performData, '0x')
      assert.equal(
        checkUpkeepResult.upkeepFailureReason,
        UpkeepFailureReason.UPKEEP_CANCELLED,
      )
      assert.equal(checkUpkeepResult.gasUsed.toString(), '0')
    })

    it('returns false and error code if the upkeep is cancelled by owner', async () => {
      await registry.connect(owner).cancelUpkeep(upkeepId)

      const checkUpkeepResult = await registry
        .connect(zeroAddress)
        .callStatic['checkUpkeep(uint256)'](upkeepId)

      assert.equal(checkUpkeepResult.upkeepNeeded, false)
      assert.equal(checkUpkeepResult.performData, '0x')
      assert.equal(
        checkUpkeepResult.upkeepFailureReason,
        UpkeepFailureReason.UPKEEP_CANCELLED,
      )
      assert.equal(checkUpkeepResult.gasUsed.toString(), '0')
    })

    it('returns false and error code if the upkeep is paused', async () => {
      await registry.connect(admin).pauseUpkeep(upkeepId)

      const checkUpkeepResult = await registry
        .connect(zeroAddress)
        .callStatic['checkUpkeep(uint256)'](upkeepId)

      assert.equal(checkUpkeepResult.upkeepNeeded, false)
      assert.equal(checkUpkeepResult.performData, '0x')
      assert.equal(
        checkUpkeepResult.upkeepFailureReason,
        UpkeepFailureReason.UPKEEP_PAUSED,
      )
      assert.equal(checkUpkeepResult.gasUsed.toString(), '0')
    })

    it('returns false and error code if user is out of funds', async () => {
      const checkUpkeepResult = await registry
        .connect(zeroAddress)
        .callStatic['checkUpkeep(uint256)'](upkeepId)

      assert.equal(checkUpkeepResult.upkeepNeeded, false)
      assert.equal(checkUpkeepResult.performData, '0x')
      assert.equal(
        checkUpkeepResult.upkeepFailureReason,
        UpkeepFailureReason.INSUFFICIENT_BALANCE,
      )
      assert.equal(checkUpkeepResult.gasUsed.toString(), '0')
    })

    context('when the registration is funded', () => {
      beforeEach(async () => {
        await linkToken.connect(admin).approve(registry.address, toWei('100'))
        await registry.connect(admin).addFunds(upkeepId, toWei('100'))
      })

      it('returns false, error code, and revert data if the target check reverts', async () => {
        await mock.setShouldRevertCheck(true)
        const checkUpkeepResult = await registry
          .connect(zeroAddress)
          .callStatic['checkUpkeep(uint256)'](upkeepId)
        assert.equal(checkUpkeepResult.upkeepNeeded, false)

        const revertReasonBytes = `0x${checkUpkeepResult.performData.slice(10)}` // remove sighash
        assert.equal(
          ethers.utils.defaultAbiCoder.decode(['string'], revertReasonBytes)[0],
          'shouldRevertCheck should be false',
        )
        assert.equal(
          checkUpkeepResult.upkeepFailureReason,
          UpkeepFailureReason.TARGET_CHECK_REVERTED,
        )
        assert.isTrue(checkUpkeepResult.gasUsed.gt(BigNumber.from('0'))) // Some gas should be used
      })

      it('returns false and error code if the upkeep is not needed', async () => {
        await mock.setCanCheck(false)
        const checkUpkeepResult = await registry
          .connect(zeroAddress)
          .callStatic['checkUpkeep(uint256)'](upkeepId)

        assert.equal(checkUpkeepResult.upkeepNeeded, false)
        assert.equal(checkUpkeepResult.performData, '0x')
        assert.equal(
          checkUpkeepResult.upkeepFailureReason,
          UpkeepFailureReason.UPKEEP_NOT_NEEDED,
        )
        assert.isTrue(checkUpkeepResult.gasUsed.gt(BigNumber.from('0'))) // Some gas should be used
      })

      it('returns false and error code if the performData exceeds limit', async () => {
        let longBytes = '0x'
        for (let i = 0; i < 5000; i++) {
          longBytes += '1'
        }
        await mock.setCanCheck(true)
        await mock.setPerformData(longBytes)

        const checkUpkeepResult = await registry
          .connect(zeroAddress)
          .callStatic['checkUpkeep(uint256)'](upkeepId)

        assert.equal(checkUpkeepResult.upkeepNeeded, false)
        assert.equal(checkUpkeepResult.performData, '0x')
        assert.equal(
          checkUpkeepResult.upkeepFailureReason,
          UpkeepFailureReason.PERFORM_DATA_EXCEEDS_LIMIT,
        )
        assert.isTrue(checkUpkeepResult.gasUsed.gt(BigNumber.from('0'))) // Some gas should be used
      })

      it('returns true with gas used if the target can execute', async () => {
        await mock.setCanCheck(true)
        await mock.setPerformData(randomBytes)

        const latestBlock = await ethers.provider.getBlock('latest')

        const checkUpkeepResult = await registry
          .connect(zeroAddress)
          .callStatic['checkUpkeep(uint256)'](upkeepId, {
            blockTag: latestBlock.number,
          })

        assert.equal(checkUpkeepResult.upkeepNeeded, true)
        assert.equal(checkUpkeepResult.performData, randomBytes)
        assert.equal(
          checkUpkeepResult.upkeepFailureReason,
          UpkeepFailureReason.NONE,
        )
        assert.isTrue(checkUpkeepResult.gasUsed.gt(BigNumber.from('0'))) // Some gas should be used
        assert.isTrue(checkUpkeepResult.fastGasWei.eq(gasWei))
        assert.isTrue(checkUpkeepResult.linkNative.eq(linkEth))
      })

      it('has a large enough gas overhead to cover upkeeps that use all their gas [ @skip-coverage ]', async () => {
        await mock.setCanCheck(true)
        await mock.setCheckGasToBurn(checkGasLimit)
        const gas = checkGasLimit.add(checkGasOverhead)
        const checkUpkeepResult = await registry
          .connect(zeroAddress)
          .callStatic['checkUpkeep(uint256)'](upkeepId, {
            gasLimit: gas,
          })

        assert.equal(checkUpkeepResult.upkeepNeeded, true)
      })
    })
  })

  describe('#addFunds', () => {
    const amount = toWei('1')

    it('reverts if the registration does not exist', async () => {
      await evmRevert(
        registry.connect(keeper1).addFunds(upkeepId.add(1), amount),
        'UpkeepCancelled()',
      )
    })

    it('adds to the balance of the registration', async () => {
      await registry.connect(admin).addFunds(upkeepId, amount)
      const registration = await registry.getUpkeep(upkeepId)
      assert.isTrue(amount.eq(registration.balance))
    })

    it('lets anyone add funds to an upkeep not just admin', async () => {
      await linkToken.connect(owner).transfer(await payee1.getAddress(), amount)
      await linkToken.connect(payee1).approve(registry.address, amount)

      await registry.connect(payee1).addFunds(upkeepId, amount)
      const registration = await registry.getUpkeep(upkeepId)
      assert.isTrue(amount.eq(registration.balance))
    })

    it('emits a log', async () => {
      const tx = await registry.connect(admin).addFunds(upkeepId, amount)
      await expect(tx)
        .to.emit(registry, 'FundsAdded')
        .withArgs(upkeepId, await admin.getAddress(), amount)
    })

    it('reverts if the upkeep is canceled', async () => {
      await registry.connect(admin).cancelUpkeep(upkeepId)
      await evmRevert(
        registry.connect(keeper1).addFunds(upkeepId, amount),
        'UpkeepCancelled()',
      )
    })
  })

  describe('#getActiveUpkeepIDs / #getActiveUpkeepIDsByType', () => {
    // we have 2 upkeeps registered

    it('reverts if startIndex is greater than end index ', async () => {
      await evmRevert(registry.getActiveUpkeepIDs(1, 0), 'IndexOutOfRange()')
    })

    it('returns upkeep IDs within range', async () => {
      let upkeepIds = await registry.getActiveUpkeepIDs(0, 1)
      assert(upkeepIds.length == 1)
      assert(upkeepIds[0].eq(upkeepId))
      upkeepIds = await registry.getActiveUpkeepIDs(1, 2)
      assert(upkeepIds.length == 1)
      assert(upkeepIds[0].eq(afUpkeepId))
      upkeepIds = await registry.getActiveUpkeepIDs(0, 2)
      assert(upkeepIds.length == 2)
      assert(upkeepIds[0].eq(upkeepId))
      assert(upkeepIds[1].eq(afUpkeepId))
      upkeepIds = await registry.getActiveUpkeepIDs(0, 100)
<<<<<<< HEAD
      assert(upkeepIds.length == 2)
=======
      assert(upkeepIds.length == numUpkeps)
>>>>>>> 699f90f8
      assert(upkeepIds[0].eq(upkeepId))
      assert(upkeepIds[1].eq(afUpkeepId))
    })

<<<<<<< HEAD
    it.skip('filters upkeeps by type', async () => {})
=======
    it('filters upkeeps by type', async () => {
      let upkeepIds = await registry.getActiveUpkeepIDsByType(
        0,
        numUpkeps,
        Trigger.CONDITION,
      )
      assert(upkeepIds.length == 2)
      assert(upkeepIds[0].eq(upkeepId))
      assert(upkeepIds[1].eq(afUpkeepId))
      upkeepIds = await registry.getActiveUpkeepIDsByType(
        0,
        numUpkeps,
        Trigger.LOG,
      )
      assert(upkeepIds.length == 1)
      assert(upkeepIds[0].eq(logUpkeepId))
      upkeepIds = await registry.getActiveUpkeepIDsByType(
        0,
        numUpkeps,
        Trigger.CRON,
      )
      assert(upkeepIds.length == 1)
      assert(upkeepIds[0].eq(cronUpkeepId))
    })
>>>>>>> 699f90f8
  })

  describe('#getMaxPaymentForGas', () => {
    // Same as MockArbGasInfo.sol
    const l1CostWeiArb = BigNumber.from(1000000)
    // Same as MockOVMGasPriceOracle.sol
    const l1CostWeiOpt = BigNumber.from(2000000)

    itMaybe('calculates the max fee appropriately', async () => {
      await verifyMaxPayment(registry)
    })

    itMaybe('calculates the max fee appropriately for Arbitrum', async () => {
      await verifyMaxPayment(arbRegistry, l1CostWeiArb)
    })

    itMaybe('calculates the max fee appropriately for Optimism', async () => {
      await verifyMaxPayment(opRegistry, l1CostWeiOpt)
    })

    it('uses the fallback gas price if the feed has issues', async () => {
      const expectedFallbackMaxPayment = linkForGas(
        executeGas,
        registryGasOverhead
          .add(registryPerSignerGasOverhead.mul(f + 1))
          .add(maxPerformDataSize.mul(registryPerPerformByteGasOverhead)),
        gasCeilingMultiplier.mul('2'), // fallbackGasPrice is 2x gas price
        paymentPremiumPPB,
        flatFeeMicroLink,
      ).total

      // Stale feed
      let roundId = 99
      const answer = 100
      let updatedAt = 946684800 // New Years 2000 🥳
      let startedAt = 946684799
      await gasPriceFeed
        .connect(owner)
        .updateRoundData(roundId, answer, updatedAt, startedAt)

      assert.equal(
        expectedFallbackMaxPayment.toString(),
        (await registry.getMaxPaymentForGas(executeGas)).toString(),
      )

      // Negative feed price
      roundId = 100
      updatedAt = Math.floor(Date.now() / 1000)
      startedAt = 946684799
      await gasPriceFeed
        .connect(owner)
        .updateRoundData(roundId, -100, updatedAt, startedAt)

      assert.equal(
        expectedFallbackMaxPayment.toString(),
        (await registry.getMaxPaymentForGas(executeGas)).toString(),
      )

      // Zero feed price
      roundId = 101
      updatedAt = Math.floor(Date.now() / 1000)
      startedAt = 946684799
      await gasPriceFeed
        .connect(owner)
        .updateRoundData(roundId, 0, updatedAt, startedAt)

      assert.equal(
        expectedFallbackMaxPayment.toString(),
        (await registry.getMaxPaymentForGas(executeGas)).toString(),
      )
    })

    it('uses the fallback link price if the feed has issues', async () => {
      const expectedFallbackMaxPayment = linkForGas(
        executeGas,
        registryGasOverhead
          .add(registryPerSignerGasOverhead.mul(f + 1))
          .add(maxPerformDataSize.mul(registryPerPerformByteGasOverhead)),
        gasCeilingMultiplier.mul('2'), // fallbackLinkPrice is 1/2 link price, so multiply by 2
        paymentPremiumPPB,
        flatFeeMicroLink,
      ).total

      // Stale feed
      let roundId = 99
      const answer = 100
      let updatedAt = 946684800 // New Years 2000 🥳
      let startedAt = 946684799
      await linkEthFeed
        .connect(owner)
        .updateRoundData(roundId, answer, updatedAt, startedAt)

      assert.equal(
        expectedFallbackMaxPayment.toString(),
        (await registry.getMaxPaymentForGas(executeGas)).toString(),
      )

      // Negative feed price
      roundId = 100
      updatedAt = Math.floor(Date.now() / 1000)
      startedAt = 946684799
      await linkEthFeed
        .connect(owner)
        .updateRoundData(roundId, -100, updatedAt, startedAt)

      assert.equal(
        expectedFallbackMaxPayment.toString(),
        (await registry.getMaxPaymentForGas(executeGas)).toString(),
      )

      // Zero feed price
      roundId = 101
      updatedAt = Math.floor(Date.now() / 1000)
      startedAt = 946684799
      await linkEthFeed
        .connect(owner)
        .updateRoundData(roundId, 0, updatedAt, startedAt)

      assert.equal(
        expectedFallbackMaxPayment.toString(),
        (await registry.getMaxPaymentForGas(executeGas)).toString(),
      )
    })
  })

  describe('#typeAndVersion', () => {
    it('uses the correct type and version', async () => {
      const typeAndVersion = await registry.typeAndVersion()
      assert.equal(typeAndVersion, 'KeeperRegistry 2.1.0')
    })
  })

  describe('#onTokenTransfer', () => {
    const amount = toWei('1')

    it('reverts if not called by the LINK token', async () => {
      const data = ethers.utils.defaultAbiCoder.encode(['uint256'], [upkeepId])

      await evmRevert(
        registry
          .connect(keeper1)
          .onTokenTransfer(await keeper1.getAddress(), amount, data),
        'OnlyCallableByLINKToken()',
      )
    })

    it('reverts if not called with more or less than 32 bytes', async () => {
      const longData = ethers.utils.defaultAbiCoder.encode(
        ['uint256', 'uint256'],
        ['33', '34'],
      )
      const shortData = '0x12345678'

      await evmRevert(
        linkToken
          .connect(owner)
          .transferAndCall(registry.address, amount, longData),
      )
      await evmRevert(
        linkToken
          .connect(owner)
          .transferAndCall(registry.address, amount, shortData),
      )
    })

    it('reverts if the upkeep is canceled', async () => {
      await registry.connect(admin).cancelUpkeep(upkeepId)
      await evmRevert(
        registry.connect(keeper1).addFunds(upkeepId, amount),
        'UpkeepCancelled()',
      )
    })

    it('updates the funds of the job id passed', async () => {
      const data = ethers.utils.defaultAbiCoder.encode(['uint256'], [upkeepId])

      const before = (await registry.getUpkeep(upkeepId)).balance
      await linkToken
        .connect(owner)
        .transferAndCall(registry.address, amount, data)
      const after = (await registry.getUpkeep(upkeepId)).balance

      assert.isTrue(before.add(amount).eq(after))
    })
  })

  describe('#setConfig - onchain', () => {
    const payment = BigNumber.from(1)
    const flatFee = BigNumber.from(2)
    const staleness = BigNumber.from(4)
    const ceiling = BigNumber.from(5)
    const maxGas = BigNumber.from(6)
    const fbGasEth = BigNumber.from(7)
    const fbLinkEth = BigNumber.from(8)
    const newMinUpkeepSpend = BigNumber.from(9)
    const newMaxCheckDataSize = BigNumber.from(10000)
    const newMaxPerformDataSize = BigNumber.from(10000)
    const newMaxPerformGas = BigNumber.from(10000000)

    it('reverts when called by anyone but the proposed owner', async () => {
      await evmRevert(
        registry.connect(payee1).setConfig(
          signerAddresses,
          keeperAddresses,
          f,
          encodeConfig({
            paymentPremiumPPB: payment,
            flatFeeMicroLink: flatFee,
            checkGasLimit: maxGas,
            stalenessSeconds: staleness,
            gasCeilingMultiplier: ceiling,
            minUpkeepSpend: newMinUpkeepSpend,
            maxCheckDataSize: newMaxCheckDataSize,
            maxPerformDataSize: newMaxPerformDataSize,
            maxPerformGas: newMaxPerformGas,
            fallbackGasPrice: fbGasEth,
            fallbackLinkPrice: fbLinkEth,
            transcoder: transcoder.address,
            registrar: ethers.constants.AddressZero,
          }),
          offchainVersion,
          offchainBytes,
        ),
        'Only callable by owner',
      )
    })

    it('updates the onchainConfig and configDigest', async () => {
      const old = await registry.getState()
      const oldConfig = old.config
      const oldState = old.state
      assert.isTrue(paymentPremiumPPB.eq(oldConfig.paymentPremiumPPB))
      assert.isTrue(flatFeeMicroLink.eq(oldConfig.flatFeeMicroLink))
      assert.isTrue(stalenessSeconds.eq(oldConfig.stalenessSeconds))
      assert.isTrue(gasCeilingMultiplier.eq(oldConfig.gasCeilingMultiplier))

      await registry.connect(owner).setConfig(
        signerAddresses,
        keeperAddresses,
        f,
        encodeConfig({
          paymentPremiumPPB: payment,
          flatFeeMicroLink: flatFee,
          checkGasLimit: maxGas,
          stalenessSeconds: staleness,
          gasCeilingMultiplier: ceiling,
          minUpkeepSpend: newMinUpkeepSpend,
          maxCheckDataSize: newMaxCheckDataSize,
          maxPerformDataSize: newMaxPerformDataSize,
          maxPerformGas: newMaxPerformGas,
          fallbackGasPrice: fbGasEth,
          fallbackLinkPrice: fbLinkEth,
          transcoder: transcoder.address,
          registrar: ethers.constants.AddressZero,
        }),
        offchainVersion,
        offchainBytes,
      )

      const updated = await registry.getState()
      const updatedConfig = updated.config
      const updatedState = updated.state
      assert.equal(updatedConfig.paymentPremiumPPB, payment.toNumber())
      assert.equal(updatedConfig.flatFeeMicroLink, flatFee.toNumber())
      assert.equal(updatedConfig.stalenessSeconds, staleness.toNumber())
      assert.equal(updatedConfig.gasCeilingMultiplier, ceiling.toNumber())
      assert.equal(
        updatedConfig.minUpkeepSpend.toString(),
        newMinUpkeepSpend.toString(),
      )
      assert.equal(
        updatedConfig.maxCheckDataSize,
        newMaxCheckDataSize.toNumber(),
      )
      assert.equal(
        updatedConfig.maxPerformDataSize,
        newMaxPerformDataSize.toNumber(),
      )
      assert.equal(updatedConfig.maxPerformGas, newMaxPerformGas.toNumber())
      assert.equal(updatedConfig.checkGasLimit, maxGas.toNumber())
      assert.equal(
        updatedConfig.fallbackGasPrice.toNumber(),
        fbGasEth.toNumber(),
      )
      assert.equal(
        updatedConfig.fallbackLinkPrice.toNumber(),
        fbLinkEth.toNumber(),
      )
      assert.equal(updatedState.latestEpoch, 0)

      assert(oldState.configCount + 1 == updatedState.configCount)
      assert(
        oldState.latestConfigBlockNumber !=
          updatedState.latestConfigBlockNumber,
      )
      assert(oldState.latestConfigDigest != updatedState.latestConfigDigest)
    })

    it('emits an event', async () => {
      const tx = await registry.connect(owner).setConfig(
        signerAddresses,
        keeperAddresses,
        f,
        encodeConfig({
          paymentPremiumPPB: payment,
          flatFeeMicroLink: flatFee,
          checkGasLimit: maxGas,
          stalenessSeconds: staleness,
          gasCeilingMultiplier: ceiling,
          minUpkeepSpend: newMinUpkeepSpend,
          maxCheckDataSize: newMaxCheckDataSize,
          maxPerformDataSize: newMaxPerformDataSize,
          maxPerformGas: newMaxPerformGas,
          fallbackGasPrice: fbGasEth,
          fallbackLinkPrice: fbLinkEth,
          transcoder: transcoder.address,
          registrar: ethers.constants.AddressZero,
        }),
        offchainVersion,
        offchainBytes,
      )
      await expect(tx).to.emit(registry, 'ConfigSet')
    })

    it('reverts upon decreasing max limits', async () => {
      await evmRevert(
        registry.connect(owner).setConfig(
          signerAddresses,
          keeperAddresses,
          f,
          encodeConfig({
            paymentPremiumPPB: payment,
            flatFeeMicroLink: flatFee,
            checkGasLimit: maxGas,
            stalenessSeconds: staleness,
            gasCeilingMultiplier: ceiling,
            minUpkeepSpend: newMinUpkeepSpend,
            maxCheckDataSize: BigNumber.from(1),
            maxPerformDataSize: newMaxPerformDataSize,
            maxPerformGas: newMaxPerformGas,
            fallbackGasPrice: fbGasEth,
            fallbackLinkPrice: fbLinkEth,
            transcoder: transcoder.address,
            registrar: ethers.constants.AddressZero,
          }),
          offchainVersion,
          offchainBytes,
        ),
        'MaxCheckDataSizeCanOnlyIncrease()',
      )
      await evmRevert(
        registry.connect(owner).setConfig(
          signerAddresses,
          keeperAddresses,
          f,
          encodeConfig({
            paymentPremiumPPB: payment,
            flatFeeMicroLink: flatFee,
            checkGasLimit: maxGas,
            stalenessSeconds: staleness,
            gasCeilingMultiplier: ceiling,
            minUpkeepSpend: newMinUpkeepSpend,
            maxCheckDataSize: newMaxCheckDataSize,
            maxPerformDataSize: BigNumber.from(1),
            maxPerformGas: newMaxPerformGas,
            fallbackGasPrice: fbGasEth,
            fallbackLinkPrice: fbLinkEth,
            transcoder: transcoder.address,
            registrar: ethers.constants.AddressZero,
          }),
          offchainVersion,
          offchainBytes,
        ),
        'MaxPerformDataSizeCanOnlyIncrease()',
      )
      await evmRevert(
        registry.connect(owner).setConfig(
          signerAddresses,
          keeperAddresses,
          f,
          encodeConfig({
            paymentPremiumPPB: payment,
            flatFeeMicroLink: flatFee,
            checkGasLimit: maxGas,
            stalenessSeconds: staleness,
            gasCeilingMultiplier: ceiling,
            minUpkeepSpend: newMinUpkeepSpend,
            maxCheckDataSize: newMaxCheckDataSize,
            maxPerformDataSize: newMaxPerformDataSize,
            maxPerformGas: BigNumber.from(1),
            fallbackGasPrice: fbGasEth,
            fallbackLinkPrice: fbLinkEth,
            transcoder: transcoder.address,
            registrar: ethers.constants.AddressZero,
          }),
          offchainVersion,
          offchainBytes,
        ),
        'GasLimitCanOnlyIncrease()',
      )
    })
  })

  describe('#setConfig - offchain', () => {
    let newKeepers: string[]

    beforeEach(async () => {
      newKeepers = [
        await personas.Eddy.getAddress(),
        await personas.Nick.getAddress(),
        await personas.Neil.getAddress(),
        await personas.Carol.getAddress(),
      ]
    })

    it('reverts when called by anyone but the owner', async () => {
      await evmRevert(
        registry
          .connect(payee1)
          .setConfig(
            newKeepers,
            newKeepers,
            f,
            encodeConfig(config),
            offchainVersion,
            offchainBytes,
          ),
        'Only callable by owner',
      )
    })

    it('reverts if too many keeperAddresses set', async () => {
      for (let i = 0; i < 40; i++) {
        newKeepers.push(randomAddress())
      }
      await evmRevert(
        registry
          .connect(owner)
          .setConfig(
            newKeepers,
            newKeepers,
            f,
            encodeConfig(config),
            offchainVersion,
            offchainBytes,
          ),
        'TooManyOracles()',
      )
    })

    it('reverts if f=0', async () => {
      await evmRevert(
        registry
          .connect(owner)
          .setConfig(
            newKeepers,
            newKeepers,
            0,
            encodeConfig(config),
            offchainVersion,
            offchainBytes,
          ),
        'IncorrectNumberOfFaultyOracles()',
      )
    })

    it('reverts if signers != transmitters length', async () => {
      const signers = [randomAddress()]
      await evmRevert(
        registry
          .connect(owner)
          .setConfig(
            signers,
            newKeepers,
            f,
            encodeConfig(config),
            offchainVersion,
            offchainBytes,
          ),
        'IncorrectNumberOfSigners()',
      )
    })

    it('reverts if signers <= 3f', async () => {
      newKeepers.pop()
      await evmRevert(
        registry
          .connect(owner)
          .setConfig(
            newKeepers,
            newKeepers,
            f,
            encodeConfig(config),
            offchainVersion,
            offchainBytes,
          ),
        'IncorrectNumberOfSigners()',
      )
    })

    it('reverts on repeated signers', async () => {
      const newSigners = [
        await personas.Eddy.getAddress(),
        await personas.Eddy.getAddress(),
        await personas.Eddy.getAddress(),
        await personas.Eddy.getAddress(),
      ]
      await evmRevert(
        registry
          .connect(owner)
          .setConfig(
            newSigners,
            newKeepers,
            f,
            encodeConfig(config),
            offchainVersion,
            offchainBytes,
          ),
        'RepeatedSigner()',
      )
    })

    it('reverts on repeated transmitters', async () => {
      const newTransmitters = [
        await personas.Eddy.getAddress(),
        await personas.Eddy.getAddress(),
        await personas.Eddy.getAddress(),
        await personas.Eddy.getAddress(),
      ]
      await evmRevert(
        registry
          .connect(owner)
          .setConfig(
            newKeepers,
            newTransmitters,
            f,
            encodeConfig(config),
            offchainVersion,
            offchainBytes,
          ),
        'RepeatedTransmitter()',
      )
    })

    it('stores new config and emits event', async () => {
      // Perform an upkeep so that totalPremium is updated
      await registry.connect(admin).addFunds(upkeepId, toWei('100'))
      let tx = await getTransmitTx(registry, keeper1, [upkeepId], f + 1)
      await tx.wait()

      const newOffChainVersion = BigNumber.from('2')
      const newOffChainConfig = '0x1122'

      const old = await registry.getState()
      const oldState = old.state
      assert(oldState.totalPremium.gt(BigNumber.from('0')))

      const newSigners = newKeepers
      tx = await registry
        .connect(owner)
        .setConfig(
          newSigners,
          newKeepers,
          f,
          encodeConfig(config),
          newOffChainVersion,
          newOffChainConfig,
        )

      const updated = await registry.getState()
      const updatedState = updated.state
      assert(oldState.totalPremium.eq(updatedState.totalPremium))

      // Old signer addresses which are not in new signers should be non active
      for (let i = 0; i < signerAddresses.length; i++) {
        const signer = signerAddresses[i]
        if (!newSigners.includes(signer)) {
          assert((await registry.getSignerInfo(signer)).active == false)
          assert((await registry.getSignerInfo(signer)).index == 0)
        }
      }
      // New signer addresses should be active
      for (let i = 0; i < newSigners.length; i++) {
        const signer = newSigners[i]
        assert((await registry.getSignerInfo(signer)).active == true)
        assert((await registry.getSignerInfo(signer)).index == i)
      }
      // Old transmitter addresses which are not in new transmitter should be non active, update lastCollected but retain other info
      for (let i = 0; i < keeperAddresses.length; i++) {
        const transmitter = keeperAddresses[i]
        if (!newKeepers.includes(transmitter)) {
          assert(
            (await registry.getTransmitterInfo(transmitter)).active == false,
          )
          assert((await registry.getTransmitterInfo(transmitter)).index == i)
          assert(
            (
              await registry.getTransmitterInfo(transmitter)
            ).lastCollected.toString() == oldState.totalPremium.toString(),
          )
        }
      }
      // New transmitter addresses should be active
      for (let i = 0; i < newKeepers.length; i++) {
        const transmitter = newKeepers[i]
        assert((await registry.getTransmitterInfo(transmitter)).active == true)
        assert((await registry.getTransmitterInfo(transmitter)).index == i)
        assert(
          (
            await registry.getTransmitterInfo(transmitter)
          ).lastCollected.toString() == oldState.totalPremium.toString(),
        )
      }

      // config digest should be updated
      assert(oldState.configCount + 1 == updatedState.configCount)
      assert(
        oldState.latestConfigBlockNumber !=
          updatedState.latestConfigBlockNumber,
      )
      assert(oldState.latestConfigDigest != updatedState.latestConfigDigest)

      //New config should be updated
      assert.deepEqual(updated.signers, newKeepers)
      assert.deepEqual(updated.transmitters, newKeepers)

      // Event should have been emitted
      await expect(tx).to.emit(registry, 'ConfigSet')
    })
  })

  describe('#setPeerRegistryMigrationPermission() / #getPeerRegistryMigrationPermission()', () => {
    const peer = randomAddress()
    it('allows the owner to set the peer registries', async () => {
      let permission = await registry.getPeerRegistryMigrationPermission(peer)
      expect(permission).to.equal(0)
      await registry.setPeerRegistryMigrationPermission(peer, 1)
      permission = await registry.getPeerRegistryMigrationPermission(peer)
      expect(permission).to.equal(1)
      await registry.setPeerRegistryMigrationPermission(peer, 2)
      permission = await registry.getPeerRegistryMigrationPermission(peer)
      expect(permission).to.equal(2)
      await registry.setPeerRegistryMigrationPermission(peer, 0)
      permission = await registry.getPeerRegistryMigrationPermission(peer)
      expect(permission).to.equal(0)
    })
    it('reverts if passed an unsupported permission', async () => {
      await expect(
        registry.connect(admin).setPeerRegistryMigrationPermission(peer, 10),
      ).to.be.reverted
    })
    it('reverts if not called by the owner', async () => {
      await expect(
        registry.connect(admin).setPeerRegistryMigrationPermission(peer, 1),
      ).to.be.revertedWith('Only callable by owner')
    })
  })

  describe('#registerUpkeep', () => {
    it('reverts when registry is paused', async () => {
      await registry.connect(owner).pause()
      await evmRevert(
        registry
          .connect(owner)
          .registerUpkeep(
            mock.address,
            executeGas,
            await admin.getAddress(),
            emptyBytes,
            conditionalUpkeepExtraData,
          ),
        'RegistryPaused()',
      )
    })

    it('reverts if the target is not a contract', async () => {
      await evmRevert(
        registry
          .connect(owner)
          .registerUpkeep(
            zeroAddress,
            executeGas,
            await admin.getAddress(),
            emptyBytes,
            conditionalUpkeepExtraData,
          ),
        'NotAContract()',
      )
    })

    it('reverts if called by a non-owner', async () => {
      await evmRevert(
        registry
          .connect(keeper1)
          .registerUpkeep(
            mock.address,
            executeGas,
            await admin.getAddress(),
            emptyBytes,
            conditionalUpkeepExtraData,
          ),
        'OnlyCallableByOwnerOrRegistrar()',
      )
    })

    it('reverts if execute gas is too low', async () => {
      await evmRevert(
        registry
          .connect(owner)
          .registerUpkeep(
            mock.address,
            2299,
            await admin.getAddress(),
            emptyBytes,
            conditionalUpkeepExtraData,
          ),
        'GasLimitOutsideRange()',
      )
    })

    it('reverts if execute gas is too high', async () => {
      await evmRevert(
        registry
          .connect(owner)
          .registerUpkeep(
            mock.address,
            5000001,
            await admin.getAddress(),
            emptyBytes,
            conditionalUpkeepExtraData,
          ),
        'GasLimitOutsideRange()',
      )
    })

    it('reverts if checkData is too long', async () => {
      let longBytes = '0x'
      for (let i = 0; i < 10000; i++) {
        longBytes += '1'
      }
      await evmRevert(
        registry
          .connect(owner)
          .registerUpkeep(
            mock.address,
            executeGas,
            await admin.getAddress(),
            longBytes,
            conditionalUpkeepExtraData,
          ),
        'CheckDataExceedsLimit()',
      )
    })

    it('creates a record of the registration', async () => {
      const executeGases = [100000, 500000]
      const checkDatas = [emptyBytes, '0x12']

      for (let jdx = 0; jdx < executeGases.length; jdx++) {
        const executeGas = executeGases[jdx]
        for (let kdx = 0; kdx < checkDatas.length; kdx++) {
          const checkData = checkDatas[kdx]
          const tx = await registry
            .connect(owner)
            .registerUpkeep(
              mock.address,
              executeGas,
              await admin.getAddress(),
              checkData,
              conditionalUpkeepExtraData,
            )

          //confirm the upkeep details and verify emitted events
          const upkeepId = await getUpkeepID(tx)
          await expect(tx)
            .to.emit(registry, 'UpkeepRegistered')
            .withArgs(upkeepId, executeGas, await admin.getAddress())

          await expect(tx)
            .to.emit(registry, 'UpkeepOffchainConfigSet')
            .withArgs(upkeepId, '0x')
          await expect(tx)
            .to.emit(registry, 'UpkeepTriggerConfigSet')
            .withArgs(upkeepId, '0x')

          const registration = await registry.getUpkeep(upkeepId)

          assert.equal(mock.address, registration.target)
          assert.notEqual(ethers.constants.AddressZero, registration.forwarder)
          assert.equal(
            executeGas.toString(),
            registration.executeGas.toString(),
          )
          assert.equal(await admin.getAddress(), registration.admin)
          assert.equal(0, registration.balance.toNumber())
          assert.equal(0, registration.amountSpent.toNumber())
          assert.equal(0, registration.lastPerformBlockNumber)
          assert.equal(checkData, registration.checkData)
          assert.equal(registration.paused, false)
          assert.equal(registration.offchainConfig, '0x')
          assert(registration.maxValidBlocknumber.eq('0xffffffff'))
        }
      }
    })
  })

  describe('#pauseUpkeep', () => {
    it('reverts if the registration does not exist', async () => {
      await evmRevert(
        registry.connect(keeper1).pauseUpkeep(upkeepId.add(1)),
        'OnlyCallableByAdmin()',
      )
    })

    it('reverts if the upkeep is already canceled', async () => {
      await registry.connect(admin).cancelUpkeep(upkeepId)

      await evmRevert(
        registry.connect(admin).pauseUpkeep(upkeepId),
        'UpkeepCancelled()',
      )
    })

    it('reverts if the upkeep is already paused', async () => {
      await registry.connect(admin).pauseUpkeep(upkeepId)

      await evmRevert(
        registry.connect(admin).pauseUpkeep(upkeepId),
        'OnlyUnpausedUpkeep()',
      )
    })

    it('reverts if the caller is not the upkeep admin', async () => {
      await evmRevert(
        registry.connect(keeper1).pauseUpkeep(upkeepId),
        'OnlyCallableByAdmin()',
      )
    })

    it('pauses the upkeep and emits an event', async () => {
      const tx = await registry.connect(admin).pauseUpkeep(upkeepId)
      await expect(tx).to.emit(registry, 'UpkeepPaused').withArgs(upkeepId)

      const registration = await registry.getUpkeep(upkeepId)
      assert.equal(registration.paused, true)
    })
  })

  describe('#unpauseUpkeep', () => {
    it('reverts if the registration does not exist', async () => {
      await evmRevert(
        registry.connect(keeper1).unpauseUpkeep(upkeepId.add(1)),
        'OnlyCallableByAdmin()',
      )
    })

    it('reverts if the upkeep is already canceled', async () => {
      await registry.connect(owner).cancelUpkeep(upkeepId)

      await evmRevert(
        registry.connect(admin).unpauseUpkeep(upkeepId),
        'UpkeepCancelled()',
      )
    })

    it('marks the contract as paused', async () => {
      assert.isFalse((await registry.getState()).state.paused)

      await registry.connect(owner).pause()

      assert.isTrue((await registry.getState()).state.paused)
    })

    it('reverts if the upkeep is not paused', async () => {
      await evmRevert(
        registry.connect(admin).unpauseUpkeep(upkeepId),
        'OnlyPausedUpkeep()',
      )
    })

    it('reverts if the caller is not the upkeep admin', async () => {
      await registry.connect(admin).pauseUpkeep(upkeepId)

      const registration = await registry.getUpkeep(upkeepId)

      assert.equal(registration.paused, true)

      await evmRevert(
        registry.connect(keeper1).unpauseUpkeep(upkeepId),
        'OnlyCallableByAdmin()',
      )
    })

    it('unpauses the upkeep and emits an event', async () => {
      const originalCount = (await registry.getActiveUpkeepIDs(0, 0)).length

      await registry.connect(admin).pauseUpkeep(upkeepId)

      const tx = await registry.connect(admin).unpauseUpkeep(upkeepId)

      await expect(tx).to.emit(registry, 'UpkeepUnpaused').withArgs(upkeepId)

      const registration = await registry.getUpkeep(upkeepId)
      assert.equal(registration.paused, false)

      const upkeepIds = await registry.getActiveUpkeepIDs(0, 0)
      assert.equal(upkeepIds.length, originalCount)
    })
  })

  describe('#updateCheckData', () => {
    it('reverts if the registration does not exist', async () => {
      await evmRevert(
        registry.connect(keeper1).updateCheckData(upkeepId.add(1), randomBytes),
        'OnlyCallableByAdmin()',
      )
    })

    it('reverts if the caller is not upkeep admin', async () => {
      await evmRevert(
        registry.connect(keeper1).updateCheckData(upkeepId, randomBytes),
        'OnlyCallableByAdmin()',
      )
    })

    it('reverts if the upkeep is cancelled', async () => {
      await registry.connect(admin).cancelUpkeep(upkeepId)

      await evmRevert(
        registry.connect(admin).updateCheckData(upkeepId, randomBytes),
        'UpkeepCancelled()',
      )
    })

    it('is allowed to update on paused upkeep', async () => {
      await registry.connect(admin).pauseUpkeep(upkeepId)
      await registry.connect(admin).updateCheckData(upkeepId, randomBytes)

      const registration = await registry.getUpkeep(upkeepId)
      assert.equal(randomBytes, registration.checkData)
    })

    it('reverts if newCheckData exceeds limit', async () => {
      let longBytes = '0x'
      for (let i = 0; i < 10000; i++) {
        longBytes += '1'
      }

      await evmRevert(
        registry.connect(admin).updateCheckData(upkeepId, longBytes),
        'CheckDataExceedsLimit()',
      )
    })

    it('updates the upkeep check data and emits an event', async () => {
      const tx = await registry
        .connect(admin)
        .updateCheckData(upkeepId, randomBytes)
      await expect(tx)
        .to.emit(registry, 'UpkeepCheckDataUpdated')
        .withArgs(upkeepId, randomBytes)

      const registration = await registry.getUpkeep(upkeepId)
      assert.equal(randomBytes, registration.checkData)
    })
  })

  describe('#setUpkeepGasLimit', () => {
    const newGasLimit = BigNumber.from('300000')

    it('reverts if the registration does not exist', async () => {
      await evmRevert(
        registry.connect(admin).setUpkeepGasLimit(upkeepId.add(1), newGasLimit),
        'OnlyCallableByAdmin()',
      )
    })

    it('reverts if the upkeep is canceled', async () => {
      await registry.connect(admin).cancelUpkeep(upkeepId)
      await evmRevert(
        registry.connect(admin).setUpkeepGasLimit(upkeepId, newGasLimit),
        'UpkeepCancelled()',
      )
    })

    it('reverts if called by anyone but the admin', async () => {
      await evmRevert(
        registry.connect(owner).setUpkeepGasLimit(upkeepId, newGasLimit),
        'OnlyCallableByAdmin()',
      )
    })

    it('reverts if new gas limit is out of bounds', async () => {
      await evmRevert(
        registry
          .connect(admin)
          .setUpkeepGasLimit(upkeepId, BigNumber.from('100')),
        'GasLimitOutsideRange()',
      )
      await evmRevert(
        registry
          .connect(admin)
          .setUpkeepGasLimit(upkeepId, BigNumber.from('6000000')),
        'GasLimitOutsideRange()',
      )
    })

    it('updates the gas limit successfully', async () => {
      const initialGasLimit = (await registry.getUpkeep(upkeepId)).executeGas
      assert.equal(initialGasLimit, executeGas.toNumber())
      await registry.connect(admin).setUpkeepGasLimit(upkeepId, newGasLimit)
      const updatedGasLimit = (await registry.getUpkeep(upkeepId)).executeGas
      assert.equal(updatedGasLimit, newGasLimit.toNumber())
    })

    it('emits a log', async () => {
      const tx = await registry
        .connect(admin)
        .setUpkeepGasLimit(upkeepId, newGasLimit)
      await expect(tx)
        .to.emit(registry, 'UpkeepGasLimitSet')
        .withArgs(upkeepId, newGasLimit)
    })
  })

  describe('#setUpkeepOffchainConfig', () => {
    const newConfig = '0xc0ffeec0ffee'

    it('reverts if the registration does not exist', async () => {
      await evmRevert(
        registry
          .connect(admin)
          .setUpkeepOffchainConfig(upkeepId.add(1), newConfig),
        'OnlyCallableByAdmin()',
      )
    })

    it('reverts if the upkeep is canceled', async () => {
      await registry.connect(admin).cancelUpkeep(upkeepId)
      await evmRevert(
        registry.connect(admin).setUpkeepOffchainConfig(upkeepId, newConfig),
        'UpkeepCancelled()',
      )
    })

    it('reverts if called by anyone but the admin', async () => {
      await evmRevert(
        registry.connect(owner).setUpkeepOffchainConfig(upkeepId, newConfig),
        'OnlyCallableByAdmin()',
      )
    })

    it('updates the config successfully', async () => {
      const initialConfig = (await registry.getUpkeep(upkeepId)).offchainConfig
      assert.equal(initialConfig, '0x')
      await registry.connect(admin).setUpkeepOffchainConfig(upkeepId, newConfig)
      const updatedConfig = (await registry.getUpkeep(upkeepId)).offchainConfig
      assert.equal(newConfig, updatedConfig)
    })

    it('emits a log', async () => {
      const tx = await registry
        .connect(admin)
        .setUpkeepOffchainConfig(upkeepId, newConfig)
      await expect(tx)
        .to.emit(registry, 'UpkeepOffchainConfigSet')
        .withArgs(upkeepId, newConfig)
    })
  })

  describe('#setUpkeepTriggerConfig', () => {
    const newConditionalConfig = '0x'
    const newLogConfig = ethers.utils.defaultAbiCoder.encode(
      ['tuple(address,uint8,bytes32,bytes32,bytes32,bytes32)'],
      [
        [
          randomAddress(),
          1,
          ethers.utils.randomBytes(32),
          ethers.utils.randomBytes(32),
          ethers.utils.randomBytes(32),
          ethers.utils.randomBytes(32),
        ],
      ],
    )
    const invalidLogConfig1 = ethers.utils.defaultAbiCoder.encode(
      ['tuple(address,uint8,bytes32,bytes32,bytes32,bytes32)'],
      [
        [
          ethers.constants.AddressZero, // address can't be zero
          7,
          ethers.utils.randomBytes(32),
          ethers.utils.randomBytes(32),
          ethers.utils.randomBytes(32),
          ethers.utils.randomBytes(32),
        ],
      ],
    )
    const invalidLogConfig2 = ethers.utils.defaultAbiCoder.encode(
      ['tuple(address,uint8,bytes32,bytes32,bytes32,bytes32)'],
      [
        [
          randomAddress(),
          8, // too high (would signify 1000 in binary, but must be <= 111)
          ethers.utils.randomBytes(32),
          ethers.utils.randomBytes(32),
          ethers.utils.randomBytes(32),
          ethers.utils.randomBytes(32),
        ],
      ],
    )
    const invalidLogConfig3 = ethers.utils.defaultAbiCoder.encode(
      ['tuple(address,uint8,bytes32,bytes32,bytes32,bytes32)'],
      [
        [
          randomAddress(),
          7,
          emptyBytes32, // filter must be non-zero
          ethers.utils.randomBytes(32),
          ethers.utils.randomBytes(32),
          ethers.utils.randomBytes(32),
        ],
      ],
    )
    const newCronConfig = ethers.utils.defaultAbiCoder.encode(
      ['tuple(string,bytes)'],
      [['0 0 0 0 0', ethers.utils.randomBytes(4)]],
    )
    const invalidCronConfig = ethers.utils.defaultAbiCoder.encode(
      ['tuple(string,bytes)'],
      [['0 0 0 0 0', ethers.utils.randomBytes(5)]],
    )
    const newRWRConfig = ethers.utils.defaultAbiCoder.encode(
      ['tuple(bytes)'],
      [[ethers.utils.randomBytes(4)]],
    )
    const invalidRWRConfig = ethers.utils.defaultAbiCoder.encode(
      ['tuple(bytes)'],
      [[ethers.utils.randomBytes(5)]],
    )

    it('reverts if the registration does not exist', async () => {
      await evmRevert(
        registry
          .connect(admin)
          .setUpkeepTriggerConfig(upkeepId.add(1), newConditionalConfig),
        'OnlyCallableByAdmin()',
      )
    })

    it('reverts if the upkeep is canceled', async () => {
      await registry.connect(admin).cancelUpkeep(upkeepId)
      await evmRevert(
        registry
          .connect(admin)
          .setUpkeepTriggerConfig(upkeepId, newConditionalConfig),
        'UpkeepCancelled()',
      )
    })

    it('reverts if called by anyone but the admin', async () => {
      await evmRevert(
        registry
          .connect(owner)
          .setUpkeepTriggerConfig(upkeepId, newConditionalConfig),
        'OnlyCallableByAdmin()',
      )
    })

    it('validates the config for conditional upkeeps', async () => {
      await evmRevert(
        registry.connect(admin).setUpkeepTriggerConfig(upkeepId, randomBytes),
        'InvalidTrigger()',
      )
      await evmRevert(
        registry.connect(admin).setUpkeepTriggerConfig(upkeepId, newLogConfig),
        'InvalidTrigger()',
      )
      await registry
        .connect(admin)
        .setUpkeepTriggerConfig(upkeepId, newConditionalConfig)
      const updatedConfig = (await registry.getUpkeep(upkeepId)).offchainConfig
      assert.equal(newConditionalConfig, updatedConfig)
    })

    it('validates the config for log triggered upkeeps', async () => {
      await evmRevert(
        registry
          .connect(admin)
          .setUpkeepTriggerConfig(logUpkeepId, randomBytes),
        'InvalidTrigger()',
      )
      await evmRevert(
        registry
          .connect(admin)
          .setUpkeepTriggerConfig(logUpkeepId, newConditionalConfig),
        'InvalidTrigger()',
      )
      await evmRevert(
        registry
          .connect(admin)
          .setUpkeepTriggerConfig(logUpkeepId, invalidLogConfig1),
        'InvalidTrigger()',
      )
      await evmRevert(
        registry
          .connect(admin)
          .setUpkeepTriggerConfig(logUpkeepId, invalidLogConfig2),
        'InvalidTrigger()',
      )
      await evmRevert(
        registry
          .connect(admin)
          .setUpkeepTriggerConfig(logUpkeepId, invalidLogConfig3),
        'InvalidTrigger()',
      )
      await registry
        .connect(admin)
        .setUpkeepTriggerConfig(logUpkeepId, newLogConfig)
      const updatedConfig = await registry.getUpkeepTriggerConfig(logUpkeepId)
      assert.equal(newLogConfig, updatedConfig)
    })

    it('validates the config for cron triggered upkeeps', async () => {
      await evmRevert(
        registry
          .connect(admin)
          .setUpkeepTriggerConfig(cronUpkeepId, randomBytes),
        'InvalidTrigger()',
      )
      await evmRevert(
        registry
          .connect(admin)
          .setUpkeepTriggerConfig(cronUpkeepId, newConditionalConfig),
        'InvalidTrigger()',
      )
      await evmRevert(
        registry
          .connect(admin)
          .setUpkeepTriggerConfig(cronUpkeepId, invalidCronConfig),
        'InvalidTrigger()',
      )
      await registry
        .connect(admin)
        .setUpkeepTriggerConfig(cronUpkeepId, newCronConfig)
      const updatedConfig = await registry.getUpkeepTriggerConfig(cronUpkeepId)
      assert.equal(newCronConfig, updatedConfig)
    })

    it('validates the config for run-when-ready upkeeps', async () => {
      await evmRevert(
        registry
          .connect(admin)
          .setUpkeepTriggerConfig(rwrUpkeepId, randomBytes),
        'InvalidTrigger()',
      )
      await evmRevert(
        registry
          .connect(admin)
          .setUpkeepTriggerConfig(rwrUpkeepId, newConditionalConfig),
        'InvalidTrigger()',
      )
      await evmRevert(
        registry
          .connect(admin)
          .setUpkeepTriggerConfig(rwrUpkeepId, invalidRWRConfig),
        'InvalidTrigger()',
      )
      await registry
        .connect(admin)
        .setUpkeepTriggerConfig(rwrUpkeepId, newRWRConfig)
      const updatedConfig = await registry.getUpkeepTriggerConfig(rwrUpkeepId)
      assert.equal(newRWRConfig, updatedConfig)
    })

    it('emits a log', async () => {
      const tx = await registry
        .connect(admin)
        .setUpkeepTriggerConfig(upkeepId, newConditionalConfig)
      await expect(tx)
        .to.emit(registry, 'UpkeepTriggerConfigSet')
        .withArgs(upkeepId, newConditionalConfig)
    })
  })

  describe('#transferUpkeepAdmin', () => {
    it('reverts when called by anyone but the current upkeep admin', async () => {
      await evmRevert(
        registry
          .connect(payee1)
          .transferUpkeepAdmin(upkeepId, await payee2.getAddress()),
        'OnlyCallableByAdmin()',
      )
    })

    it('reverts when transferring to self', async () => {
      await evmRevert(
        registry
          .connect(admin)
          .transferUpkeepAdmin(upkeepId, await admin.getAddress()),
        'ValueNotChanged()',
      )
    })

    it('reverts when the upkeep is cancelled', async () => {
      await registry.connect(admin).cancelUpkeep(upkeepId)

      await evmRevert(
        registry
          .connect(admin)
          .transferUpkeepAdmin(upkeepId, await keeper1.getAddress()),
        'UpkeepCancelled()',
      )
    })

    it('reverts when transferring to zero address', async () => {
      await evmRevert(
        registry
          .connect(admin)
          .transferUpkeepAdmin(upkeepId, ethers.constants.AddressZero),
        'InvalidRecipient()',
      )
    })

    it('does not change the upkeep admin', async () => {
      await registry
        .connect(admin)
        .transferUpkeepAdmin(upkeepId, await payee1.getAddress())

      const upkeep = await registry.getUpkeep(upkeepId)
      assert.equal(await admin.getAddress(), upkeep.admin)
    })

    it('emits an event announcing the new upkeep admin', async () => {
      const tx = await registry
        .connect(admin)
        .transferUpkeepAdmin(upkeepId, await payee1.getAddress())

      await expect(tx)
        .to.emit(registry, 'UpkeepAdminTransferRequested')
        .withArgs(upkeepId, await admin.getAddress(), await payee1.getAddress())
    })

    it('does not emit an event when called with the same proposed upkeep admin', async () => {
      await registry
        .connect(admin)
        .transferUpkeepAdmin(upkeepId, await payee1.getAddress())

      const tx = await registry
        .connect(admin)
        .transferUpkeepAdmin(upkeepId, await payee1.getAddress())
      const receipt = await tx.wait()
      assert.equal(0, receipt.logs.length)
    })
  })

  describe('#acceptUpkeepAdmin', () => {
    beforeEach(async () => {
      // Start admin transfer to payee1
      await registry
        .connect(admin)
        .transferUpkeepAdmin(upkeepId, await payee1.getAddress())
    })

    it('reverts when not called by the proposed upkeep admin', async () => {
      await evmRevert(
        registry.connect(payee2).acceptUpkeepAdmin(upkeepId),
        'OnlyCallableByProposedAdmin()',
      )
    })

    it('reverts when the upkeep is cancelled', async () => {
      await registry.connect(admin).cancelUpkeep(upkeepId)

      await evmRevert(
        registry.connect(payee1).acceptUpkeepAdmin(upkeepId),
        'UpkeepCancelled()',
      )
    })

    it('does change the admin', async () => {
      await registry.connect(payee1).acceptUpkeepAdmin(upkeepId)

      const upkeep = await registry.getUpkeep(upkeepId)
      assert.equal(await payee1.getAddress(), upkeep.admin)
    })

    it('emits an event announcing the new upkeep admin', async () => {
      const tx = await registry.connect(payee1).acceptUpkeepAdmin(upkeepId)
      await expect(tx)
        .to.emit(registry, 'UpkeepAdminTransferred')
        .withArgs(upkeepId, await admin.getAddress(), await payee1.getAddress())
    })
  })

  describe('#withdrawOwnerFunds', () => {
    it('can only be called by owner', async () => {
      await evmRevert(
        registry.connect(keeper1).withdrawOwnerFunds(),
        'Only callable by owner',
      )
    })

    it('withdraws the collected fees to owner', async () => {
      await registry.connect(admin).addFunds(upkeepId, toWei('100'))
      // Very high min spend, whole balance as cancellation fees
      const minUpkeepSpend = toWei('1000')
      await registry.connect(owner).setConfig(
        signerAddresses,
        keeperAddresses,
        f,
        encodeConfig({
          paymentPremiumPPB,
          flatFeeMicroLink,
          checkGasLimit,
          stalenessSeconds,
          gasCeilingMultiplier,
          minUpkeepSpend,
          maxCheckDataSize,
          maxPerformDataSize,
          maxPerformGas,
          fallbackGasPrice,
          fallbackLinkPrice,
          transcoder: transcoder.address,
          registrar: ethers.constants.AddressZero,
        }),
        offchainVersion,
        offchainBytes,
      )
      const upkeepBalance = (await registry.getUpkeep(upkeepId)).balance
      const ownerBefore = await linkToken.balanceOf(await owner.getAddress())

      await registry.connect(owner).cancelUpkeep(upkeepId)

      // Transfered to owner balance on registry
      let ownerRegistryBalance = (await registry.getState()).state
        .ownerLinkBalance
      assert.isTrue(ownerRegistryBalance.eq(upkeepBalance))

      // Now withdraw
      await registry.connect(owner).withdrawOwnerFunds()

      ownerRegistryBalance = (await registry.getState()).state.ownerLinkBalance
      const ownerAfter = await linkToken.balanceOf(await owner.getAddress())

      // Owner registry balance should be changed to 0
      assert.isTrue(ownerRegistryBalance.eq(BigNumber.from('0')))

      // Owner should be credited with the balance
      assert.isTrue(ownerBefore.add(upkeepBalance).eq(ownerAfter))
    })
  })

  describe('#transferPayeeship', () => {
    it('reverts when called by anyone but the current payee', async () => {
      await evmRevert(
        registry
          .connect(payee2)
          .transferPayeeship(
            await keeper1.getAddress(),
            await payee2.getAddress(),
          ),
        'OnlyCallableByPayee()',
      )
    })

    it('reverts when transferring to self', async () => {
      await evmRevert(
        registry
          .connect(payee1)
          .transferPayeeship(
            await keeper1.getAddress(),
            await payee1.getAddress(),
          ),
        'ValueNotChanged()',
      )
    })

    it('does not change the payee', async () => {
      await registry
        .connect(payee1)
        .transferPayeeship(
          await keeper1.getAddress(),
          await payee2.getAddress(),
        )

      const info = await registry.getTransmitterInfo(await keeper1.getAddress())
      assert.equal(await payee1.getAddress(), info.payee)
    })

    it('emits an event announcing the new payee', async () => {
      const tx = await registry
        .connect(payee1)
        .transferPayeeship(
          await keeper1.getAddress(),
          await payee2.getAddress(),
        )
      await expect(tx)
        .to.emit(registry, 'PayeeshipTransferRequested')
        .withArgs(
          await keeper1.getAddress(),
          await payee1.getAddress(),
          await payee2.getAddress(),
        )
    })

    it('does not emit an event when called with the same proposal', async () => {
      await registry
        .connect(payee1)
        .transferPayeeship(
          await keeper1.getAddress(),
          await payee2.getAddress(),
        )

      const tx = await registry
        .connect(payee1)
        .transferPayeeship(
          await keeper1.getAddress(),
          await payee2.getAddress(),
        )
      const receipt = await tx.wait()
      assert.equal(0, receipt.logs.length)
    })
  })

  describe('#acceptPayeeship', () => {
    beforeEach(async () => {
      await registry
        .connect(payee1)
        .transferPayeeship(
          await keeper1.getAddress(),
          await payee2.getAddress(),
        )
    })

    it('reverts when called by anyone but the proposed payee', async () => {
      await evmRevert(
        registry.connect(payee1).acceptPayeeship(await keeper1.getAddress()),
        'OnlyCallableByProposedPayee()',
      )
    })

    it('emits an event announcing the new payee', async () => {
      const tx = await registry
        .connect(payee2)
        .acceptPayeeship(await keeper1.getAddress())
      await expect(tx)
        .to.emit(registry, 'PayeeshipTransferred')
        .withArgs(
          await keeper1.getAddress(),
          await payee1.getAddress(),
          await payee2.getAddress(),
        )
    })

    it('does change the payee', async () => {
      await registry.connect(payee2).acceptPayeeship(await keeper1.getAddress())

      const info = await registry.getTransmitterInfo(await keeper1.getAddress())
      assert.equal(await payee2.getAddress(), info.payee)
    })
  })

  describe('#pause', () => {
    it('reverts if called by a non-owner', async () => {
      await evmRevert(
        registry.connect(keeper1).pause(),
        'Only callable by owner',
      )
    })

    it('marks the contract as paused', async () => {
      assert.isFalse((await registry.getState()).state.paused)

      await registry.connect(owner).pause()

      assert.isTrue((await registry.getState()).state.paused)
    })

    it('Does not allow transmits when paused', async () => {
      await registry.connect(owner).pause()

      await evmRevert(
        getTransmitTx(registry, keeper1, [upkeepId], f + 1),
        'RegistryPaused()',
      )
    })

    it('Does not allow creation of new upkeeps when paused', async () => {
      await registry.connect(owner).pause()

      await evmRevert(
        registry
          .connect(owner)
          .registerUpkeep(
            mock.address,
            executeGas,
            await admin.getAddress(),
            emptyBytes,
            conditionalUpkeepExtraData,
          ),
        'RegistryPaused()',
      )
    })
  })

  describe('#unpause', () => {
    beforeEach(async () => {
      await registry.connect(owner).pause()
    })

    it('reverts if called by a non-owner', async () => {
      await evmRevert(
        registry.connect(keeper1).unpause(),
        'Only callable by owner',
      )
    })

    it('marks the contract as not paused', async () => {
      assert.isTrue((await registry.getState()).state.paused)

      await registry.connect(owner).unpause()

      assert.isFalse((await registry.getState()).state.paused)
    })
  })

  describe('#migrateUpkeeps() / #receiveUpkeeps()', async () => {
    context('when permissions are set', () => {
      beforeEach(async () => {
        await linkToken.connect(owner).approve(registry.address, toWei('100'))
        await registry.connect(owner).addFunds(upkeepId, toWei('100'))
        await registry.setPeerRegistryMigrationPermission(mgRegistry.address, 1)
        await mgRegistry.setPeerRegistryMigrationPermission(registry.address, 2)
      })

      it('migrates an upkeep', async () => {
        const offchainBytes = '0x987654abcd'
        await registry
          .connect(admin)
          .setUpkeepOffchainConfig(upkeepId, offchainBytes)
        const reg1Upkeep = await registry.getUpkeep(upkeepId)
        expect(reg1Upkeep.balance).to.equal(toWei('100'))
        expect(reg1Upkeep.checkData).to.equal(randomBytes)
        expect(reg1Upkeep.forwarder).to.not.equal(ethers.constants.AddressZero)
        expect(reg1Upkeep.offchainConfig).to.equal(offchainBytes)
        expect((await registry.getState()).state.numUpkeeps).to.equal(numUpkeps)
        // Set an upkeep admin transfer in progress too
        await registry
          .connect(admin)
          .transferUpkeepAdmin(upkeepId, await payee1.getAddress())

        // migrate
        await registry
          .connect(admin)
          .migrateUpkeeps([upkeepId], mgRegistry.address)
        expect((await registry.getState()).state.numUpkeeps).to.equal(
          numUpkeps - 1,
        )
        expect((await mgRegistry.getState()).state.numUpkeeps).to.equal(1)
        expect((await registry.getUpkeep(upkeepId)).balance).to.equal(0)
        expect((await registry.getUpkeep(upkeepId)).checkData).to.equal('0x')
        expect((await mgRegistry.getUpkeep(upkeepId)).balance).to.equal(
          toWei('100'),
        )
        expect(
          (await mgRegistry.getState()).state.expectedLinkBalance,
        ).to.equal(toWei('100'))
        expect((await mgRegistry.getUpkeep(upkeepId)).checkData).to.equal(
          randomBytes,
        )
        expect((await mgRegistry.getUpkeep(upkeepId)).offchainConfig).to.equal(
          offchainBytes,
        )
        expect((await mgRegistry.getUpkeep(upkeepId)).forwarder).to.equal(
          reg1Upkeep.forwarder,
        )
        // migration will delete the upkeep and nullify admin transfer
        await expect(
          registry.connect(payee1).acceptUpkeepAdmin(upkeepId),
        ).to.be.revertedWith('UpkeepCancelled()')
        await expect(
          mgRegistry.connect(payee1).acceptUpkeepAdmin(upkeepId),
        ).to.be.revertedWith('OnlyCallableByProposedAdmin()')
      })

      it('migrates a paused upkeep', async () => {
        expect((await registry.getUpkeep(upkeepId)).balance).to.equal(
          toWei('100'),
        )
        expect((await registry.getUpkeep(upkeepId)).checkData).to.equal(
          randomBytes,
        )
        expect((await registry.getState()).state.numUpkeeps).to.equal(numUpkeps)
        await registry.connect(admin).pauseUpkeep(upkeepId)
        // verify the upkeep is paused
        expect((await registry.getUpkeep(upkeepId)).paused).to.equal(true)
        // migrate
        await registry
          .connect(admin)
          .migrateUpkeeps([upkeepId], mgRegistry.address)
        expect((await registry.getState()).state.numUpkeeps).to.equal(
          numUpkeps - 1,
        )
        expect((await mgRegistry.getState()).state.numUpkeeps).to.equal(1)
        expect((await registry.getUpkeep(upkeepId)).balance).to.equal(0)
        expect((await mgRegistry.getUpkeep(upkeepId)).balance).to.equal(
          toWei('100'),
        )
        expect((await registry.getUpkeep(upkeepId)).checkData).to.equal('0x')
        expect((await mgRegistry.getUpkeep(upkeepId)).checkData).to.equal(
          randomBytes,
        )
        expect(
          (await mgRegistry.getState()).state.expectedLinkBalance,
        ).to.equal(toWei('100'))
        // verify the upkeep is still paused after migration
        expect((await mgRegistry.getUpkeep(upkeepId)).paused).to.equal(true)
      })

      it('emits an event on both contracts', async () => {
        expect((await registry.getUpkeep(upkeepId)).balance).to.equal(
          toWei('100'),
        )
        expect((await registry.getUpkeep(upkeepId)).checkData).to.equal(
          randomBytes,
        )
        expect((await registry.getState()).state.numUpkeeps).to.equal(numUpkeps)
        const tx = registry
          .connect(admin)
          .migrateUpkeeps([upkeepId], mgRegistry.address)
        await expect(tx)
          .to.emit(registry, 'UpkeepMigrated')
          .withArgs(upkeepId, toWei('100'), mgRegistry.address)
        await expect(tx)
          .to.emit(mgRegistry, 'UpkeepReceived')
          .withArgs(upkeepId, toWei('100'), registry.address)
      })

      it('is only migratable by the admin', async () => {
        await expect(
          registry
            .connect(owner)
            .migrateUpkeeps([upkeepId], mgRegistry.address),
        ).to.be.revertedWith('OnlyCallableByAdmin()')
        await registry
          .connect(admin)
          .migrateUpkeeps([upkeepId], mgRegistry.address)
      })
    })

    context('when permissions are not set', () => {
      it('reverts', async () => {
        // no permissions
        await registry.setPeerRegistryMigrationPermission(mgRegistry.address, 0)
        await mgRegistry.setPeerRegistryMigrationPermission(registry.address, 0)
        await expect(registry.migrateUpkeeps([upkeepId], mgRegistry.address)).to
          .be.reverted
        // only outgoing permissions
        await registry.setPeerRegistryMigrationPermission(mgRegistry.address, 1)
        await mgRegistry.setPeerRegistryMigrationPermission(registry.address, 0)
        await expect(registry.migrateUpkeeps([upkeepId], mgRegistry.address)).to
          .be.reverted
        // only incoming permissions
        await registry.setPeerRegistryMigrationPermission(mgRegistry.address, 0)
        await mgRegistry.setPeerRegistryMigrationPermission(registry.address, 2)
        await expect(registry.migrateUpkeeps([upkeepId], mgRegistry.address)).to
          .be.reverted
        // permissions opposite direction
        await registry.setPeerRegistryMigrationPermission(mgRegistry.address, 2)
        await mgRegistry.setPeerRegistryMigrationPermission(registry.address, 1)
        await expect(registry.migrateUpkeeps([upkeepId], mgRegistry.address)).to
          .be.reverted
      })
    })
  })

  describe('#setPayees', () => {
    const IGNORE_ADDRESS = '0xFFfFfFffFFfffFFfFFfFFFFFffFFFffffFfFFFfF'

    it('reverts when not called by the owner', async () => {
      await evmRevert(
        registry.connect(keeper1).setPayees(payees),
        'Only callable by owner',
      )
    })

    it('reverts with different numbers of payees than transmitters', async () => {
      await evmRevert(
        registry.connect(owner).setPayees([...payees, randomAddress()]),
        'ParameterLengthError()',
      )
    })

    it('reverts if the payee is the zero address', async () => {
      await blankRegistry.connect(owner).setConfig(...baseConfig) // used to test initial config

      await evmRevert(
        blankRegistry // used to test initial config
          .connect(owner)
          .setPayees([ethers.constants.AddressZero, ...payees.slice(1)]),
        'InvalidPayee()',
      )
    })

    it('sets the payees when exisitng payees are zero address', async () => {
      //Initial payees should be zero address
      await blankRegistry.connect(owner).setConfig(...baseConfig) // used to test initial config

      for (let i = 0; i < keeperAddresses.length; i++) {
        const payee = (
          await blankRegistry.getTransmitterInfo(keeperAddresses[i])
        ).payee // used to test initial config
        assert.equal(payee, zeroAddress)
      }

      await blankRegistry.connect(owner).setPayees(payees) // used to test initial config

      for (let i = 0; i < keeperAddresses.length; i++) {
        const payee = (
          await blankRegistry.getTransmitterInfo(keeperAddresses[i])
        ).payee
        assert.equal(payee, payees[i])
      }
    })

    it('does not change the payee if IGNORE_ADDRESS is used as payee', async () => {
      const signers = Array.from({ length: 5 }, randomAddress)
      const keepers = Array.from({ length: 5 }, randomAddress)
      const payees = Array.from({ length: 5 }, randomAddress)
      const newTransmitter = randomAddress()
      const newPayee = randomAddress()
      const ignoreAddresses = new Array(payees.length).fill(IGNORE_ADDRESS)
      const newPayees = [...ignoreAddresses, newPayee]
      // arbitrum registry
      // configure registry with 5 keepers // optimism registry
      await blankRegistry // used to test initial configurations
        .connect(owner)
        .setConfig(
          signers,
          keepers,
          f,
          encodeConfig(config),
          offchainVersion,
          offchainBytes,
        )
      // arbitrum registry
      // set initial payees // optimism registry
      await blankRegistry.connect(owner).setPayees(payees) // used to test initial configurations
      // arbitrum registry
      // add another keeper // optimism registry
      await blankRegistry // used to test initial configurations
        .connect(owner)
        .setConfig(
          [...signers, randomAddress()],
          [...keepers, newTransmitter],
          f,
          encodeConfig(config),
          offchainVersion,
          offchainBytes,
        )
      // arbitrum registry
      // update payee list // optimism registry // arbitrum registry
      await blankRegistry.connect(owner).setPayees(newPayees) // used to test initial configurations // optimism registry
      const ignored = await blankRegistry.getTransmitterInfo(newTransmitter) // used to test initial configurations
      assert.equal(newPayee, ignored.payee)
      assert.equal(true, ignored.active)
    })

    it('reverts if payee is non zero and owner tries to change payee', async () => {
      const newPayees = [randomAddress(), ...payees.slice(1)]

      await evmRevert(
        registry.connect(owner).setPayees(newPayees),
        'InvalidPayee()',
      )
    })

    it('emits events for every payee added and removed', async () => {
      const tx = await registry.connect(owner).setPayees(payees)
      await expect(tx)
        .to.emit(registry, 'PayeesUpdated')
        .withArgs(keeperAddresses, payees)
    })
  })

  describe('#cancelUpkeep', () => {
    it('reverts if the ID is not valid', async () => {
      await evmRevert(
        registry.connect(owner).cancelUpkeep(upkeepId.add(1)),
        'CannotCancel()',
      )
    })

    it('reverts if called by a non-owner/non-admin', async () => {
      await evmRevert(
        registry.connect(keeper1).cancelUpkeep(upkeepId),
        'OnlyCallableByOwnerOrAdmin()',
      )
    })

    describe('when called by the owner', async () => {
      it('sets the registration to invalid immediately', async () => {
        const tx = await registry.connect(owner).cancelUpkeep(upkeepId)
        const receipt = await tx.wait()
        const registration = await registry.getUpkeep(upkeepId)
        assert.equal(
          registration.maxValidBlocknumber.toNumber(),
          receipt.blockNumber,
        )
      })

      it('emits an event', async () => {
        const tx = await registry.connect(owner).cancelUpkeep(upkeepId)
        const receipt = await tx.wait()
        await expect(tx)
          .to.emit(registry, 'UpkeepCanceled')
          .withArgs(upkeepId, BigNumber.from(receipt.blockNumber))
      })

      it('immediately prevents upkeep', async () => {
        await registry.connect(owner).cancelUpkeep(upkeepId)

        const tx = await getTransmitTx(registry, keeper1, [upkeepId], f + 1)
        const receipt = await tx.wait()
        const cancelledUpkeepReportLogs =
          parseCancelledUpkeepReportLogs(receipt)
        // exactly 1 CancelledUpkeepReport log should be emitted
        assert.equal(cancelledUpkeepReportLogs.length, 1)
      })

      it('does not revert if reverts if called multiple times', async () => {
        await registry.connect(owner).cancelUpkeep(upkeepId)
        await evmRevert(
          registry.connect(owner).cancelUpkeep(upkeepId),
          'CannotCancel()',
        )
      })

      describe('when called by the owner when the admin has just canceled', () => {
        let oldExpiration: BigNumber

        beforeEach(async () => {
          await registry.connect(admin).cancelUpkeep(upkeepId)
          const registration = await registry.getUpkeep(upkeepId)
          oldExpiration = registration.maxValidBlocknumber
        })

        it('allows the owner to cancel it more quickly', async () => {
          await registry.connect(owner).cancelUpkeep(upkeepId)

          const registration = await registry.getUpkeep(upkeepId)
          const newExpiration = registration.maxValidBlocknumber
          assert.isTrue(newExpiration.lt(oldExpiration))
        })
      })
    })

    describe('when called by the admin', async () => {
      it('reverts if called again by the admin', async () => {
        await registry.connect(admin).cancelUpkeep(upkeepId)

        await evmRevert(
          registry.connect(admin).cancelUpkeep(upkeepId),
          'CannotCancel()',
        )
      })

      it('reverts if called by the owner after the timeout', async () => {
        await registry.connect(admin).cancelUpkeep(upkeepId)

        for (let i = 0; i < cancellationDelay; i++) {
          await ethers.provider.send('evm_mine', [])
        }

        await evmRevert(
          registry.connect(owner).cancelUpkeep(upkeepId),
          'CannotCancel()',
        )
      })

      it('sets the registration to invalid in 50 blocks', async () => {
        const tx = await registry.connect(admin).cancelUpkeep(upkeepId)
        const receipt = await tx.wait()
        const registration = await registry.getUpkeep(upkeepId)
        assert.equal(
          registration.maxValidBlocknumber.toNumber(),
          receipt.blockNumber + 50,
        )
      })

      it('emits an event', async () => {
        const tx = await registry.connect(admin).cancelUpkeep(upkeepId)
        const receipt = await tx.wait()
        await expect(tx)
          .to.emit(registry, 'UpkeepCanceled')
          .withArgs(
            upkeepId,
            BigNumber.from(receipt.blockNumber + cancellationDelay),
          )
      })

      it('immediately prevents upkeep', async () => {
        await linkToken.connect(owner).approve(registry.address, toWei('100'))
        await registry.connect(owner).addFunds(upkeepId, toWei('100'))
        await registry.connect(admin).cancelUpkeep(upkeepId)

        await getTransmitTx(registry, keeper1, [upkeepId], f + 1)

        for (let i = 0; i < cancellationDelay; i++) {
          await ethers.provider.send('evm_mine', [])
        }

        const tx = await getTransmitTx(registry, keeper1, [upkeepId], f + 1)

        const receipt = await tx.wait()
        const cancelledUpkeepReportLogs =
          parseCancelledUpkeepReportLogs(receipt)
        // exactly 1 CancelledUpkeepReport log should be emitted
        assert.equal(cancelledUpkeepReportLogs.length, 1)
      })

      describe('when an upkeep has been performed', async () => {
        beforeEach(async () => {
          await linkToken.connect(owner).approve(registry.address, toWei('100'))
          await registry.connect(owner).addFunds(upkeepId, toWei('100'))
          await getTransmitTx(registry, keeper1, [upkeepId], f + 1)
        })

        it('deducts a cancellation fee from the upkeep and gives to owner', async () => {
          const minUpkeepSpend = toWei('10')

          await registry.connect(owner).setConfig(
            signerAddresses,
            keeperAddresses,
            f,
            encodeConfig({
              paymentPremiumPPB,
              flatFeeMicroLink,
              checkGasLimit,
              stalenessSeconds,
              gasCeilingMultiplier,
              minUpkeepSpend,
              maxCheckDataSize,
              maxPerformDataSize,
              maxPerformGas,
              fallbackGasPrice,
              fallbackLinkPrice,
              transcoder: transcoder.address,
              registrar: ethers.constants.AddressZero,
            }),
            offchainVersion,
            offchainBytes,
          )

          const payee1Before = await linkToken.balanceOf(
            await payee1.getAddress(),
          )
          const upkeepBefore = (await registry.getUpkeep(upkeepId)).balance
          const ownerBefore = (await registry.getState()).state.ownerLinkBalance

          const amountSpent = toWei('100').sub(upkeepBefore)
          const cancellationFee = minUpkeepSpend.sub(amountSpent)

          await registry.connect(admin).cancelUpkeep(upkeepId)

          const payee1After = await linkToken.balanceOf(
            await payee1.getAddress(),
          )
          const upkeepAfter = (await registry.getUpkeep(upkeepId)).balance
          const ownerAfter = (await registry.getState()).state.ownerLinkBalance

          // post upkeep balance should be previous balance minus cancellation fee
          assert.isTrue(upkeepBefore.sub(cancellationFee).eq(upkeepAfter))
          // payee balance should not change
          assert.isTrue(payee1Before.eq(payee1After))
          // owner should receive the cancellation fee
          assert.isTrue(ownerAfter.sub(ownerBefore).eq(cancellationFee))
        })

        it('deducts up to balance as cancellation fee', async () => {
          // Very high min spend, should deduct whole balance as cancellation fees
          const minUpkeepSpend = toWei('1000')
          await registry.connect(owner).setConfig(
            signerAddresses,
            keeperAddresses,
            f,
            encodeConfig({
              paymentPremiumPPB,
              flatFeeMicroLink,
              checkGasLimit,
              stalenessSeconds,
              gasCeilingMultiplier,
              minUpkeepSpend,
              maxCheckDataSize,
              maxPerformDataSize,
              maxPerformGas,
              fallbackGasPrice,
              fallbackLinkPrice,
              transcoder: transcoder.address,
              registrar: ethers.constants.AddressZero,
            }),
            offchainVersion,
            offchainBytes,
          )
          const payee1Before = await linkToken.balanceOf(
            await payee1.getAddress(),
          )
          const upkeepBefore = (await registry.getUpkeep(upkeepId)).balance
          const ownerBefore = (await registry.getState()).state.ownerLinkBalance

          await registry.connect(admin).cancelUpkeep(upkeepId)
          const payee1After = await linkToken.balanceOf(
            await payee1.getAddress(),
          )
          const ownerAfter = (await registry.getState()).state.ownerLinkBalance
          const upkeepAfter = (await registry.getUpkeep(upkeepId)).balance

          // all upkeep balance is deducted for cancellation fee
          assert.equal(0, upkeepAfter.toNumber())
          // payee balance should not change
          assert.isTrue(payee1After.eq(payee1Before))
          // all upkeep balance is transferred to the owner
          assert.isTrue(ownerAfter.sub(ownerBefore).eq(upkeepBefore))
        })

        it('does not deduct cancellation fee if more than minUpkeepSpend is spent', async () => {
          // Very low min spend, already spent in one perform upkeep
          const minUpkeepSpend = BigNumber.from(420)
          await registry.connect(owner).setConfig(
            signerAddresses,
            keeperAddresses,
            f,
            encodeConfig({
              paymentPremiumPPB,
              flatFeeMicroLink,
              checkGasLimit,
              stalenessSeconds,
              gasCeilingMultiplier,
              minUpkeepSpend,
              maxCheckDataSize,
              maxPerformDataSize,
              maxPerformGas,
              fallbackGasPrice,
              fallbackLinkPrice,
              transcoder: transcoder.address,
              registrar: ethers.constants.AddressZero,
            }),
            offchainVersion,
            offchainBytes,
          )
          const payee1Before = await linkToken.balanceOf(
            await payee1.getAddress(),
          )
          const upkeepBefore = (await registry.getUpkeep(upkeepId)).balance
          const ownerBefore = (await registry.getState()).state.ownerLinkBalance

          await registry.connect(admin).cancelUpkeep(upkeepId)
          const payee1After = await linkToken.balanceOf(
            await payee1.getAddress(),
          )
          const ownerAfter = (await registry.getState()).state.ownerLinkBalance
          const upkeepAfter = (await registry.getUpkeep(upkeepId)).balance

          // upkeep does not pay cancellation fee after cancellation because minimum upkeep spent is met
          assert.isTrue(upkeepBefore.eq(upkeepAfter))
          // owner balance does not change
          assert.isTrue(ownerAfter.eq(ownerBefore))
          // payee balance does not change
          assert.isTrue(payee1Before.eq(payee1After))
        })
      })
    })
  })

  describe('#withdrawPayment', () => {
    beforeEach(async () => {
      await linkToken.connect(owner).approve(registry.address, toWei('100'))
      await registry.connect(owner).addFunds(upkeepId, toWei('100'))
      await getTransmitTx(registry, keeper1, [upkeepId], f + 1)
    })

    it('reverts if called by anyone but the payee', async () => {
      await evmRevert(
        registry
          .connect(payee2)
          .withdrawPayment(
            await keeper1.getAddress(),
            await nonkeeper.getAddress(),
          ),
        'OnlyCallableByPayee()',
      )
    })

    it('reverts if called with the 0 address', async () => {
      await evmRevert(
        registry
          .connect(payee2)
          .withdrawPayment(await keeper1.getAddress(), zeroAddress),
        'InvalidRecipient()',
      )
    })

    it('updates the balances', async () => {
      const to = await nonkeeper.getAddress()
      const keeperBefore = await registry.getTransmitterInfo(
        await keeper1.getAddress(),
      )
      const registrationBefore = (await registry.getUpkeep(upkeepId)).balance
      const toLinkBefore = await linkToken.balanceOf(to)
      const registryLinkBefore = await linkToken.balanceOf(registry.address)
      const registryPremiumBefore = (await registry.getState()).state
        .totalPremium
      const ownerBefore = (await registry.getState()).state.ownerLinkBalance

      // Withdrawing for first time, last collected = 0
      assert.equal(keeperBefore.lastCollected.toString(), '0')

      //// Do the thing
      await registry
        .connect(payee1)
        .withdrawPayment(await keeper1.getAddress(), to)

      const keeperAfter = await registry.getTransmitterInfo(
        await keeper1.getAddress(),
      )
      const registrationAfter = (await registry.getUpkeep(upkeepId)).balance
      const toLinkAfter = await linkToken.balanceOf(to)
      const registryLinkAfter = await linkToken.balanceOf(registry.address)
      const registryPremiumAfter = (await registry.getState()).state
        .totalPremium
      const ownerAfter = (await registry.getState()).state.ownerLinkBalance

      // registry total premium should not change
      assert.isTrue(registryPremiumBefore.eq(registryPremiumAfter))
      // Last collected should be updated
      assert.equal(
        keeperAfter.lastCollected.toString(),
        registryPremiumBefore.toString(),
      )

      const spareChange = registryPremiumBefore.mod(
        BigNumber.from(keeperAddresses.length),
      )
      // spare change should go to owner
      assert.isTrue(ownerAfter.sub(spareChange).eq(ownerBefore))

      assert.isTrue(keeperAfter.balance.eq(BigNumber.from(0)))
      assert.isTrue(registrationBefore.eq(registrationAfter))
      assert.isTrue(toLinkBefore.add(keeperBefore.balance).eq(toLinkAfter))
      assert.isTrue(
        registryLinkBefore.sub(keeperBefore.balance).eq(registryLinkAfter),
      )
    })

    it('emits a log announcing the withdrawal', async () => {
      const balance = (
        await registry.getTransmitterInfo(await keeper1.getAddress())
      ).balance
      const tx = await registry
        .connect(payee1)
        .withdrawPayment(
          await keeper1.getAddress(),
          await nonkeeper.getAddress(),
        )
      await expect(tx)
        .to.emit(registry, 'PaymentWithdrawn')
        .withArgs(
          await keeper1.getAddress(),
          balance,
          await nonkeeper.getAddress(),
          await payee1.getAddress(),
        )
    })
  })

  describe('#mercuryCallback', () => {
    it('succeeds with upkeep needed', async () => {
      const tx = await registry
        .connect(owner)
        .registerUpkeep(
          mercuryUpkeep.address,
          executeGas,
          await admin.getAddress(),
          randomBytes,
          emptyBytes,
        )
      upkeepId = await getUpkeepID(tx)

      const values: any[] = ['0x1234', '0xabcd']
      const extraData = '0x1a1b1c'

      const res = await registry
        .connect(zeroAddress)
        .callStatic['mercuryCallback(uint256,bytes[],bytes)'](
          upkeepId,
          values,
          extraData,
        )
      const expectedPerformData = ethers.utils.defaultAbiCoder.encode(
        ['bytes[]', 'bytes'],
        [values, extraData],
      )

      assert.isTrue(res.upkeepNeeded)
      assert.equal(res.performData, expectedPerformData)
    })
  })

  describe('#setUpkeepManager() / #getUpkeepManager()', () => {
    it('reverts when non owner tries to set upkeep manager', async () => {
      await evmRevert(
        registry.connect(payee1).setUpkeepManager(await payee2.getAddress()),
        'Only callable by owner',
      )
    })

    it('returns contract owner as the initial upkeep manager', async () => {
      assert.equal(await registry.getUpkeepManager(), await registry.owner())
    })

    it('allows owner to set a new upkeep manager', async () => {
      await registry.connect(owner).setUpkeepManager(await payee2.getAddress())
      assert.equal(await registry.getUpkeepManager(), await payee2.getAddress())
    })
  })

  describe('#setUpkeepAdminOffchainConfig() / #getUpkeepAdminOffchainConfig()', () => {
    beforeEach(async () => {
      await registry.connect(owner).setUpkeepManager(await payee1.getAddress())
    })

    it('reverts when non manager tries to set admin offchain config', async () => {
      await evmRevert(
        registry
          .connect(payee2)
          .setUpkeepAdminOffchainConfig(upkeepId, '0x1234'),
        'OnlyCallableByUpkeepManager()',
      )
    })

    it('returns empty bytes for upkeep admin offchain config before setting', async () => {
      const cfg = await registry.getUpkeepAdminOffchainConfig(upkeepId)
      assert.equal(cfg, '0x')
    })

    it('allows upkeep manager to set admin offchain config', async () => {
      await registry
        .connect(payee1)
        .setUpkeepAdminOffchainConfig(upkeepId, '0x1234')
      const cfg = await registry.getUpkeepAdminOffchainConfig(upkeepId)
      assert.equal(cfg, '0x1234')
    })
  })
})<|MERGE_RESOLUTION|>--- conflicted
+++ resolved
@@ -19,9 +19,9 @@
 import { UpkeepMock__factory as UpkeepMockFactory } from '../../../typechain/factories/UpkeepMock__factory'
 import { UpkeepAutoFunder__factory as UpkeepAutoFunderFactory } from '../../../typechain/factories/UpkeepAutoFunder__factory'
 import { UpkeepTranscoder__factory as UpkeepTranscoderFactory } from '../../../typechain/factories/UpkeepTranscoder__factory'
-import { KeeperRegistry2_1__factory as KeeperRegistryFactory } from '../../../typechain/factories/KeeperRegistry2_1__factory'
-import { KeeperRegistryLogicA2_1__factory as KeeperRegistryLogicAFactory } from '../../../typechain/factories/KeeperRegistryLogicA2_1__factory'
-import { KeeperRegistryLogicB2_1__factory as KeeperRegistryLogicBFactory } from '../../../typechain/factories/KeeperRegistryLogicB2_1__factory'
+import { KeeperRegistry21__factory as KeeperRegistryFactory } from '../../../typechain/factories/KeeperRegistry21__factory'
+import { KeeperRegistryLogicA21__factory as KeeperRegistryLogicAFactory } from '../../../typechain/factories/KeeperRegistryLogicA21__factory'
+import { KeeperRegistryLogicB21__factory as KeeperRegistryLogicBFactory } from '../../../typechain/factories/KeeperRegistryLogicB21__factory'
 import { MockArbGasInfo__factory as MockArbGasInfoFactory } from '../../../typechain/factories/MockArbGasInfo__factory'
 import { MockOVMGasPriceOracle__factory as MockOVMGasPriceOracleFactory } from '../../../typechain/factories/MockOVMGasPriceOracle__factory'
 import { MockArbSys__factory as MockArbSysFactory } from '../../../typechain/factories/MockArbSys__factory'
@@ -71,26 +71,6 @@
   LOG,
   CRON,
   READY,
-<<<<<<< HEAD
-}
-
-async function getUpkeepID(tx: ContractTransaction) {
-  const receipt = await tx.wait()
-  for (const event of receipt.events || []) {
-    if (
-      event.args &&
-      event.eventSignature == 'UpkeepRegistered(uint256,uint32,address)'
-    ) {
-      return event.args[0]
-    }
-  }
-  throw new Error('could not find upkeep ID in tx event logs')
-}
-
-function randomAddress() {
-  return ethers.Wallet.createRandom().address
-=======
->>>>>>> 699f90f8
 }
 
 // -----------------------------------------------------------------------------------------------
@@ -124,8 +104,6 @@
 let upkeepTranscoderFactory: UpkeepTranscoderFactory
 let mockArbGasInfoFactory: MockArbGasInfoFactory
 let mockOVMGasPriceOracleFactory: MockOVMGasPriceOracleFactory
-let mercuryUpkeepFactory: MercuryUpkeepFactory
-let mercuryUpkeep: MercuryUpkeep
 let personas: Personas
 
 // contracts
@@ -142,6 +120,8 @@
 let transcoder: UpkeepTranscoder
 let mockArbGasInfo: MockArbGasInfo
 let mockOVMGasPriceOracle: MockOVMGasPriceOracle
+let mercuryUpkeepFactory: MercuryUpkeepFactory
+let mercuryUpkeep: MercuryUpkeep
 
 async function getUpkeepID(tx: ContractTransaction) {
   const receipt = await tx.wait()
@@ -331,7 +311,7 @@
   return parsedLogs
 }
 
-describe('KeeperRegistry2_1', () => {
+describe.only('KeeperRegistry2_1', () => {
   const linkDivisibility = BigNumber.from('1000000000000000000')
   const executeGas = BigNumber.from('1000000')
   const paymentPremiumBase = BigNumber.from('1000000000')
@@ -419,31 +399,12 @@
   let payee4: Signer
   let payee5: Signer
 
-<<<<<<< HEAD
-  let linkToken: LinkToken
-  let linkEthFeed: MockV3Aggregator
-  let gasPriceFeed: MockV3Aggregator
-  let registry: IKeeperRegistry // default registry, used for most tests
-  let arbRegistry: IKeeperRegistry // arbitrum registry
-  let opRegistry: IKeeperRegistry // optimism registry
-  let mgRegistry: IKeeperRegistry // "migrate registry" used in migration tests
-  let blankRegistry: IKeeperRegistry // used to test initial configurations
-  let mock: UpkeepMock
-  let autoFunderUpkeep: UpkeepAutoFunder
-  let transcoder: UpkeepTranscoder
-  let mockArbGasInfo: MockArbGasInfo
-  let mockOVMGasPriceOracle: MockOVMGasPriceOracle
-
-  let upkeepId: BigNumber // basic upkeep
-  let afUpkeepId: BigNumber // auto funding upkeep
-=======
   let upkeepId: BigNumber // conditional upkeep
   let afUpkeepId: BigNumber // auto funding upkeep
   let logUpkeepId: BigNumber // log trigger upkeepID
   let cronUpkeepId: BigNumber // cron trigger upkeepID
   let rwrUpkeepId: BigNumber // run-when-ready upkeepID
   const numUpkeps = 4 // see above
->>>>>>> 699f90f8
   let keeperAddresses: string[]
   let payees: string[]
   let signers: Wallet[]
@@ -459,12 +420,12 @@
     mockV3AggregatorFactory = (await ethers.getContractFactory(
       'src/v0.8/tests/MockV3Aggregator.sol:MockV3Aggregator',
     )) as unknown as MockV3AggregatorFactory
-    keeperRegistryFactory = await ethers.getContractFactory('KeeperRegistry2_1')
+    keeperRegistryFactory = await ethers.getContractFactory('KeeperRegistry21')
     keeperRegistryLogicAFactory = await ethers.getContractFactory(
-      'KeeperRegistryLogicA2_1',
+      'KeeperRegistryLogicA21',
     )
     keeperRegistryLogicBFactory = await ethers.getContractFactory(
-      'KeeperRegistryLogicB2_1',
+      'KeeperRegistryLogicB21',
     )
     upkeepMockFactory = await ethers.getContractFactory('UpkeepMock')
     upkeepAutoFunderFactory = await ethers.getContractFactory(
@@ -2689,18 +2650,11 @@
       assert(upkeepIds[0].eq(upkeepId))
       assert(upkeepIds[1].eq(afUpkeepId))
       upkeepIds = await registry.getActiveUpkeepIDs(0, 100)
-<<<<<<< HEAD
-      assert(upkeepIds.length == 2)
-=======
       assert(upkeepIds.length == numUpkeps)
->>>>>>> 699f90f8
       assert(upkeepIds[0].eq(upkeepId))
       assert(upkeepIds[1].eq(afUpkeepId))
     })
 
-<<<<<<< HEAD
-    it.skip('filters upkeeps by type', async () => {})
-=======
     it('filters upkeeps by type', async () => {
       let upkeepIds = await registry.getActiveUpkeepIDsByType(
         0,
@@ -2725,7 +2679,6 @@
       assert(upkeepIds.length == 1)
       assert(upkeepIds[0].eq(cronUpkeepId))
     })
->>>>>>> 699f90f8
   })
 
   describe('#getMaxPaymentForGas', () => {
