pragma solidity 0.8.6;

import "../BaseTest.t.sol";
import {VRF} from "../../../../src/v0.8/vrf/VRF.sol";
import {MockLinkToken} from "../../../../src/v0.8/mocks/MockLinkToken.sol";
import {MockV3Aggregator} from "../../../../src/v0.8/tests/MockV3Aggregator.sol";
import {ExposedVRFCoordinatorV2Plus} from "../../../../src/v0.8/dev/vrf/testhelpers/ExposedVRFCoordinatorV2Plus.sol";
import {VRFCoordinatorV2Plus} from "../../../../src/v0.8/dev/vrf/VRFCoordinatorV2Plus.sol";
import {SubscriptionAPI} from "../../../../src/v0.8/dev/vrf/SubscriptionAPI.sol";
import {BlockhashStore} from "../../../../src/v0.8/dev/BlockhashStore.sol";
import {VRFV2PlusConsumerExample} from "../../../../src/v0.8/dev/vrf/testhelpers/VRFV2PlusConsumerExample.sol";
import {VRFV2PlusClient} from "../../../../src/v0.8/dev/vrf/libraries/VRFV2PlusClient.sol";
import {console} from "forge-std/console.sol";
import {VmSafe} from "forge-std/Vm.sol";
import "@openzeppelin/contracts/utils/math/Math.sol"; // for Math.ceilDiv

/*
 * USAGE INSTRUCTIONS:
 * To add new tests/proofs, uncomment the "console.sol" import from foundry, and gather key fields
 * from your VRF request.
 * Then, pass your request info into the generate-proof-v2-plus script command
 * located in /core/scripts/vrfv2/testnet/proofs.go to generate a proof that can be tested on-chain.
 **/

contract VRFV2Plus is BaseTest {
  address internal constant LINK_WHALE = 0xD883a6A1C22fC4AbFE938a5aDF9B2Cc31b1BF18B;

  // Bytecode for a VRFV2PlusConsumerExample contract.
  // to calculate: console.logBytes(type(VRFV2PlusConsumerExample).creationCode);
  bytes constant initializeCode =
    hex"60806040523480156200001157600080fd5b5060405162001377380380620013778339810160408190526200003491620001cc565b8133806000816200008c5760405162461bcd60e51b815260206004820152601860248201527f43616e6e6f7420736574206f776e657220746f207a65726f000000000000000060448201526064015b60405180910390fd5b600080546001600160a01b0319166001600160a01b0384811691909117909155811615620000bf57620000bf8162000103565b5050600280546001600160a01b03199081166001600160a01b0394851617909155600580548216958416959095179094555060038054909316911617905562000204565b6001600160a01b0381163314156200015e5760405162461bcd60e51b815260206004820152601760248201527f43616e6e6f74207472616e7366657220746f2073656c66000000000000000000604482015260640162000083565b600180546001600160a01b0319166001600160a01b0383811691821790925560008054604051929316917fed8889f560326eb138920d842192f0eb3dd22b4f139c87a2c57538e05bae12789190a350565b80516001600160a01b0381168114620001c757600080fd5b919050565b60008060408385031215620001e057600080fd5b620001eb83620001af565b9150620001fb60208401620001af565b90509250929050565b61116380620002146000396000f3fe608060405234801561001057600080fd5b50600436106101005760003560e01c80638098004311610097578063cf62c8ab11610066578063cf62c8ab14610242578063de367c8e14610255578063eff2701714610268578063f2fde38b1461027b57600080fd5b806380980043146101ab5780638da5cb5b146101be5780638ea98117146101cf578063a168fa89146101e257600080fd5b80635d7d53e3116100d35780635d7d53e314610166578063706da1ca1461016f5780637725135b1461017857806379ba5097146101a357600080fd5b80631fe543e31461010557806329e5d8311461011a5780632fa4e4421461014057806336bfffed14610153575b600080fd5b610118610113366004610e4e565b61028e565b005b61012d610128366004610ef2565b6102fa565b6040519081526020015b60405180910390f35b61011861014e366004610f7f565b610410565b610118610161366004610d5b565b6104bc565b61012d60045481565b61012d60065481565b60035461018b906001600160a01b031681565b6040516001600160a01b039091168152602001610137565b6101186105c0565b6101186101b9366004610e1c565b600655565b6000546001600160a01b031661018b565b6101186101dd366004610d39565b61067e565b61021d6101f0366004610e1c565b6007602052600090815260409020805460019091015460ff82169161010090046001600160a01b03169083565b6040805193151584526001600160a01b03909216602084015290820152606001610137565b610118610250366004610f7f565b61073d565b60055461018b906001600160a01b031681565b610118610276366004610f14565b610880565b610118610289366004610d39565b610a51565b6002546001600160a01b031633146102ec576002546040517f1cf993f40000000000000000000000000000000000000000000000000000000081523360048201526001600160a01b0390911660248201526044015b60405180910390fd5b6102f68282610a65565b5050565b60008281526007602090815260408083208151608081018352815460ff81161515825261010090046001600160a01b0316818501526001820154818401526002820180548451818702810187019095528085528695929460608601939092919083018282801561038957602002820191906000526020600020905b815481526020019060010190808311610375575b50505050508152505090508060400151600014156103e95760405162461bcd60e51b815260206004820152601760248201527f7265717565737420494420697320696e636f727265637400000000000000000060448201526064016102e3565b806060015183815181106103ff576103ff61111c565b602002602001015191505092915050565b6003546002546006546040805160208101929092526001600160a01b0393841693634000aea09316918591015b6040516020818303038152906040526040518463ffffffff1660e01b815260040161046a93929190610ffa565b602060405180830381600087803b15801561048457600080fd5b505af1158015610498573d6000803e3d6000fd5b505050506040513d601f19601f820116820180604052508101906102f69190610dff565b60065461050b5760405162461bcd60e51b815260206004820152600d60248201527f7375624944206e6f74207365740000000000000000000000000000000000000060448201526064016102e3565b60005b81518110156102f65760055460065483516001600160a01b039092169163bec4c08c91908590859081106105445761054461111c565b60200260200101516040518363ffffffff1660e01b815260040161057b9291909182526001600160a01b0316602082015260400190565b600060405180830381600087803b15801561059557600080fd5b505af11580156105a9573d6000803e3d6000fd5b5050505080806105b8906110f3565b91505061050e565b6001546001600160a01b0316331461061a5760405162461bcd60e51b815260206004820152601660248201527f4d7573742062652070726f706f736564206f776e65720000000000000000000060448201526064016102e3565b600080543373ffffffffffffffffffffffffffffffffffffffff19808316821784556001805490911690556040516001600160a01b0390921692909183917f8be0079c531659141344cd1fd0a4f28419497f9722a3daafe3b4186f6b6457e091a350565b6000546001600160a01b031633148015906106a457506002546001600160a01b03163314155b1561070e57336106bc6000546001600160a01b031690565b6002546040517f061db9c10000000000000000000000000000000000000000000000000000000081526001600160a01b03938416600482015291831660248301529190911660448201526064016102e3565b6002805473ffffffffffffffffffffffffffffffffffffffff19166001600160a01b0392909216919091179055565b60065461041057600560009054906101000a90046001600160a01b03166001600160a01b031663a21a23e46040518163ffffffff1660e01b8152600401602060405180830381600087803b15801561079457600080fd5b505af11580156107a8573d6000803e3d6000fd5b505050506040513d601f19601f820116820180604052508101906107cc9190610e35565b60068190556005546040517fbec4c08c00000000000000000000000000000000000000000000000000000000815260048101929092523060248301526001600160a01b03169063bec4c08c90604401600060405180830381600087803b15801561083557600080fd5b505af1158015610849573d6000803e3d6000fd5b505050506003546002546006546040516001600160a01b0393841693634000aea0931691859161043d919060200190815260200190565b60006040518060c0016040528084815260200160065481526020018661ffff1681526020018763ffffffff1681526020018563ffffffff1681526020016108d66040518060200160405280861515815250610af8565b90526002546040517f9b1c385e0000000000000000000000000000000000000000000000000000000081529192506000916001600160a01b0390911690639b1c385e90610927908590600401611039565b602060405180830381600087803b15801561094157600080fd5b505af1158015610955573d6000803e3d6000fd5b505050506040513d601f19601f820116820180604052508101906109799190610e35565b604080516080810182526000808252336020808401918252838501868152855184815280830187526060860190815287855260078352959093208451815493517fffffffffffffffffffffff0000000000000000000000000000000000000000009094169015157fffffffffffffffffffffff0000000000000000000000000000000000000000ff16176101006001600160a01b039094169390930292909217825591516001820155925180519495509193849392610a3f926002850192910190610ca9565b50505060049190915550505050505050565b610a59610b96565b610a6281610bf2565b50565b6004548214610ab65760405162461bcd60e51b815260206004820152601760248201527f7265717565737420494420697320696e636f727265637400000000000000000060448201526064016102e3565b60008281526007602090815260409091208251610adb92600290920191840190610ca9565b50506000908152600760205260409020805460ff19166001179055565b60607f92fd13387c7fe7befbc38d303d6468778fb9731bc4583f17d92989c6fcfdeaaa82604051602401610b3191511515815260200190565b60408051601f198184030181529190526020810180517bffffffffffffffffffffffffffffffffffffffffffffffffffffffff167fffffffff000000000000000000000000000000000000000000000000000000009093169290921790915292915050565b6000546001600160a01b03163314610bf05760405162461bcd60e51b815260206004820152601660248201527f4f6e6c792063616c6c61626c65206279206f776e65720000000000000000000060448201526064016102e3565b565b6001600160a01b038116331415610c4b5760405162461bcd60e51b815260206004820152601760248201527f43616e6e6f74207472616e7366657220746f2073656c6600000000000000000060448201526064016102e3565b6001805473ffffffffffffffffffffffffffffffffffffffff19166001600160a01b0383811691821790925560008054604051929316917fed8889f560326eb138920d842192f0eb3dd22b4f139c87a2c57538e05bae12789190a350565b828054828255906000526020600020908101928215610ce4579160200282015b82811115610ce4578251825591602001919060010190610cc9565b50610cf0929150610cf4565b5090565b5b80821115610cf05760008155600101610cf5565b80356001600160a01b0381168114610d2057600080fd5b919050565b803563ffffffff81168114610d2057600080fd5b600060208284031215610d4b57600080fd5b610d5482610d09565b9392505050565b60006020808385031215610d6e57600080fd5b823567ffffffffffffffff811115610d8557600080fd5b8301601f81018513610d9657600080fd5b8035610da9610da4826110cf565b61109e565b80828252848201915084840188868560051b8701011115610dc957600080fd5b600094505b83851015610df357610ddf81610d09565b835260019490940193918501918501610dce565b50979650505050505050565b600060208284031215610e1157600080fd5b8151610d5481611148565b600060208284031215610e2e57600080fd5b5035919050565b600060208284031215610e4757600080fd5b5051919050565b60008060408385031215610e6157600080fd5b8235915060208084013567ffffffffffffffff811115610e8057600080fd5b8401601f81018613610e9157600080fd5b8035610e9f610da4826110cf565b80828252848201915084840189868560051b8701011115610ebf57600080fd5b600094505b83851015610ee2578035835260019490940193918501918501610ec4565b5080955050505050509250929050565b60008060408385031215610f0557600080fd5b50508035926020909101359150565b600080600080600060a08688031215610f2c57600080fd5b610f3586610d25565b9450602086013561ffff81168114610f4c57600080fd5b9350610f5a60408701610d25565b9250606086013591506080860135610f7181611148565b809150509295509295909350565b600060208284031215610f9157600080fd5b81356bffffffffffffffffffffffff81168114610d5457600080fd5b6000815180845260005b81811015610fd357602081850181015186830182015201610fb7565b81811115610fe5576000602083870101525b50601f01601f19169290920160200192915050565b6001600160a01b03841681526bffffffffffffffffffffffff831660208201526060604082015260006110306060830184610fad565b95945050505050565b60208152815160208201526020820151604082015261ffff60408301511660608201526000606083015163ffffffff80821660808501528060808601511660a0850152505060a083015160c08084015261109660e0840182610fad565b949350505050565b604051601f8201601f1916810167ffffffffffffffff811182821017156110c7576110c7611132565b604052919050565b600067ffffffffffffffff8211156110e9576110e9611132565b5060051b60200190565b600060001982141561111557634e487b7160e01b600052601160045260246000fd5b5060010190565b634e487b7160e01b600052603260045260246000fd5b634e487b7160e01b600052604160045260246000fd5b8015158114610a6257600080fdfea164736f6c6343000806000a";

  BlockhashStore s_bhs;
  ExposedVRFCoordinatorV2Plus s_testCoordinator;
  ExposedVRFCoordinatorV2Plus s_testCoordinator_noLink;
  VRFV2PlusConsumerExample s_testConsumer;
  MockLinkToken s_linkToken;
  MockV3Aggregator s_linkEthFeed;

  VRFCoordinatorV2Plus.FeeConfig basicFeeConfig =
    VRFCoordinatorV2Plus.FeeConfig({fulfillmentFlatFeeLinkPPM: 0, fulfillmentFlatFeeEthPPM: 0});

  // VRF KeyV2 generated from a node; not sensitive information.
  // The secret key used to generate this key is: 10.
  bytes vrfUncompressedPublicKey =
    hex"a0434d9e47f3c86235477c7b1ae6ae5d3442d49b1943c2b752a68e2a47e247c7893aba425419bc27a3b6c7e693a24c696f794c2ed877a1593cbee53b037368d7";
  bytes vrfCompressedPublicKey = hex"a0434d9e47f3c86235477c7b1ae6ae5d3442d49b1943c2b752a68e2a47e247c701";
  bytes32 vrfKeyHash = hex"9f2353bde94264dbc3d554a94cceba2d7d2b4fdce4304d3e09a1fea9fbeb1528";

  function setUp() public override {
    BaseTest.setUp();

    // Fund our users.
    vm.roll(1);
    vm.deal(LINK_WHALE, 10_000 ether);
    changePrank(LINK_WHALE);

    // Instantiate BHS.
    s_bhs = new BlockhashStore();

    // Deploy coordinator and consumer.
    // Note: adding contract deployments to this section will require the VRF proofs be regenerated.
    s_testCoordinator = new ExposedVRFCoordinatorV2Plus(address(s_bhs));
    s_linkToken = new MockLinkToken();
    s_linkEthFeed = new MockV3Aggregator(18, 500000000000000000); // .5 ETH (good for testing)

    // Use create2 to deploy our consumer, so that its address is always the same
    // and surrounding changes do not alter our generated proofs.
    bytes memory consumerInitCode = bytes.concat(
      initializeCode,
      abi.encode(address(s_testCoordinator), address(s_linkToken))
    );
    bytes32 abiEncodedOwnerAddress = bytes32(uint256(uint160(LINK_WHALE)) << 96);
    address consumerCreate2Address;
    assembly {
      consumerCreate2Address := create2(
        0, // value - left at zero here
        add(0x20, consumerInitCode), // initialization bytecode (excluding first memory slot which contains its length)
        mload(consumerInitCode), // length of initialization bytecode
        abiEncodedOwnerAddress // user-defined nonce to ensure unique SCA addresses
      )
    }
    s_testConsumer = VRFV2PlusConsumerExample(consumerCreate2Address);

    s_testCoordinator_noLink = new ExposedVRFCoordinatorV2Plus(address(s_bhs));

    // Configure the coordinator.
    s_testCoordinator.setLINKAndLINKETHFeed(address(s_linkToken), address(s_linkEthFeed));
  }

  function setConfig(VRFCoordinatorV2Plus.FeeConfig memory feeConfig) internal {
    s_testCoordinator.setConfig(
      0, // minRequestConfirmations
      2_500_000, // maxGasLimit
      1, // stalenessSeconds
      50_000, // gasAfterPaymentCalculation
      50000000000000000, // fallbackWeiPerUnitLink
      feeConfig
    );
  }

  // TODO: Fix this test after make foundry-refresh (JIRA ticket VRF-618)
  function skipped_testSetConfig() public {
    // Should setConfig successfully.
    setConfig(basicFeeConfig);
    (uint16 minConfs, uint32 gasLimit, ) = s_testCoordinator.getRequestConfig();
    assertEq(minConfs, 0);
    assertEq(gasLimit, 2_500_000);

    // Test that setting requestConfirmations above MAX_REQUEST_CONFIRMATIONS reverts.
    vm.expectRevert(abi.encodeWithSelector(VRFCoordinatorV2Plus.InvalidRequestConfirmations.selector, 500, 500, 200));
    s_testCoordinator.setConfig(500, 2_500_000, 1, 50_000, 50000000000000000, basicFeeConfig);

    // Test that setting fallbackWeiPerUnitLink to zero reverts.
    vm.expectRevert(abi.encodeWithSelector(VRFCoordinatorV2Plus.InvalidLinkWeiPrice.selector, 0));
    s_testCoordinator.setConfig(0, 2_500_000, 1, 50_000, 0, basicFeeConfig);
  }

  // TODO: Fix this test after make foundry-refresh
  function skipped_testRegisterProvingKey() public {
    // Should set the proving key successfully.
    registerProvingKey();
    (, , bytes32[] memory keyHashes) = s_testCoordinator.getRequestConfig();
    assertEq(keyHashes[0], vrfKeyHash);

    // Should revert when already registered.
    uint256[2] memory uncompressedKeyParts = this.getProvingKeyParts(vrfUncompressedPublicKey);
    vm.expectRevert(abi.encodeWithSelector(VRFCoordinatorV2Plus.ProvingKeyAlreadyRegistered.selector, vrfKeyHash));
    s_testCoordinator.registerProvingKey(LINK_WHALE, uncompressedKeyParts);
  }

  function registerProvingKey() public {
    uint256[2] memory uncompressedKeyParts = this.getProvingKeyParts(vrfUncompressedPublicKey);
    s_testCoordinator.registerProvingKey(LINK_WHALE, uncompressedKeyParts);
  }

  // note: Call this function via this.getProvingKeyParts to be able to pass memory as calldata and
  // index over the byte array.
  function getProvingKeyParts(bytes calldata uncompressedKey) public pure returns (uint256[2] memory) {
    uint256 keyPart1 = uint256(bytes32(uncompressedKey[0:32]));
    uint256 keyPart2 = uint256(bytes32(uncompressedKey[32:64]));
    return [keyPart1, keyPart2];
  }

  function testCreateSubscription() public {
    uint256 subId = s_testCoordinator.createSubscription();
    s_testCoordinator.fundSubscriptionWithEth{value: 10 ether}(subId);
  }

  function testCancelSubWithNoLink() public {
    uint256 subId = s_testCoordinator_noLink.createSubscription();
    s_testCoordinator_noLink.fundSubscriptionWithEth{value: 1000 ether}(subId);

    assertEq(LINK_WHALE.balance, 9000 ether);
    s_testCoordinator_noLink.cancelSubscription(subId, LINK_WHALE);
    assertEq(LINK_WHALE.balance, 10_000 ether);

    vm.expectRevert(SubscriptionAPI.InvalidSubscription.selector);
    s_testCoordinator_noLink.getSubscription(subId);
  }

  function testGetActiveSubscriptionIds() public {
    uint numSubs = 40;
    for (uint i = 0; i < numSubs; i++) {
      s_testCoordinator.createSubscription();
    }
    // get all subscriptions, assert length is correct
    uint256[] memory allSubs = s_testCoordinator.getActiveSubscriptionIds(0, 0);
    assertEq(allSubs.length, s_testCoordinator.getActiveSubscriptionIdsLength());

    // paginate through subscriptions, batching by 10.
    // we should eventually get all the subscriptions this way.
    uint256[][] memory subIds = paginateSubscriptions(s_testCoordinator, 10);
    // check that all subscriptions were returned
    uint actualNumSubs = 0;
    for (uint batchIdx = 0; batchIdx < subIds.length; batchIdx++) {
      for (uint subIdx = 0; subIdx < subIds[batchIdx].length; subIdx++) {
        s_testCoordinator.getSubscription(subIds[batchIdx][subIdx]);
        actualNumSubs++;
      }
    }
    assertEq(actualNumSubs, s_testCoordinator.getActiveSubscriptionIdsLength());

    // cancel a bunch of subscriptions, assert that they are not returned
    uint256[] memory subsToCancel = new uint256[](3);
    for (uint i = 0; i < 3; i++) {
      subsToCancel[i] = subIds[0][i];
    }
    for (uint i = 0; i < subsToCancel.length; i++) {
      s_testCoordinator.cancelSubscription(subsToCancel[i], LINK_WHALE);
    }
    uint256[][] memory newSubIds = paginateSubscriptions(s_testCoordinator, 10);
    // check that all subscriptions were returned
    // and assert that none of the canceled subscriptions are returned
    actualNumSubs = 0;
    for (uint batchIdx = 0; batchIdx < newSubIds.length; batchIdx++) {
      for (uint subIdx = 0; subIdx < newSubIds[batchIdx].length; subIdx++) {
        for (uint i = 0; i < subsToCancel.length; i++) {
          assertFalse(newSubIds[batchIdx][subIdx] == subsToCancel[i]);
        }
        s_testCoordinator.getSubscription(newSubIds[batchIdx][subIdx]);
        actualNumSubs++;
      }
    }
    assertEq(actualNumSubs, s_testCoordinator.getActiveSubscriptionIdsLength());
  }

  function paginateSubscriptions(
    ExposedVRFCoordinatorV2Plus coordinator,
    uint256 batchSize
  ) internal view returns (uint256[][] memory) {
    uint arrIndex = 0;
    uint startIndex = 0;
    uint256 numSubs = coordinator.getActiveSubscriptionIdsLength();
    uint256[][] memory subIds = new uint256[][](Math.ceilDiv(numSubs, batchSize));
    while (startIndex < numSubs) {
      subIds[arrIndex] = coordinator.getActiveSubscriptionIds(startIndex, batchSize);
      startIndex += batchSize;
      arrIndex++;
    }
    return subIds;
  }

  event RandomWordsRequested(
    bytes32 indexed keyHash,
    uint256 requestId,
    uint256 preSeed,
    uint256 indexed subId,
    uint16 minimumRequestConfirmations,
    uint32 callbackGasLimit,
    uint32 numWords,
    bytes extraArgs,
    address indexed sender
  );
  event RandomWordsFulfilled(
    uint256 indexed requestId,
    uint256 outputSeed,
    uint256 indexed subID,
    uint96 payment,
    bytes extraArgs,
    bool success
  );

<<<<<<< HEAD
  //  function testRequestAndFulfillRandomWordsNative() public {
  //    uint32 requestBlock = 10;
  //    vm.roll(requestBlock);
  //    s_testConsumer.createSubscriptionAndFund(0);
  //    uint256 subId = s_testConsumer.s_subId();
  //    s_testCoordinator.fundSubscriptionWithEth{value: 10 ether}(subId);
  //
  //    // Apply basic configs to contract.
  //    setConfig(basicFeeConfig);
  //    registerProvingKey();
  //
  //    // Request random words.
  //    vm.expectEmit(true, true, true, true);
  //    (uint256 requestId, uint256 preSeed) = s_testCoordinator.computeRequestIdExternal(
  //      vrfKeyHash,
  //      address(s_testConsumer),
  //      subId,
  //      2
  //    );
  //    emit RandomWordsRequested(
  //      vrfKeyHash,
  //      requestId,
  //      preSeed,
  //      subId,
  //      0, // minConfirmations
  //      1_000_000, // callbackGasLimit
  //      1, // numWords
  //      VRFV2PlusClient._argsToBytes(VRFV2PlusClient.ExtraArgsV1({nativePayment: true})), // nativePayment
  //      address(s_testConsumer) // requester
  //    );
  //    s_testConsumer.requestRandomWords(1_000_000, 0, 1, vrfKeyHash, true);
  //    (bool fulfilled, , ) = s_testConsumer.s_requests(requestId);
  //    assertEq(fulfilled, false);
  //
  //    // Uncomment these console logs to see info about the request:
  //    // console.log("requestId: ", requestId);
  //    // console.log("preSeed: ", preSeed);
  //    // console.log("sender: ", address(s_testConsumer));
  //
  //    // Move on to the next block.
  //    // Store the previous block's blockhash, and assert that it is as expected.
  //    vm.roll(requestBlock + 1);
  //    s_bhs.store(requestBlock);
  //    assertEq(hex"c65a7bb8d6351c1cf70c95a316cc6a92839c986682d98bc35f958f4883f9d2a8", s_bhs.getBlockhash(requestBlock));
  //
  //    // Fulfill the request.
  //    // Proof generated via the generate-proof-v2-plus script command. Example usage:
  //    /*
  //       go run . generate-proof-v2-plus \
  //        -key-hash 0x9f2353bde94264dbc3d554a94cceba2d7d2b4fdce4304d3e09a1fea9fbeb1528 \
  //        -pre-seed 53391429126065232382402681707515137895470547057819816488254124798726362946635 \
  //        -block-hash 0xc65a7bb8d6351c1cf70c95a316cc6a92839c986682d98bc35f958f4883f9d2a8 \
  //        -block-num 10 \
  //        -sender 0x90A8820424CC8a819d14cBdE54D12fD3fbFa9bb2 \
  //        -native-payment true
  //        */
  //    VRF.Proof memory proof = VRF.Proof({
  //      pk: [
  //        72488970228380509287422715226575535698893157273063074627791787432852706183111,
  //        62070622898698443831883535403436258712770888294397026493185421712108624767191
  //      ],
  //      gamma: [
  //        2973102176083872659982988645522968133664529102555885971868619302367987919116,
  //        43610558806647181042154132372309425100765955827430056035281841579494767100593
  //      ],
  //      c: 75194344641067036522826220229162084868390366816380211563792760218107272249498,
  //      s: 108927968992343929608833704938910483045052376946991907425266794689988418576748,
  //      seed: 53391429126065232382402681707515137895470547057819816488254124798726362946635,
  //      uWitness: 0x2fF1135666317726951c76126c8723d85CFD9F32,
  //      cGammaWitness: [
  //        46085870527299320975519920659984209079990358705974909475473962711525316439739,
  //        95523996389945915706780830430209540746261656800207800796591631955877527338163
  //      ],
  //      sHashWitness: [
  //        33452562099427047562641801544992972552164940262753954784240667763204805691450,
  //        60260251393131215964980682331539706583150315372000173687277509360968942328689
  //      ],
  //      zInv: 90963680785087352218671937531239943963498221959522740883795298137227163523089
  //    });
  //    VRFCoordinatorV2Plus.RequestCommitment memory rc = VRFCoordinatorV2Plus.RequestCommitment({
  //      blockNum: requestBlock,
  //      subId: subId,
  //      callbackGasLimit: 1_000_000,
  //      numWords: 1,
  //      sender: address(s_testConsumer),
  //      extraArgs: VRFV2PlusClient._argsToBytes(VRFV2PlusClient.ExtraArgsV1({nativePayment: true}))
  //    });
  //    (, uint96 ethBalanceBefore, , , ) = s_testCoordinator.getSubscription(subId);
  //
  //    uint256 outputSeed = s_testCoordinator.getRandomnessFromProofExternal(proof, rc).randomness;
  //    vm.recordLogs();
  //    s_testCoordinator.fulfillRandomWords{gas: 1_500_000}(proof, rc);
  //    VmSafe.Log[] memory entries = vm.getRecordedLogs();
  //    assertEq(entries[0].topics[1], bytes32(uint256(requestId)));
  //    assertEq(entries[0].topics[2], bytes32(uint256(subId)));
  //    (uint256 loggedOutputSeed, , bool loggedSuccess) = abi.decode(entries[0].data, (uint256, uint256, bool));
  //    assertEq(loggedOutputSeed, outputSeed);
  //    assertEq(loggedSuccess, true);
  //
  //    (fulfilled, , ) = s_testConsumer.s_requests(requestId);
  //    assertEq(fulfilled, true);
  //
  //    // The cost of fulfillRandomWords is approximately 100_000 gas.
  //    // gasAfterPaymentCalculation is 50_000.
  //    //
  //    // The cost of the VRF fulfillment charged to the user is:
  //    // baseFeeWei = weiPerUnitGas * (gasAfterPaymentCalculation + startGas - gasleft())
  //    // baseFeeWei = 1 * (50_000 + 100_000)
  //    // baseFeeWei = 150_000
  //    // ...
  //    // billed_fee = baseFeeWei + flatFeeWei + l1CostWei
  //    // billed_fee = baseFeeWei + 0 + 0
  //    // billed_fee = 150_000
  //    (, uint96 ethBalanceAfter, , , ) = s_testCoordinator.getSubscription(subId);
  //    assertApproxEqAbs(ethBalanceAfter, ethBalanceBefore - 120_000, 10_000);
  //  }

  //  function testRequestAndFulfillRandomWordsLINK() public {
  //    uint32 requestBlock = 20;
  //    vm.roll(requestBlock);
  //    s_linkToken.transfer(address(s_testConsumer), 10 ether);
  //    s_testConsumer.createSubscriptionAndFund(10 ether);
  //    uint256 subId = s_testConsumer.s_subId();
  //
  //    // Apply basic configs to contract.
  //    setConfig(basicFeeConfig);
  //    registerProvingKey();
  //
  //    // Request random words.
  //    vm.expectEmit(true, true, false, true);
  //    (uint256 requestId, uint256 preSeed) = s_testCoordinator.computeRequestIdExternal(
  //      vrfKeyHash,
  //      address(s_testConsumer),
  //      subId,
  //      2
  //    );
  //    emit RandomWordsRequested(
  //      vrfKeyHash,
  //      requestId,
  //      preSeed,
  //      subId,
  //      0, // minConfirmations
  //      1_000_000, // callbackGasLimit
  //      1, // numWords
  //      VRFV2PlusClient._argsToBytes(VRFV2PlusClient.ExtraArgsV1({nativePayment: false})), // nativePayment, // nativePayment
  //      address(s_testConsumer) // requester
  //    );
  //    s_testConsumer.requestRandomWords(1_000_000, 0, 1, vrfKeyHash, false);
  //    (bool fulfilled, , ) = s_testConsumer.s_requests(requestId);
  //    assertEq(fulfilled, false);
  //
  //    // Uncomment these console logs to see info about the request:
  //    // console.log("requestId: ", requestId);
  //    // console.log("preSeed: ", preSeed);
  //    // console.log("sender: ", address(s_testConsumer));
  //
  //    // Move on to the next block.
  //    // Store the previous block's blockhash, and assert that it is as expected.
  //    vm.roll(requestBlock + 1);
  //    s_bhs.store(requestBlock);
  //    assertEq(hex"ce6d7b5282bd9a3661ae061feed1dbda4e52ab073b1f9285be6e155d9c38d4ec", s_bhs.getBlockhash(requestBlock));
  //
  //    // Fulfill the request.
  //    // Proof generated via the generate-proof-v2-plus script command. Example usage:
  //    /*
  //        go run . generate-proof-v2-plus \
  //        -key-hash 0x9f2353bde94264dbc3d554a94cceba2d7d2b4fdce4304d3e09a1fea9fbeb1528 \
  //        -pre-seed 14817911724325909152780695848148728017190840227899344848185245004944693487904 \
  //        -block-hash 0xce6d7b5282bd9a3661ae061feed1dbda4e52ab073b1f9285be6e155d9c38d4ec \
  //        -block-num 20 \
  //        -sender 0x90A8820424CC8a819d14cBdE54D12fD3fbFa9bb2
  //    */
  //    VRF.Proof memory proof = VRF.Proof({
  //      pk: [
  //        72488970228380509287422715226575535698893157273063074627791787432852706183111,
  //        62070622898698443831883535403436258712770888294397026493185421712108624767191
  //      ],
  //      gamma: [
  //        33866404953216897461413961842321788789902210776565180957857448351149268461878,
  //        115311460432520855364215812517921508651759645277579047898967111537639679255245
  //      ],
  //      c: 98175725525459014587207855195868784126328401309203602128167819356654355538256,
  //      s: 78212468144318845248263931834872020573314019987337100119712622816610913379348,
  //      seed: 14817911724325909152780695848148728017190840227899344848185245004944693487904,
  //      uWitness: 0xA98F604595c018ca3A897a89A93335C4D9736200,
  //      cGammaWitness: [
  //        89663557576172659880527012694290366148297911460143038889658956042430644586923,
  //        29419553942575420255373719124720052624389851192491471135797878382964991183413
  //      ],
  //      sHashWitness: [
  //        108049980454753981965039838334334363963059423646097861676439703242702207924520,
  //        30630879728902862732102533191211056668896962900771600171010644651087695869520
  //      ],
  //      zInv: 20922890987701239032692501385659950984080522095093996771712575172616647361477
  //    });
  //    VRFCoordinatorV2Plus.RequestCommitment memory rc = VRFCoordinatorV2Plus.RequestCommitment({
  //      blockNum: requestBlock,
  //      subId: subId,
  //      callbackGasLimit: 1000000,
  //      numWords: 1,
  //      sender: address(s_testConsumer),
  //      extraArgs: VRFV2PlusClient._argsToBytes(VRFV2PlusClient.ExtraArgsV1({nativePayment: false}))
  //    });
  //    (uint96 linkBalanceBefore, , , , ) = s_testCoordinator.getSubscription(subId);
  //
  //    uint256 outputSeed = s_testCoordinator.getRandomnessFromProofExternal(proof, rc).randomness;
  //    vm.recordLogs();
  //    s_testCoordinator.fulfillRandomWords{gas: 1_500_000}(proof, rc);
  //
  //    VmSafe.Log[] memory entries = vm.getRecordedLogs();
  //    assertEq(entries[0].topics[1], bytes32(uint256(requestId)));
  //    assertEq(entries[0].topics[2], bytes32(uint256(subId)));
  //    (uint256 loggedOutputSeed, , bool loggedSuccess) = abi.decode(entries[0].data, (uint256, uint256, bool));
  //    assertEq(loggedOutputSeed, outputSeed);
  //    assertEq(loggedSuccess, true);
  //
  //    (fulfilled, , ) = s_testConsumer.s_requests(requestId);
  //    assertEq(fulfilled, true);
  //
  //    // The cost of fulfillRandomWords is approximately 90_000 gas.
  //    // gasAfterPaymentCalculation is 50_000.
  //    //
  //    // The cost of the VRF fulfillment charged to the user is:
  //    // paymentNoFee = (weiPerUnitGas * (gasAfterPaymentCalculation + startGas - gasleft() + l1CostWei) / link_eth_ratio)
  //    // paymentNoFee = (1 * (50_000 + 90_000 + 0)) / .5
  //    // paymentNoFee = 280_000
  //    // ...
  //    // billed_fee = paymentNoFee + fulfillmentFlatFeeLinkPPM
  //    // billed_fee = baseFeeWei + 0
  //    // billed_fee = 280_000
  //    // note: delta is doubled from the native test to account for more variance due to the link/eth ratio
  //    (uint96 linkBalanceAfter, , , , ) = s_testCoordinator.getSubscription(subId);
  //    assertApproxEqAbs(linkBalanceAfter, linkBalanceBefore - 280_000, 20_000);
  //  }
=======
  // TODO: Fix this test after make foundry-refresh (JIRA ticket VRF-618)
  function skipped_testRequestAndFulfillRandomWordsNative() public {
    uint32 requestBlock = 10;
    vm.roll(requestBlock);
    s_testConsumer.createSubscriptionAndFund(0);
    uint256 subId = s_testConsumer.s_subId();
    s_testCoordinator.fundSubscriptionWithEth{value: 10 ether}(subId);

    // Apply basic configs to contract.
    setConfig(basicFeeConfig);
    registerProvingKey();

    // Request random words.
    vm.expectEmit(true, true, true, true);
    (uint256 requestId, uint256 preSeed) = s_testCoordinator.computeRequestIdExternal(
      vrfKeyHash,
      address(s_testConsumer),
      subId,
      2
    );
    emit RandomWordsRequested(
      vrfKeyHash,
      requestId,
      preSeed,
      subId,
      0, // minConfirmations
      1_000_000, // callbackGasLimit
      1, // numWords
      VRFV2PlusClient._argsToBytes(VRFV2PlusClient.ExtraArgsV1({nativePayment: true})), // nativePayment
      address(s_testConsumer) // requester
    );
    s_testConsumer.requestRandomWords(1_000_000, 0, 1, vrfKeyHash, true);
    (bool fulfilled, , ) = s_testConsumer.s_requests(requestId);
    assertEq(fulfilled, false);

    // Uncomment these console logs to see info about the request:
    // console.log("requestId: ", requestId);
    // console.log("preSeed: ", preSeed);
    // console.log("sender: ", address(s_testConsumer));

    // Move on to the next block.
    // Store the previous block's blockhash, and assert that it is as expected.
    vm.roll(requestBlock + 1);
    s_bhs.store(requestBlock);
    assertEq(hex"c65a7bb8d6351c1cf70c95a316cc6a92839c986682d98bc35f958f4883f9d2a8", s_bhs.getBlockhash(requestBlock));

    // Fulfill the request.
    // Proof generated via the generate-proof-v2-plus script command. Example usage:
    /*
       go run . generate-proof-v2-plus \
        -key-hash 0x9f2353bde94264dbc3d554a94cceba2d7d2b4fdce4304d3e09a1fea9fbeb1528 \
        -pre-seed 53391429126065232382402681707515137895470547057819816488254124798726362946635 \
        -block-hash 0xc65a7bb8d6351c1cf70c95a316cc6a92839c986682d98bc35f958f4883f9d2a8 \
        -block-num 10 \
        -sender 0x90A8820424CC8a819d14cBdE54D12fD3fbFa9bb2 \
        -native-payment true
        */
    VRF.Proof memory proof = VRF.Proof({
      pk: [
        72488970228380509287422715226575535698893157273063074627791787432852706183111,
        62070622898698443831883535403436258712770888294397026493185421712108624767191
      ],
      gamma: [
        2973102176083872659982988645522968133664529102555885971868619302367987919116,
        43610558806647181042154132372309425100765955827430056035281841579494767100593
      ],
      c: 75194344641067036522826220229162084868390366816380211563792760218107272249498,
      s: 108927968992343929608833704938910483045052376946991907425266794689988418576748,
      seed: 53391429126065232382402681707515137895470547057819816488254124798726362946635,
      uWitness: 0x2fF1135666317726951c76126c8723d85CFD9F32,
      cGammaWitness: [
        46085870527299320975519920659984209079990358705974909475473962711525316439739,
        95523996389945915706780830430209540746261656800207800796591631955877527338163
      ],
      sHashWitness: [
        33452562099427047562641801544992972552164940262753954784240667763204805691450,
        60260251393131215964980682331539706583150315372000173687277509360968942328689
      ],
      zInv: 90963680785087352218671937531239943963498221959522740883795298137227163523089
    });
    VRFCoordinatorV2Plus.RequestCommitment memory rc = VRFCoordinatorV2Plus.RequestCommitment({
      blockNum: requestBlock,
      subId: subId,
      callbackGasLimit: 1_000_000,
      numWords: 1,
      sender: address(s_testConsumer),
      extraArgs: VRFV2PlusClient._argsToBytes(VRFV2PlusClient.ExtraArgsV1({nativePayment: true}))
    });
    (, uint96 ethBalanceBefore, , , ) = s_testCoordinator.getSubscription(subId);

    uint256 outputSeed = s_testCoordinator.getRandomnessFromProofExternal(proof, rc).randomness;
    vm.recordLogs();
    s_testCoordinator.fulfillRandomWords{gas: 1_500_000}(proof, rc);
    VmSafe.Log[] memory entries = vm.getRecordedLogs();
    assertEq(entries[0].topics[1], bytes32(uint256(requestId)));
    assertEq(entries[0].topics[2], bytes32(uint256(subId)));
    (uint256 loggedOutputSeed, , bool loggedSuccess) = abi.decode(entries[0].data, (uint256, uint256, bool));
    assertEq(loggedOutputSeed, outputSeed);
    assertEq(loggedSuccess, true);

    (fulfilled, , ) = s_testConsumer.s_requests(requestId);
    assertEq(fulfilled, true);

    // The cost of fulfillRandomWords is approximately 100_000 gas.
    // gasAfterPaymentCalculation is 50_000.
    //
    // The cost of the VRF fulfillment charged to the user is:
    // baseFeeWei = weiPerUnitGas * (gasAfterPaymentCalculation + startGas - gasleft())
    // baseFeeWei = 1 * (50_000 + 100_000)
    // baseFeeWei = 150_000
    // ...
    // billed_fee = baseFeeWei + flatFeeWei + l1CostWei
    // billed_fee = baseFeeWei + 0 + 0
    // billed_fee = 150_000
    (, uint96 ethBalanceAfter, , , ) = s_testCoordinator.getSubscription(subId);
    assertApproxEqAbs(ethBalanceAfter, ethBalanceBefore - 120_000, 10_000);
  }

  // TODO: Fix this test after make foundry-refresh (JIRA ticket VRF-618)
  function skipped_testRequestAndFulfillRandomWordsLINK() public {
    uint32 requestBlock = 20;
    vm.roll(requestBlock);
    s_linkToken.transfer(address(s_testConsumer), 10 ether);
    s_testConsumer.createSubscriptionAndFund(10 ether);
    uint256 subId = s_testConsumer.s_subId();

    // Apply basic configs to contract.
    setConfig(basicFeeConfig);
    registerProvingKey();

    // Request random words.
    vm.expectEmit(true, true, false, true);
    (uint256 requestId, uint256 preSeed) = s_testCoordinator.computeRequestIdExternal(
      vrfKeyHash,
      address(s_testConsumer),
      subId,
      2
    );
    emit RandomWordsRequested(
      vrfKeyHash,
      requestId,
      preSeed,
      subId,
      0, // minConfirmations
      1_000_000, // callbackGasLimit
      1, // numWords
      VRFV2PlusClient._argsToBytes(VRFV2PlusClient.ExtraArgsV1({nativePayment: false})), // nativePayment, // nativePayment
      address(s_testConsumer) // requester
    );
    s_testConsumer.requestRandomWords(1_000_000, 0, 1, vrfKeyHash, false);
    (bool fulfilled, , ) = s_testConsumer.s_requests(requestId);
    assertEq(fulfilled, false);

    // Uncomment these console logs to see info about the request:
    // console.log("requestId: ", requestId);
    // console.log("preSeed: ", preSeed);
    // console.log("sender: ", address(s_testConsumer));

    // Move on to the next block.
    // Store the previous block's blockhash, and assert that it is as expected.
    vm.roll(requestBlock + 1);
    s_bhs.store(requestBlock);
    assertEq(hex"ce6d7b5282bd9a3661ae061feed1dbda4e52ab073b1f9285be6e155d9c38d4ec", s_bhs.getBlockhash(requestBlock));

    // Fulfill the request.
    // Proof generated via the generate-proof-v2-plus script command. Example usage:
    /*
        go run . generate-proof-v2-plus \
        -key-hash 0x9f2353bde94264dbc3d554a94cceba2d7d2b4fdce4304d3e09a1fea9fbeb1528 \
        -pre-seed 14817911724325909152780695848148728017190840227899344848185245004944693487904 \
        -block-hash 0xce6d7b5282bd9a3661ae061feed1dbda4e52ab073b1f9285be6e155d9c38d4ec \
        -block-num 20 \
        -sender 0x90A8820424CC8a819d14cBdE54D12fD3fbFa9bb2
    */
    VRF.Proof memory proof = VRF.Proof({
      pk: [
        72488970228380509287422715226575535698893157273063074627791787432852706183111,
        62070622898698443831883535403436258712770888294397026493185421712108624767191
      ],
      gamma: [
        33866404953216897461413961842321788789902210776565180957857448351149268461878,
        115311460432520855364215812517921508651759645277579047898967111537639679255245
      ],
      c: 98175725525459014587207855195868784126328401309203602128167819356654355538256,
      s: 78212468144318845248263931834872020573314019987337100119712622816610913379348,
      seed: 14817911724325909152780695848148728017190840227899344848185245004944693487904,
      uWitness: 0xA98F604595c018ca3A897a89A93335C4D9736200,
      cGammaWitness: [
        89663557576172659880527012694290366148297911460143038889658956042430644586923,
        29419553942575420255373719124720052624389851192491471135797878382964991183413
      ],
      sHashWitness: [
        108049980454753981965039838334334363963059423646097861676439703242702207924520,
        30630879728902862732102533191211056668896962900771600171010644651087695869520
      ],
      zInv: 20922890987701239032692501385659950984080522095093996771712575172616647361477
    });
    VRFCoordinatorV2Plus.RequestCommitment memory rc = VRFCoordinatorV2Plus.RequestCommitment({
      blockNum: requestBlock,
      subId: subId,
      callbackGasLimit: 1000000,
      numWords: 1,
      sender: address(s_testConsumer),
      extraArgs: VRFV2PlusClient._argsToBytes(VRFV2PlusClient.ExtraArgsV1({nativePayment: false}))
    });
    (uint96 linkBalanceBefore, , , , ) = s_testCoordinator.getSubscription(subId);

    uint256 outputSeed = s_testCoordinator.getRandomnessFromProofExternal(proof, rc).randomness;
    vm.recordLogs();
    s_testCoordinator.fulfillRandomWords{gas: 1_500_000}(proof, rc);

    VmSafe.Log[] memory entries = vm.getRecordedLogs();
    assertEq(entries[0].topics[1], bytes32(uint256(requestId)));
    assertEq(entries[0].topics[2], bytes32(uint256(subId)));
    (uint256 loggedOutputSeed, , bool loggedSuccess) = abi.decode(entries[0].data, (uint256, uint256, bool));
    assertEq(loggedOutputSeed, outputSeed);
    assertEq(loggedSuccess, true);

    (fulfilled, , ) = s_testConsumer.s_requests(requestId);
    assertEq(fulfilled, true);

    // The cost of fulfillRandomWords is approximately 90_000 gas.
    // gasAfterPaymentCalculation is 50_000.
    //
    // The cost of the VRF fulfillment charged to the user is:
    // paymentNoFee = (weiPerUnitGas * (gasAfterPaymentCalculation + startGas - gasleft() + l1CostWei) / link_eth_ratio)
    // paymentNoFee = (1 * (50_000 + 90_000 + 0)) / .5
    // paymentNoFee = 280_000
    // ...
    // billed_fee = paymentNoFee + fulfillmentFlatFeeLinkPPM
    // billed_fee = baseFeeWei + 0
    // billed_fee = 280_000
    // note: delta is doubled from the native test to account for more variance due to the link/eth ratio
    (uint96 linkBalanceAfter, , , , ) = s_testCoordinator.getSubscription(subId);
    assertApproxEqAbs(linkBalanceAfter, linkBalanceBefore - 280_000, 20_000);
  }
>>>>>>> e0272622
}<|MERGE_RESOLUTION|>--- conflicted
+++ resolved
@@ -241,242 +241,6 @@
     bool success
   );
 
-<<<<<<< HEAD
-  //  function testRequestAndFulfillRandomWordsNative() public {
-  //    uint32 requestBlock = 10;
-  //    vm.roll(requestBlock);
-  //    s_testConsumer.createSubscriptionAndFund(0);
-  //    uint256 subId = s_testConsumer.s_subId();
-  //    s_testCoordinator.fundSubscriptionWithEth{value: 10 ether}(subId);
-  //
-  //    // Apply basic configs to contract.
-  //    setConfig(basicFeeConfig);
-  //    registerProvingKey();
-  //
-  //    // Request random words.
-  //    vm.expectEmit(true, true, true, true);
-  //    (uint256 requestId, uint256 preSeed) = s_testCoordinator.computeRequestIdExternal(
-  //      vrfKeyHash,
-  //      address(s_testConsumer),
-  //      subId,
-  //      2
-  //    );
-  //    emit RandomWordsRequested(
-  //      vrfKeyHash,
-  //      requestId,
-  //      preSeed,
-  //      subId,
-  //      0, // minConfirmations
-  //      1_000_000, // callbackGasLimit
-  //      1, // numWords
-  //      VRFV2PlusClient._argsToBytes(VRFV2PlusClient.ExtraArgsV1({nativePayment: true})), // nativePayment
-  //      address(s_testConsumer) // requester
-  //    );
-  //    s_testConsumer.requestRandomWords(1_000_000, 0, 1, vrfKeyHash, true);
-  //    (bool fulfilled, , ) = s_testConsumer.s_requests(requestId);
-  //    assertEq(fulfilled, false);
-  //
-  //    // Uncomment these console logs to see info about the request:
-  //    // console.log("requestId: ", requestId);
-  //    // console.log("preSeed: ", preSeed);
-  //    // console.log("sender: ", address(s_testConsumer));
-  //
-  //    // Move on to the next block.
-  //    // Store the previous block's blockhash, and assert that it is as expected.
-  //    vm.roll(requestBlock + 1);
-  //    s_bhs.store(requestBlock);
-  //    assertEq(hex"c65a7bb8d6351c1cf70c95a316cc6a92839c986682d98bc35f958f4883f9d2a8", s_bhs.getBlockhash(requestBlock));
-  //
-  //    // Fulfill the request.
-  //    // Proof generated via the generate-proof-v2-plus script command. Example usage:
-  //    /*
-  //       go run . generate-proof-v2-plus \
-  //        -key-hash 0x9f2353bde94264dbc3d554a94cceba2d7d2b4fdce4304d3e09a1fea9fbeb1528 \
-  //        -pre-seed 53391429126065232382402681707515137895470547057819816488254124798726362946635 \
-  //        -block-hash 0xc65a7bb8d6351c1cf70c95a316cc6a92839c986682d98bc35f958f4883f9d2a8 \
-  //        -block-num 10 \
-  //        -sender 0x90A8820424CC8a819d14cBdE54D12fD3fbFa9bb2 \
-  //        -native-payment true
-  //        */
-  //    VRF.Proof memory proof = VRF.Proof({
-  //      pk: [
-  //        72488970228380509287422715226575535698893157273063074627791787432852706183111,
-  //        62070622898698443831883535403436258712770888294397026493185421712108624767191
-  //      ],
-  //      gamma: [
-  //        2973102176083872659982988645522968133664529102555885971868619302367987919116,
-  //        43610558806647181042154132372309425100765955827430056035281841579494767100593
-  //      ],
-  //      c: 75194344641067036522826220229162084868390366816380211563792760218107272249498,
-  //      s: 108927968992343929608833704938910483045052376946991907425266794689988418576748,
-  //      seed: 53391429126065232382402681707515137895470547057819816488254124798726362946635,
-  //      uWitness: 0x2fF1135666317726951c76126c8723d85CFD9F32,
-  //      cGammaWitness: [
-  //        46085870527299320975519920659984209079990358705974909475473962711525316439739,
-  //        95523996389945915706780830430209540746261656800207800796591631955877527338163
-  //      ],
-  //      sHashWitness: [
-  //        33452562099427047562641801544992972552164940262753954784240667763204805691450,
-  //        60260251393131215964980682331539706583150315372000173687277509360968942328689
-  //      ],
-  //      zInv: 90963680785087352218671937531239943963498221959522740883795298137227163523089
-  //    });
-  //    VRFCoordinatorV2Plus.RequestCommitment memory rc = VRFCoordinatorV2Plus.RequestCommitment({
-  //      blockNum: requestBlock,
-  //      subId: subId,
-  //      callbackGasLimit: 1_000_000,
-  //      numWords: 1,
-  //      sender: address(s_testConsumer),
-  //      extraArgs: VRFV2PlusClient._argsToBytes(VRFV2PlusClient.ExtraArgsV1({nativePayment: true}))
-  //    });
-  //    (, uint96 ethBalanceBefore, , , ) = s_testCoordinator.getSubscription(subId);
-  //
-  //    uint256 outputSeed = s_testCoordinator.getRandomnessFromProofExternal(proof, rc).randomness;
-  //    vm.recordLogs();
-  //    s_testCoordinator.fulfillRandomWords{gas: 1_500_000}(proof, rc);
-  //    VmSafe.Log[] memory entries = vm.getRecordedLogs();
-  //    assertEq(entries[0].topics[1], bytes32(uint256(requestId)));
-  //    assertEq(entries[0].topics[2], bytes32(uint256(subId)));
-  //    (uint256 loggedOutputSeed, , bool loggedSuccess) = abi.decode(entries[0].data, (uint256, uint256, bool));
-  //    assertEq(loggedOutputSeed, outputSeed);
-  //    assertEq(loggedSuccess, true);
-  //
-  //    (fulfilled, , ) = s_testConsumer.s_requests(requestId);
-  //    assertEq(fulfilled, true);
-  //
-  //    // The cost of fulfillRandomWords is approximately 100_000 gas.
-  //    // gasAfterPaymentCalculation is 50_000.
-  //    //
-  //    // The cost of the VRF fulfillment charged to the user is:
-  //    // baseFeeWei = weiPerUnitGas * (gasAfterPaymentCalculation + startGas - gasleft())
-  //    // baseFeeWei = 1 * (50_000 + 100_000)
-  //    // baseFeeWei = 150_000
-  //    // ...
-  //    // billed_fee = baseFeeWei + flatFeeWei + l1CostWei
-  //    // billed_fee = baseFeeWei + 0 + 0
-  //    // billed_fee = 150_000
-  //    (, uint96 ethBalanceAfter, , , ) = s_testCoordinator.getSubscription(subId);
-  //    assertApproxEqAbs(ethBalanceAfter, ethBalanceBefore - 120_000, 10_000);
-  //  }
-
-  //  function testRequestAndFulfillRandomWordsLINK() public {
-  //    uint32 requestBlock = 20;
-  //    vm.roll(requestBlock);
-  //    s_linkToken.transfer(address(s_testConsumer), 10 ether);
-  //    s_testConsumer.createSubscriptionAndFund(10 ether);
-  //    uint256 subId = s_testConsumer.s_subId();
-  //
-  //    // Apply basic configs to contract.
-  //    setConfig(basicFeeConfig);
-  //    registerProvingKey();
-  //
-  //    // Request random words.
-  //    vm.expectEmit(true, true, false, true);
-  //    (uint256 requestId, uint256 preSeed) = s_testCoordinator.computeRequestIdExternal(
-  //      vrfKeyHash,
-  //      address(s_testConsumer),
-  //      subId,
-  //      2
-  //    );
-  //    emit RandomWordsRequested(
-  //      vrfKeyHash,
-  //      requestId,
-  //      preSeed,
-  //      subId,
-  //      0, // minConfirmations
-  //      1_000_000, // callbackGasLimit
-  //      1, // numWords
-  //      VRFV2PlusClient._argsToBytes(VRFV2PlusClient.ExtraArgsV1({nativePayment: false})), // nativePayment, // nativePayment
-  //      address(s_testConsumer) // requester
-  //    );
-  //    s_testConsumer.requestRandomWords(1_000_000, 0, 1, vrfKeyHash, false);
-  //    (bool fulfilled, , ) = s_testConsumer.s_requests(requestId);
-  //    assertEq(fulfilled, false);
-  //
-  //    // Uncomment these console logs to see info about the request:
-  //    // console.log("requestId: ", requestId);
-  //    // console.log("preSeed: ", preSeed);
-  //    // console.log("sender: ", address(s_testConsumer));
-  //
-  //    // Move on to the next block.
-  //    // Store the previous block's blockhash, and assert that it is as expected.
-  //    vm.roll(requestBlock + 1);
-  //    s_bhs.store(requestBlock);
-  //    assertEq(hex"ce6d7b5282bd9a3661ae061feed1dbda4e52ab073b1f9285be6e155d9c38d4ec", s_bhs.getBlockhash(requestBlock));
-  //
-  //    // Fulfill the request.
-  //    // Proof generated via the generate-proof-v2-plus script command. Example usage:
-  //    /*
-  //        go run . generate-proof-v2-plus \
-  //        -key-hash 0x9f2353bde94264dbc3d554a94cceba2d7d2b4fdce4304d3e09a1fea9fbeb1528 \
-  //        -pre-seed 14817911724325909152780695848148728017190840227899344848185245004944693487904 \
-  //        -block-hash 0xce6d7b5282bd9a3661ae061feed1dbda4e52ab073b1f9285be6e155d9c38d4ec \
-  //        -block-num 20 \
-  //        -sender 0x90A8820424CC8a819d14cBdE54D12fD3fbFa9bb2
-  //    */
-  //    VRF.Proof memory proof = VRF.Proof({
-  //      pk: [
-  //        72488970228380509287422715226575535698893157273063074627791787432852706183111,
-  //        62070622898698443831883535403436258712770888294397026493185421712108624767191
-  //      ],
-  //      gamma: [
-  //        33866404953216897461413961842321788789902210776565180957857448351149268461878,
-  //        115311460432520855364215812517921508651759645277579047898967111537639679255245
-  //      ],
-  //      c: 98175725525459014587207855195868784126328401309203602128167819356654355538256,
-  //      s: 78212468144318845248263931834872020573314019987337100119712622816610913379348,
-  //      seed: 14817911724325909152780695848148728017190840227899344848185245004944693487904,
-  //      uWitness: 0xA98F604595c018ca3A897a89A93335C4D9736200,
-  //      cGammaWitness: [
-  //        89663557576172659880527012694290366148297911460143038889658956042430644586923,
-  //        29419553942575420255373719124720052624389851192491471135797878382964991183413
-  //      ],
-  //      sHashWitness: [
-  //        108049980454753981965039838334334363963059423646097861676439703242702207924520,
-  //        30630879728902862732102533191211056668896962900771600171010644651087695869520
-  //      ],
-  //      zInv: 20922890987701239032692501385659950984080522095093996771712575172616647361477
-  //    });
-  //    VRFCoordinatorV2Plus.RequestCommitment memory rc = VRFCoordinatorV2Plus.RequestCommitment({
-  //      blockNum: requestBlock,
-  //      subId: subId,
-  //      callbackGasLimit: 1000000,
-  //      numWords: 1,
-  //      sender: address(s_testConsumer),
-  //      extraArgs: VRFV2PlusClient._argsToBytes(VRFV2PlusClient.ExtraArgsV1({nativePayment: false}))
-  //    });
-  //    (uint96 linkBalanceBefore, , , , ) = s_testCoordinator.getSubscription(subId);
-  //
-  //    uint256 outputSeed = s_testCoordinator.getRandomnessFromProofExternal(proof, rc).randomness;
-  //    vm.recordLogs();
-  //    s_testCoordinator.fulfillRandomWords{gas: 1_500_000}(proof, rc);
-  //
-  //    VmSafe.Log[] memory entries = vm.getRecordedLogs();
-  //    assertEq(entries[0].topics[1], bytes32(uint256(requestId)));
-  //    assertEq(entries[0].topics[2], bytes32(uint256(subId)));
-  //    (uint256 loggedOutputSeed, , bool loggedSuccess) = abi.decode(entries[0].data, (uint256, uint256, bool));
-  //    assertEq(loggedOutputSeed, outputSeed);
-  //    assertEq(loggedSuccess, true);
-  //
-  //    (fulfilled, , ) = s_testConsumer.s_requests(requestId);
-  //    assertEq(fulfilled, true);
-  //
-  //    // The cost of fulfillRandomWords is approximately 90_000 gas.
-  //    // gasAfterPaymentCalculation is 50_000.
-  //    //
-  //    // The cost of the VRF fulfillment charged to the user is:
-  //    // paymentNoFee = (weiPerUnitGas * (gasAfterPaymentCalculation + startGas - gasleft() + l1CostWei) / link_eth_ratio)
-  //    // paymentNoFee = (1 * (50_000 + 90_000 + 0)) / .5
-  //    // paymentNoFee = 280_000
-  //    // ...
-  //    // billed_fee = paymentNoFee + fulfillmentFlatFeeLinkPPM
-  //    // billed_fee = baseFeeWei + 0
-  //    // billed_fee = 280_000
-  //    // note: delta is doubled from the native test to account for more variance due to the link/eth ratio
-  //    (uint96 linkBalanceAfter, , , , ) = s_testCoordinator.getSubscription(subId);
-  //    assertApproxEqAbs(linkBalanceAfter, linkBalanceBefore - 280_000, 20_000);
-  //  }
-=======
   // TODO: Fix this test after make foundry-refresh (JIRA ticket VRF-618)
   function skipped_testRequestAndFulfillRandomWordsNative() public {
     uint32 requestBlock = 10;
@@ -713,5 +477,4 @@
     (uint96 linkBalanceAfter, , , , ) = s_testCoordinator.getSubscription(subId);
     assertApproxEqAbs(linkBalanceAfter, linkBalanceBefore - 280_000, 20_000);
   }
->>>>>>> e0272622
 }