--- conflicted
+++ resolved
@@ -11,7 +11,7 @@
 
 contract VRFCoordinatorV2Plus_Migration is BaseTest {
   uint256 internal constant DEFAULT_LINK_FUNDING = 10 * 1e18; // 10 LINK
-  uint256 internal constant DEFAULT_NATIVE_FUNDING = 50 * 1e18; // 5 ETH
+  uint256 internal constant DEFAULT_NATIVE_FUNDING = 50 * 1e18; // 50 ETH
   uint32 internal constant DEFAULT_CALLBACK_GAS_LIMIT = 50_000;
   uint16 internal constant DEFAULT_REQUEST_CONFIRMATIONS = 3;
   uint32 internal constant DEFAULT_NUM_WORDS = 1;
@@ -35,16 +35,8 @@
 
   event CoordinatorRegistered(address coordinatorAddress);
   event CoordinatorDeregistered(address coordinatorAddress);
-<<<<<<< HEAD
-  event MigrationCompleted(
-    address newCoordinator,
-    uint256 subId
-  );
+  event MigrationCompleted(address newCoordinator, uint256 subId);
   
-=======
-  event MigrationCompleted(address newCoordinator, uint64 prevSubId, uint64 newSubId);
-
->>>>>>> 808243fd
   function setUp() public override {
     BaseTest.setUp();
     vm.deal(OWNER, 100 ether);
@@ -93,20 +85,9 @@
     emit CoordinatorDeregistered(v2CoordinatorAddr);
     v1Coordinator.deregisterMigratableCoordinator(v2CoordinatorAddr);
     assertFalse(v1Coordinator.isTargetRegisteredExternal(v2CoordinatorAddr));
-<<<<<<< HEAD
-    
-    vm.expectRevert(
-      abi.encodeWithSelector(
-        VRFCoordinatorV2Plus.CoordinatorNotRegistered.selector,
-        v2CoordinatorAddr
-      )
-    );
-    v1Coordinator.migrate(subId, v2CoordinatorAddr);
-=======
 
     vm.expectRevert(abi.encodeWithSelector(VRFCoordinatorV2Plus.CoordinatorNotRegistered.selector, v2CoordinatorAddr));
-    v1Coordinator.migrate(v1SubId, v2CoordinatorAddr);
->>>>>>> 808243fd
+    v1Coordinator.migrate(subId, v2CoordinatorAddr);
 
     // test register/deregister multiple coordinators
     address v3CoordinatorAddr = makeAddr("v3Coordinator");
@@ -138,18 +119,9 @@
     v1Coordinator.addConsumer(subId, address(testConsumer));
 
     // subscription exists in V1 coordinator before migration
-<<<<<<< HEAD
-    (
-      uint96 balance,
-      uint96 ethBalance,
-      address owner,
-      address[] memory consumers
-    ) = v1Coordinator.getSubscription(subId);
-=======
     (uint96 balance, uint96 ethBalance, address owner, address[] memory consumers) = v1Coordinator.getSubscription(
-      v1SubId
-    );
->>>>>>> 808243fd
+      subId
+    );
     assertEq(balance, DEFAULT_LINK_FUNDING);
     assertEq(ethBalance, DEFAULT_NATIVE_FUNDING);
     assertEq(owner, address(OWNER));
