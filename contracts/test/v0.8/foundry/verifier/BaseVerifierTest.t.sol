--- conflicted
+++ resolved
@@ -216,10 +216,9 @@
 }
 
 contract BaseTestWithConfiguredVerifier is BaseTest {
-<<<<<<< HEAD
-    function setUp() public virtual override {
-        BaseTest.setUp();
-        Signer[] memory signers = _getSigners(MAX_ORACLES);
+  function setUp() public virtual override {
+    BaseTest.setUp();
+    Signer[] memory signers = _getSigners(MAX_ORACLES);
 
         // Verifier 1, Feed 1, Config 1
                 s_verifier.setConfig(
@@ -240,51 +239,49 @@
     }
 }
 
-contract BaseTestWithMultipleConfiguredDigests is
-    BaseTestWithConfiguredVerifier
-{
-    bytes32 internal s_configDigestOne;
-    bytes32 internal s_configDigestTwo;
-    bytes32 internal s_configDigestThree;
-    bytes32 internal s_configDigestFour;
-    bytes32 internal s_configDigestFive;
-
-    uint32 internal s_numConfigsSet;
-
-    uint8 internal constant FAULT_TOLERANCE_TWO = 2;
-    uint8 internal constant FAULT_TOLERANCE_THREE = 1;
-
-    function setUp() public virtual override {
-        BaseTestWithConfiguredVerifier.setUp();
-        Signer[] memory signers = _getSigners(MAX_ORACLES);
-
-        (, , s_configDigestOne) = s_verifier.latestConfigDetails(FEED_ID);
-
-        // Verifier 1, Feed 1, Config 2
-        Signer[] memory secondSetOfSigners = _getSigners(8);
-                s_verifier.setConfig(
-            FEED_ID,
-            _getSignerAddresses(secondSetOfSigners),
-            s_offchaintransmitters,
-            FAULT_TOLERANCE_TWO,
-            bytes(""),
-            2,
-            bytes("")
-        );
-        (, , s_configDigestTwo) = s_verifier.latestConfigDetails(FEED_ID);
-
-        // Verifier 1, Feed 1, Config 3
-        Signer[] memory thirdSetOfSigners = _getSigners(5);
-                s_verifier.setConfig(
-            FEED_ID,
-            _getSignerAddresses(thirdSetOfSigners),
-            s_offchaintransmitters,
-            FAULT_TOLERANCE_THREE,
-            bytes(""),
-            3,
-            bytes("")
-        );
-        (s_numConfigsSet, , s_configDigestThree) = s_verifier.latestConfigDetails(FEED_ID);
+contract BaseTestWithMultipleConfiguredDigests is BaseTestWithConfiguredVerifier {
+  bytes32 internal s_configDigestOne;
+  bytes32 internal s_configDigestTwo;
+  bytes32 internal s_configDigestThree;
+  bytes32 internal s_configDigestFour;
+  bytes32 internal s_configDigestFive;
+
+  uint32 internal s_numConfigsSet;
+
+  uint8 internal constant FAULT_TOLERANCE_TWO = 2;
+  uint8 internal constant FAULT_TOLERANCE_THREE = 1;
+
+  function setUp() public virtual override {
+    BaseTestWithConfiguredVerifier.setUp();
+    Signer[] memory signers = _getSigners(MAX_ORACLES);
+
+    (, , s_configDigestOne) = s_verifier.latestConfigDetails(FEED_ID);
+
+    // Verifier 1, Feed 1, Config 2
+    Signer[] memory secondSetOfSigners = _getSigners(8);
+    s_verifier.setConfig(
+      FEED_ID,
+      _getSignerAddresses(secondSetOfSigners),
+      s_offchaintransmitters,
+      FAULT_TOLERANCE_TWO,
+      bytes(""),
+      2,
+      bytes("")
+    );
+    (, , s_configDigestTwo) = s_verifier.latestConfigDetails(FEED_ID);
+
+    // Verifier 1, Feed 1, Config 3
+    Signer[] memory thirdSetOfSigners = _getSigners(5);
+    s_verifier.setConfig(
+      FEED_ID,
+      _getSignerAddresses(thirdSetOfSigners),
+      s_offchaintransmitters,
+      FAULT_TOLERANCE_THREE,
+      bytes(""),
+      3,
+      bytes("")
+    );
+    (s_numConfigsSet, , s_configDigestThree) = s_verifier.latestConfigDetails(FEED_ID);
 
         // Verifier 1, Feed 2, Config 1
                 s_verifier.setConfig(
@@ -317,95 +314,4 @@
         s_verifierProxy.setVerifier(bytes32(""), s_configDigestFive);
         changePrank(ADMIN);
     }
-=======
-  function setUp() public virtual override {
-    BaseTest.setUp();
-    Signer[] memory signers = _getSigners(MAX_ORACLES);
-
-    // Verifier 1, Feed 1, Config 1
-    s_verifier.setConfig(
-      FEED_ID,
-      _getSignerAddresses(signers),
-      s_offchaintransmitters,
-      FAULT_TOLERANCE,
-      bytes(""),
-      VERIFIER_VERSION,
-      bytes("")
-    );
-    (, , bytes32 configDigest) = s_verifier.latestConfigDetails(FEED_ID);
-    s_verifierProxy.initializeVerifier(configDigest, address(s_verifier));
-  }
-}
-
-contract BaseTestWithMultipleConfiguredDigests is BaseTestWithConfiguredVerifier {
-  bytes32 internal s_configDigestOne;
-  bytes32 internal s_configDigestTwo;
-  bytes32 internal s_configDigestThree;
-  bytes32 internal s_configDigestFour;
-  bytes32 internal s_configDigestFive;
-
-  uint32 internal s_numConfigsSet;
-
-  uint8 internal constant FAULT_TOLERANCE_TWO = 2;
-  uint8 internal constant FAULT_TOLERANCE_THREE = 1;
-
-  function setUp() public virtual override {
-    BaseTestWithConfiguredVerifier.setUp();
-    Signer[] memory signers = _getSigners(MAX_ORACLES);
-
-    (, , s_configDigestOne) = s_verifier.latestConfigDetails(FEED_ID);
-
-    // Verifier 1, Feed 1, Config 2
-    Signer[] memory secondSetOfSigners = _getSigners(8);
-    s_verifier.setConfig(
-      FEED_ID,
-      _getSignerAddresses(secondSetOfSigners),
-      s_offchaintransmitters,
-      FAULT_TOLERANCE_TWO,
-      bytes(""),
-      2,
-      bytes("")
-    );
-    (, , s_configDigestTwo) = s_verifier.latestConfigDetails(FEED_ID);
-
-    // Verifier 1, Feed 1, Config 3
-    Signer[] memory thirdSetOfSigners = _getSigners(5);
-    s_verifier.setConfig(
-      FEED_ID,
-      _getSignerAddresses(thirdSetOfSigners),
-      s_offchaintransmitters,
-      FAULT_TOLERANCE_THREE,
-      bytes(""),
-      3,
-      bytes("")
-    );
-    (s_numConfigsSet, , s_configDigestThree) = s_verifier.latestConfigDetails(FEED_ID);
-
-    // Verifier 1, Feed 2, Config 1
-    s_verifier.setConfig(
-      FEED_ID_2,
-      _getSignerAddresses(signers),
-      s_offchaintransmitters,
-      FAULT_TOLERANCE,
-      bytes(""),
-      4,
-      bytes("")
-    );
-    (, , s_configDigestFour) = s_verifier.latestConfigDetails(FEED_ID_2);
-    s_verifierProxy.initializeVerifier(s_configDigestFour, address(s_verifier));
-
-    // Verifier 2, Feed 3, Config 1
-    s_verifier_2.setConfig(
-      FEED_ID_3,
-      _getSignerAddresses(signers),
-      s_offchaintransmitters,
-      FAULT_TOLERANCE,
-      bytes(""),
-      VERIFIER_VERSION,
-      bytes("")
-    );
-    (, , s_configDigestFive) = s_verifier_2.latestConfigDetails(FEED_ID_3);
-    s_verifierProxy.initializeVerifier(s_configDigestFive, address(s_verifier_2));
-  }
->>>>>>> d1537d81
 }