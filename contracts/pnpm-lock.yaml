--- conflicted
+++ resolved
@@ -616,13 +616,8 @@
   '@openzeppelin/contracts@4.9.3':
     resolution: {integrity: sha512-He3LieZ1pP2TNt5JbkPA4PNT9WC3gOTOlDcFGJW4Le4QKqwmiNJCRt44APfxMxvq7OugU/cqYuPcSBzOw38DAg==}
 
-<<<<<<< HEAD
-  '@openzeppelin/upgrades-core@1.34.4':
-    resolution: {integrity: sha512-iGN3StqYHYVqqSKs8hWY+Gz6VkiEqOkQccBhHl7lHLGBJF91QUZ8wNMZ59SA5Usg1Fstu/HurvZTCEshPJAZ8w==}
-=======
   '@openzeppelin/upgrades-core@1.32.5':
     resolution: {integrity: sha512-R0wprsyJ4xWiRW05kaTfZZkRVpG2g0af3/hpjE7t2mX0Eb2n40MQLokTwqIk4LDzpp910JfLSpB0vBuZ6WNPog==}
->>>>>>> b972fe9a
     hasBin: true
 
   '@pkgr/core@0.1.1':
@@ -1288,13 +1283,8 @@
   commander@3.0.2:
     resolution: {integrity: sha512-Gar0ASD4BDyKC4hl4DwHqDrmvjoxWKZigVnAbn5H1owvm4CxCPdb0HQDehwNYMJpla5+M2tPmPARzhtYuwpHow==}
 
-<<<<<<< HEAD
-  compare-versions@6.1.1:
-    resolution: {integrity: sha512-4hm4VPpIecmlg59CHXnRDnqGplJFrbLG4aFEl5vl6cK1u76ws3LLvX7ikFnTDl5vo39sjWD6AaDPYodJp/NNHg==}
-=======
   compare-versions@6.1.0:
     resolution: {integrity: sha512-LNZQXhqUvqUTotpZ00qLSaify3b4VFD588aRr8MKFw4CMUr98ytzCW5wDH5qx/DEY5kCDXcbcRuCqL0szEf2tg==}
->>>>>>> b972fe9a
 
   concat-map@0.0.1:
     resolution: {integrity: sha512-/Srv4dswyQNBfohGpz9o6Yb3Gz3SrUDqBH5rTuhGR7ahtlbYKnVxw2bCFMRljaA7EXHaXZ8wsHdodFvbkhKmqg==}
@@ -2114,13 +2104,10 @@
     resolution: {integrity: sha512-nA2hv5XIhLR3uVzDDfCIknerhx8XUKnstuOERPNNIinXG7v9u+ohXF67vxm4TPTEPU6lm61ZkwP3c9PCB97rhg==}
     engines: {node: '>= 0.4'}
 
-<<<<<<< HEAD
-=======
   is-stream@3.0.0:
     resolution: {integrity: sha512-LnQR4bZ9IADDRSkvpqMGvt/tEJWclzklNgSw48V5EAaAeDd6qGvN8ei6k5p0tvxSR171VmGyHuTiAOfxAbr8kA==}
     engines: {node: ^12.20.0 || ^14.13.1 || >=16.0.0}
 
->>>>>>> b972fe9a
   is-string@1.0.7:
     resolution: {integrity: sha512-tE2UXzivje6ofPW7l23cjDOMa09gb7xlAqG6jG5ej6uPV32TlWP3NKPigtaGeHNu9fohccRYvIiZMfOOnOYUtg==}
     engines: {node: '>= 0.4'}
@@ -2533,8 +2520,6 @@
   once@1.4.0:
     resolution: {integrity: sha512-lNaJgI+2Q5URQBkccEKHTQOPaXdUxnZZElQTZY0MFUAuaEqe1E+Nyvgdz/aIyNi6Z9MzO5dv1H8n58/GELp3+w==}
 
-<<<<<<< HEAD
-=======
   onetime@5.1.2:
     resolution: {integrity: sha512-kbpaSSGJTWdAY5KPVeMOKXSrPtr8C8C7wodJbcsd51jRnmD+GZu8Y0VoU6Dm5Z4vWr0Ig/1NKuWRKf7j5aaYSg==}
     engines: {node: '>=6'}
@@ -2543,7 +2528,6 @@
     resolution: {integrity: sha512-1FlR+gjXK7X+AsAHso35MnyN5KqGwJRi/31ft6x0M194ht7S+rWAvd7PHss9xSKMzE0asv1pyIHaJYq+BbacAQ==}
     engines: {node: '>=12'}
 
->>>>>>> b972fe9a
   open@7.4.2:
     resolution: {integrity: sha512-MVHddDVweXZF3awtlAS+6pgKLlm/JgxZ90+/NBurBoQctVOOB/zDdVjcyPzQ+0laDGbsWgrRkflI65sQeOgT9Q==}
     engines: {node: '>=8'}
@@ -2848,13 +2832,10 @@
   responselike@2.0.1:
     resolution: {integrity: sha512-4gl03wn3hj1HP3yzgdI7d3lCkF95F21Pz4BPGvKHinyQzALR5CapwC8yIi0Rh58DEMQ/SguC03wFj2k0M/mHhw==}
 
-<<<<<<< HEAD
-=======
   restore-cursor@4.0.0:
     resolution: {integrity: sha512-I9fPXU9geO9bHOt9pHHOhOkYerIMsmVaWB0rA2AI9ERh/+x/i7MV5HKBNrg+ljO5eoPVgCcnFuRjJ9uH6I/3eg==}
     engines: {node: ^12.20.0 || ^14.13.1 || >=16.0.0}
 
->>>>>>> b972fe9a
   retry@0.12.0:
     resolution: {integrity: sha512-9LkiTwjUh6rT555DtE9rTX+BKByPfrMzEAtnlEtdEwr3Nkffwiihqe2bWADg+OQRjt9gl6ICdmB/ZFDCGAtSow==}
     engines: {node: '>= 4'}
@@ -2990,13 +2971,10 @@
   signal-exit@3.0.7:
     resolution: {integrity: sha512-wnD2ZE+l+SPC/uoS0vXeE9L1+0wuaMqKlfz9AMUo38JsyLSBWSFcHR1Rri62LZc12vLr1gb3jl7iwQhgwpAbGQ==}
 
-<<<<<<< HEAD
-=======
   signal-exit@4.1.0:
     resolution: {integrity: sha512-bzyZ1e88w9O1iNJbKnOlvYTrWPDl46O1bG0D3XInv+9tkPrxrN8jUUTiFlDkkmKWgn1M6CfIA13SuGqOa9Korw==}
     engines: {node: '>=14'}
 
->>>>>>> b972fe9a
   slash@2.0.0:
     resolution: {integrity: sha512-ZYKh3Wh2z1PpEXWr0MpSBZ0V6mZHAQfYevttO11c51CaWjGTaadiKZ+wVt1PbMlDV5qhMFslpZCemhwOK7C89A==}
     engines: {node: '>=6'}
@@ -3562,13 +3540,10 @@
     resolution: {integrity: sha512-r3vXyErRCYJ7wg28yvBY5VSoAF8ZvlcW9/BwUzEtUsjvX/DKs24dIkuwjtuprwJJHsbyUbLApepYTR1BN4uHrg==}
     engines: {node: '>= 6'}
 
-<<<<<<< HEAD
-=======
   yaml@2.3.4:
     resolution: {integrity: sha512-8aAvwVUSHpfEqTQ4w/KMlf3HcRdt50E5ODIQJBw1fQ5RL34xabzxtUlzTXVqc4rkZsPbvrXKWnABCD7kWSmocA==}
     engines: {node: '>= 14'}
 
->>>>>>> b972fe9a
   yargs-parser@18.1.3:
     resolution: {integrity: sha512-o50j0JeToy/4K6OZcaQmW6lyXXKhq7csREXcDwk2omFPJEwUNOVtJKvmDr9EI1fAJZUyZcRF7kxGBWmRXudrCQ==}
     engines: {node: '>=6'}
@@ -3623,11 +3598,7 @@
       '@openzeppelin/contracts': 4.8.3
       '@openzeppelin/contracts-upgradeable': 4.8.3
     optionalDependencies:
-<<<<<<< HEAD
-      '@openzeppelin/upgrades-core': 1.34.4
-=======
       '@openzeppelin/upgrades-core': 1.32.5
->>>>>>> b972fe9a
     transitivePeerDependencies:
       - supports-color
 
@@ -4433,19 +4404,11 @@
 
   '@openzeppelin/contracts@4.9.3': {}
 
-<<<<<<< HEAD
-  '@openzeppelin/upgrades-core@1.34.4':
-    dependencies:
-      cbor: 9.0.2
-      chalk: 4.1.2
-      compare-versions: 6.1.1
-=======
   '@openzeppelin/upgrades-core@1.32.5':
     dependencies:
       cbor: 9.0.2
       chalk: 4.1.2
       compare-versions: 6.1.0
->>>>>>> b972fe9a
       debug: 4.3.4(supports-color@8.1.1)
       ethereumjs-util: 7.1.5
       minimist: 1.2.8
@@ -5225,11 +5188,7 @@
 
   commander@3.0.2: {}
 
-<<<<<<< HEAD
-  compare-versions@6.1.1:
-=======
   compare-versions@6.1.0:
->>>>>>> b972fe9a
     optional: true
 
   concat-map@0.0.1: {}
@@ -6353,11 +6312,8 @@
       call-bind: 1.0.7
     optional: true
 
-<<<<<<< HEAD
-=======
   is-stream@3.0.0: {}
 
->>>>>>> b972fe9a
   is-string@1.0.7:
     dependencies:
       has-tostringtag: 1.0.0
@@ -6770,8 +6726,6 @@
     dependencies:
       wrappy: 1.0.2
 
-<<<<<<< HEAD
-=======
   onetime@5.1.2:
     dependencies:
       mimic-fn: 2.1.0
@@ -6780,7 +6734,6 @@
     dependencies:
       mimic-fn: 4.0.0
 
->>>>>>> b972fe9a
   open@7.4.2:
     dependencies:
       is-docker: 2.2.1
@@ -7093,14 +7046,11 @@
     dependencies:
       lowercase-keys: 2.0.0
 
-<<<<<<< HEAD
-=======
   restore-cursor@4.0.0:
     dependencies:
       onetime: 5.1.2
       signal-exit: 3.0.7
 
->>>>>>> b972fe9a
   retry@0.12.0:
     optional: true
 
@@ -7246,11 +7196,8 @@
 
   signal-exit@3.0.7: {}
 
-<<<<<<< HEAD
-=======
   signal-exit@4.1.0: {}
 
->>>>>>> b972fe9a
   slash@2.0.0: {}
 
   slash@3.0.0: {}
@@ -7868,11 +7815,8 @@
 
   yaml@1.10.2: {}
 
-<<<<<<< HEAD
-=======
   yaml@2.3.4: {}
 
->>>>>>> b972fe9a
   yargs-parser@18.1.3:
     dependencies:
       camelcase: 5.3.1
