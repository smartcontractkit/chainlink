--- conflicted
+++ resolved
@@ -18,11 +18,7 @@
     "prepublishOnly": "pnpm compile && ./scripts/prepublish_generate_abi_folder",
     "publish-beta": "pnpm publish --tag beta",
     "publish-prod": "npm dist-tag add @chainlink/contracts@0.8.0 latest",
-<<<<<<< HEAD
-    "solhint": "solhint --max-warnings 584 \"./src/v0.8/**/*.sol\""
-=======
-    "solhint": "solhint --max-warnings 502 \"./src/v0.8/**/*.sol\""
->>>>>>> 1ccf6fb7
+    "solhint": "solhint --max-warnings 493 \"./src/v0.8/**/*.sol\""
   },
   "files": [
     "src/v0.8",
