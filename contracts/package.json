{
  "name": "@chainlink/contracts",
  "version": "0.2.0",
  "description": "Chainlink smart contracts",
  "author": "Chainlink devs",
  "license": "MIT",
  "private": false,
  "scripts": {
    "test": "hardhat test",
    "size": "hardhat size-contracts",
    "clean": "hardhat clean",
    "prettier": "prettier --config .prettierrc --write \"**/*.{js,json,md,sol,ts}\"",
    "compile:native": "./scripts/native_solc_compile_all",
    "compile": "hardhat compile",
    "lint:sol": "solhint -f table ./src/**/**/*.sol",
    "setup": "yarn compile",
    "prepublishOnly": "yarn compile && ./scripts/prepublish_generate_abi_folder"
  },
  "files": [
    "src/",
    "abi/"
  ],
  "devDependencies": {
    "@nomiclabs/hardhat-ethers": "^2.0.2",
    "@nomiclabs/hardhat-waffle": "^2.0.1",
    "@openzeppelin/test-helpers": "^0.5.11",
    "@types/chai": "^4.2.18",
    "@types/mocha": "^8.2.2",
    "@types/node": "^15.12.2",
    "chai": "^4.3.4",
    "ethereum-waffle": "^3.3.0",
    "ethers": "^5.3.1",
<<<<<<< HEAD
    "hardhat": "^2.4.0",
=======
    "hardhat": "^2.3.3",
    "hardhat-abi-exporter": "^2.2.1",
>>>>>>> e854333f
    "hardhat-contract-sizer": "^2.0.3",
    "solhint": "^3.3.6",
    "ts-node": "^10.0.0",
    "typescript": "^4.3.2"
  }
}<|MERGE_RESOLUTION|>--- conflicted
+++ resolved
@@ -30,12 +30,8 @@
     "chai": "^4.3.4",
     "ethereum-waffle": "^3.3.0",
     "ethers": "^5.3.1",
-<<<<<<< HEAD
     "hardhat": "^2.4.0",
-=======
-    "hardhat": "^2.3.3",
     "hardhat-abi-exporter": "^2.2.1",
->>>>>>> e854333f
     "hardhat-contract-sizer": "^2.0.3",
     "solhint": "^3.3.6",
     "ts-node": "^10.0.0",
