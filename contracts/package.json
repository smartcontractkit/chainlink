{
  "name": "@chainlink/contracts",
  "version": "0.2.0",
  "description": "Chainlink smart contracts",
  "author": "Chainlink devs",
  "license": "MIT",
  "private": false,
  "scripts": {
    "test": "hardhat test",
    "size": "hardhat size-contracts",
    "clean": "hardhat clean",
    "prettier": "prettier --config .prettierrc --write \"**/*.{js,json,md,sol,ts}\"",
    "compile:native": "./scripts/native_solc_compile_all",
    "compile": "hardhat compile",
    "lint:sol": "solhint -f table ./src/**/**/*.sol",
    "setup": "yarn compile",
    "prepublishOnly": "yarn compile"
  },
  "files": [
    "src/"
  ],
  "devDependencies": {
    "@nomiclabs/hardhat-ethers": "^2.0.2",
    "@nomiclabs/hardhat-waffle": "^2.0.1",
    "@openzeppelin/test-helpers": "^0.5.11",
    "@types/chai": "^4.2.18",
    "@types/mocha": "^8.2.2",
    "@types/node": "^15.12.2",
    "chai": "^4.3.4",
    "ethereum-waffle": "^3.3.0",
<<<<<<< HEAD
    "ethers": "^5.1.4",
    "hardhat": "^2.3.0",
    "hardhat-contract-sizer": "^2.0.3",
=======
    "ethers": "^5.3.1",
    "hardhat": "^2.3.3",
    "hardhat-contract-sizer": "^2.0.3",
    "solhint": "^3.3.6",
>>>>>>> 43e49db2
    "ts-node": "^10.0.0",
    "typescript": "^4.3.2"
  }
}<|MERGE_RESOLUTION|>--- conflicted
+++ resolved
@@ -28,16 +28,10 @@
     "@types/node": "^15.12.2",
     "chai": "^4.3.4",
     "ethereum-waffle": "^3.3.0",
-<<<<<<< HEAD
-    "ethers": "^5.1.4",
-    "hardhat": "^2.3.0",
-    "hardhat-contract-sizer": "^2.0.3",
-=======
     "ethers": "^5.3.1",
     "hardhat": "^2.3.3",
     "hardhat-contract-sizer": "^2.0.3",
     "solhint": "^3.3.6",
->>>>>>> 43e49db2
     "ts-node": "^10.0.0",
     "typescript": "^4.3.2"
   }
