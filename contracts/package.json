{
  "name": "@chainlink/contracts",
  "version": "0.4.2",
  "description": "Chainlink smart contracts",
  "author": "Chainlink devs",
  "license": "MIT",
  "private": false,
  "scripts": {
    "test": "hardhat test",
    "size": "hardhat size-contracts",
    "clean": "hardhat clean",
    "compile:native": "./scripts/native_solc_compile_all",
    "compile": "hardhat compile",
    "coverage": "hardhat coverage",
    "setup": "yarn compile",
    "prepublishOnly": "yarn compile && ./scripts/prepublish_generate_abi_folder",
    "publish-beta": "yarn publish --tag beta",
    "publish-prod": "yarn tag add @chainlink/contracts@0.4.2 latest"
  },
  "files": [
    "src/",
    "abi/"
  ],
  "devDependencies": {
    "@ethereum-waffle/mock-contract": "^3.3.0",
    "@nomiclabs/hardhat-ethers": "^2.0.2",
    "@nomiclabs/hardhat-waffle": "^2.0.1",
    "@openzeppelin/test-helpers": "^0.5.11",
    "@typechain/ethers-v5": "^7.0.1",
    "@typechain/hardhat": "^3.0.0",
    "@types/cbor": "5.0.1",
    "@types/chai": "^4.2.18",
    "@types/debug": "^4.1.7",
    "@types/mocha": "^8.2.2",
    "@types/node": "^15.12.2",
    "chai": "^4.3.4",
    "debug": "^4.3.2",
    "ethereum-waffle": "^3.3.0",
    "ethers": "^5.3.1",
    "hardhat": "^2.10.1",
    "hardhat-abi-exporter": "^2.2.1",
    "hardhat-contract-sizer": "^2.5.1",
    "moment": "^2.29.4",
    "prettier-plugin-solidity": "1.0.0-beta.18",
    "solhint": "^3.3.6",
    "solhint-plugin-prettier": "^0.0.5",
    "solidity-coverage": "^0.7.17",
    "ts-node": "^10.0.0",
    "typechain": "^5.0.0",
    "typescript": "^4.3.2"
  },
  "dependencies": {
<<<<<<< HEAD
    "@eth-optimism/contracts": "^0.5.21",
    "@openzeppelin/contracts-upgradeable": "^4.7.3"
=======
    "@openzeppelin/contracts": "^4.3.3",
    "@openzeppelin/contracts-v0.7": "npm:@openzeppelin/contracts@v3.4.2",
    "@eth-optimism/contracts": "^0.5.21"
>>>>>>> f9bf9ba0
  }
}<|MERGE_RESOLUTION|>--- conflicted
+++ resolved
@@ -50,13 +50,9 @@
     "typescript": "^4.3.2"
   },
   "dependencies": {
-<<<<<<< HEAD
-    "@eth-optimism/contracts": "^0.5.21",
-    "@openzeppelin/contracts-upgradeable": "^4.7.3"
-=======
     "@openzeppelin/contracts": "^4.3.3",
+    "@openzeppelin/contracts-upgradeable": "^4.7.3",
     "@openzeppelin/contracts-v0.7": "npm:@openzeppelin/contracts@v3.4.2",
     "@eth-optimism/contracts": "^0.5.21"
->>>>>>> f9bf9ba0
   }
 }