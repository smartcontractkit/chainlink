package client

import (
	"context"
	"math/big"

	"github.com/smartcontractkit/chainlink-common/pkg/assets"

	feetypes "github.com/smartcontractkit/chainlink/v2/common/fee/types"
	"github.com/smartcontractkit/chainlink/v2/common/types"
)

// RPCClient includes all the necessary generalized RPC methods along with any additional chain-specific methods.
type RPCClient[
	CHAIN_ID types.ID,
	HEAD Head,
] interface {
	// ChainID - fetches ChainID from the RPC to verify that it matches config
	ChainID(ctx context.Context) (CHAIN_ID, error)
	// Dial - prepares the RPC for usage. Can be called on fresh or closed RPC
	Dial(ctx context.Context) error
	// SubscribeToHeads - returns channel and subscription for new heads.
	SubscribeToHeads(ctx context.Context) (<-chan HEAD, types.Subscription, error)
	// SubscribeToFinalizedHeads - returns channel and subscription for finalized heads.
	SubscribeToFinalizedHeads(ctx context.Context) (<-chan HEAD, types.Subscription, error)
	// Ping - returns error if RPC is not reachable
	Ping(context.Context) error
	// IsSyncing - returns true if the RPC is in Syncing state and can not process calls
	IsSyncing(ctx context.Context) (bool, error)
	// UnsubscribeAllExcept - close all subscriptions except `subs`
	UnsubscribeAllExcept(subs ...types.Subscription)
	// Close - closes all subscriptions and aborts all RPC calls
	Close()
	// GetInterceptedChainInfo - returns latest and highest observed by application layer ChainInfo.
	// latest ChainInfo is the most recent value received within a NodeClient's current lifecycle between Dial and DisconnectAll.
	// highestUserObservations ChainInfo is the highest ChainInfo observed excluding health checks calls.
	// Its values must not be reset.
	// The results of corresponding calls, to get the most recent head and the latest finalized head, must be
	// intercepted and reflected in ChainInfo before being returned to a caller. Otherwise, MultiNode is not able to
	// provide repeatable read guarantee.
	// DisconnectAll must reset latest ChainInfo to default value.
	// Ensure implementation does not have a race condition when values are reset before request completion and as
	// a result latest ChainInfo contains information from the previous cycle.
	GetInterceptedChainInfo() (latest, highestUserObservations ChainInfo)
}

// RPC includes all the necessary methods for a multi-node client to interact directly with any RPC endpoint.
type RPC[
	CHAIN_ID types.ID,
	SEQ types.Sequence,
	ADDR types.Hashable,
	BLOCK_HASH types.Hashable,
	TX any,
	TX_HASH types.Hashable,
	EVENT any,
	EVENT_OPS any,
	TX_RECEIPT types.Receipt[TX_HASH, BLOCK_HASH],
	FEE feetypes.Fee,
	HEAD types.Head[BLOCK_HASH],
	BATCH_ELEM any,
] interface {
	NodeClient[
		CHAIN_ID,
		HEAD,
	]
	clientAPI[
		CHAIN_ID,
		SEQ,
		ADDR,
		BLOCK_HASH,
		TX,
		TX_HASH,
		EVENT,
		EVENT_OPS,
		TX_RECEIPT,
		FEE,
		HEAD,
		BATCH_ELEM,
	]
}

// Head is the interface required by the NodeClient
type Head interface {
	BlockNumber() int64
	BlockDifficulty() *big.Int
	IsValid() bool
}

// NodeClient includes all the necessary RPC methods required by a node.
type NodeClient[
	CHAIN_ID types.ID,
	HEAD Head,
] interface {
	connection[CHAIN_ID, HEAD]

	DialHTTP() error
	// DisconnectAll - cancels all inflight requests, terminates all subscriptions and resets latest ChainInfo.
	DisconnectAll()
	Close()
	ClientVersion(context.Context) (string, error)
	SubscribersCount() int32
	SetAliveLoopSub(types.Subscription)
	UnsubscribeAllExceptAliveLoop()
	IsSyncing(ctx context.Context) (bool, error)
	SubscribeToFinalizedHeads(_ context.Context) (<-chan HEAD, types.Subscription, error)
	// GetInterceptedChainInfo - returns latest and highest observed by application layer ChainInfo.
	// latest ChainInfo is the most recent value received within a NodeClient's current lifecycle between Dial and DisconnectAll.
	// highestUserObservations ChainInfo is the highest ChainInfo observed excluding health checks calls.
	// Its values must not be reset.
	// The results of corresponding calls, to get the most recent head and the latest finalized head, must be
	// intercepted and reflected in ChainInfo before being returned to a caller. Otherwise, MultiNode is not able to
	// provide repeatable read guarantee.
	// DisconnectAll must reset latest ChainInfo to default value.
	// Ensure implementation does not have a race condition when values are reset before request completion and as
	// a result latest ChainInfo contains information from the previous cycle.
	GetInterceptedChainInfo() (latest, highestUserObservations ChainInfo)
}

// clientAPI includes all the direct RPC methods required by the generalized common client to implement its own.
type clientAPI[
	CHAIN_ID types.ID,
	SEQ types.Sequence,
	ADDR types.Hashable,
	BLOCK_HASH types.Hashable,
	TX any,
	TX_HASH types.Hashable,
	EVENT any,
	EVENT_OPS any, // event filter query options
	TX_RECEIPT types.Receipt[TX_HASH, BLOCK_HASH],
	FEE feetypes.Fee,
	HEAD types.Head[BLOCK_HASH],
	BATCH_ELEM any,
] interface {
	connection[CHAIN_ID, HEAD]

	// Account
	BalanceAt(ctx context.Context, accountAddress ADDR, blockNumber *big.Int) (*big.Int, error)
	TokenBalance(ctx context.Context, accountAddress ADDR, tokenAddress ADDR) (*big.Int, error)
	SequenceAt(ctx context.Context, accountAddress ADDR, blockNumber *big.Int) (SEQ, error)
	LINKBalance(ctx context.Context, accountAddress ADDR, linkAddress ADDR) (*assets.Link, error)
	PendingSequenceAt(ctx context.Context, addr ADDR) (SEQ, error)
	EstimateGas(ctx context.Context, call any) (gas uint64, err error)

	// Transactions
	SendTransaction(ctx context.Context, tx TX) error
	SimulateTransaction(ctx context.Context, tx TX) error
	TransactionByHash(ctx context.Context, txHash TX_HASH) (TX, error)
	TransactionReceipt(ctx context.Context, txHash TX_HASH) (TX_RECEIPT, error)
	SendEmptyTransaction(
		ctx context.Context,
		newTxAttempt func(seq SEQ, feeLimit uint32, fee FEE, fromAddress ADDR) (attempt any, err error),
		seq SEQ,
		gasLimit uint32,
		fee FEE,
		fromAddress ADDR,
	) (txhash string, err error)

	// Blocks
	BlockByNumber(ctx context.Context, number *big.Int) (HEAD, error)
	BlockByHash(ctx context.Context, hash BLOCK_HASH) (HEAD, error)
	LatestBlockHeight(context.Context) (*big.Int, error)
	LatestFinalizedBlock(ctx context.Context) (HEAD, error)

	// Events
	FilterEvents(ctx context.Context, query EVENT_OPS) ([]EVENT, error)

	// Misc
	BatchCallContext(ctx context.Context, b []BATCH_ELEM) error
	CallContract(
		ctx context.Context,
		msg interface{},
		blockNumber *big.Int,
	) (rpcErr []byte, extractErr error)
	PendingCallContract(
		ctx context.Context,
		msg interface{},
	) (rpcErr []byte, extractErr error)
	CallContext(ctx context.Context, result interface{}, method string, args ...interface{}) error
	CodeAt(ctx context.Context, account ADDR, blockNumber *big.Int) ([]byte, error)
}

type connection[
	CHAIN_ID types.ID,
	HEAD Head,
] interface {
	ChainID(ctx context.Context) (CHAIN_ID, error)
	Dial(ctx context.Context) error
<<<<<<< HEAD
	SubscribeNewHead(ctx context.Context) (<-chan HEAD, types.Subscription, error)
=======
	SubscribeToHeads(ctx context.Context) (ch <-chan HEAD, sub types.Subscription, err error)
	// TODO: remove as part of merge with BCI-2875
	SubscribeNewHead(ctx context.Context, channel chan<- HEAD) (s types.Subscription, err error)
>>>>>>> d90bb669
}

// PoolChainInfoProvider - provides aggregation of nodes pool ChainInfo
type PoolChainInfoProvider interface {
	// LatestChainInfo - returns number of live nodes available in the pool, so we can prevent the last alive node in a pool from being
	// moved to out-of-sync state. It is better to have one out-of-sync node than no nodes at all.
	// Returns highest latest ChainInfo within the alive nodes. E.g. most recent block number and highest block number
	// observed by Node A are 10 and 15; Node B - 12 and 14. This method will return 12.
	LatestChainInfo() (int, ChainInfo)
	// HighestUserObservations - returns highest ChainInfo ever observed by any user of MultiNode.
	HighestUserObservations() ChainInfo
}

// ChainInfo - defines RPC's or MultiNode's view on the chain
type ChainInfo struct {
	BlockNumber          int64
	FinalizedBlockNumber int64
	TotalDifficulty      *big.Int
}

func MaxTotalDifficulty(a, b *big.Int) *big.Int {
	if a == nil {
		if b == nil {
			return nil
		}

		return big.NewInt(0).Set(b)
	}

	if b == nil || a.Cmp(b) >= 0 {
		return big.NewInt(0).Set(a)
	}

	return big.NewInt(0).Set(b)
}<|MERGE_RESOLUTION|>--- conflicted
+++ resolved
@@ -185,13 +185,7 @@
 ] interface {
 	ChainID(ctx context.Context) (CHAIN_ID, error)
 	Dial(ctx context.Context) error
-<<<<<<< HEAD
 	SubscribeNewHead(ctx context.Context) (<-chan HEAD, types.Subscription, error)
-=======
-	SubscribeToHeads(ctx context.Context) (ch <-chan HEAD, sub types.Subscription, err error)
-	// TODO: remove as part of merge with BCI-2875
-	SubscribeNewHead(ctx context.Context, channel chan<- HEAD) (s types.Subscription, err error)
->>>>>>> d90bb669
 }
 
 // PoolChainInfoProvider - provides aggregation of nodes pool ChainInfo
