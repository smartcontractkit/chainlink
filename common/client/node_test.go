package client

import (
	"net/url"
	"testing"
	"time"

	"github.com/smartcontractkit/chainlink-common/pkg/logger"

	clientMocks "github.com/smartcontractkit/chainlink/v2/common/client/mocks"
	"github.com/smartcontractkit/chainlink/v2/common/types"
)

type testNodeConfig struct {
	pollFailureThreshold       uint32
	pollInterval               time.Duration
	selectionMode              string
	syncThreshold              uint32
	nodeIsSyncingEnabled       bool
	enforceRepeatableRead      bool
	finalizedBlockPollInterval time.Duration
}

func (n testNodeConfig) PollFailureThreshold() uint32 {
	return n.pollFailureThreshold
}

func (n testNodeConfig) PollInterval() time.Duration {
	return n.pollInterval
}

func (n testNodeConfig) SelectionMode() string {
	return n.selectionMode
}

func (n testNodeConfig) SyncThreshold() uint32 {
	return n.syncThreshold
}

func (n testNodeConfig) NodeIsSyncingEnabled() bool {
	return n.nodeIsSyncingEnabled
}

func (n testNodeConfig) FinalizedBlockPollInterval() time.Duration {
	return n.finalizedBlockPollInterval
}

<<<<<<< HEAD
func (n testNodeConfig) Errors() config.ClientErrors {
	return n.errors
}

func (n testNodeConfig) EnforceRepeatableRead() bool {
	return n.enforceRepeatableRead
}

=======
>>>>>>> 5db47b63
type testNode struct {
	*node[types.ID, Head, NodeClient[types.ID, Head]]
}

type testNodeOpts struct {
	config      testNodeConfig
	chainConfig clientMocks.ChainConfig
	lggr        logger.Logger
	wsuri       url.URL
	httpuri     *url.URL
	name        string
	id          int32
	chainID     types.ID
	nodeOrder   int32
	rpc         *mockNodeClient[types.ID, Head]
	chainFamily string
}

func newTestNode(t *testing.T, opts testNodeOpts) testNode {
	if opts.lggr == nil {
		opts.lggr = logger.Test(t)
	}

	if opts.name == "" {
		opts.name = "tes node"
	}

	if opts.chainFamily == "" {
		opts.chainFamily = "test node chain family"
	}

	if opts.chainID == nil {
		opts.chainID = types.RandomID()
	}

	if opts.id == 0 {
		opts.id = 42
	}

	nodeI := NewNode[types.ID, Head, NodeClient[types.ID, Head]](opts.config, opts.chainConfig, opts.lggr,
		opts.wsuri, opts.httpuri, opts.name, opts.id, opts.chainID, opts.nodeOrder, opts.rpc, opts.chainFamily)

	return testNode{
		nodeI.(*node[types.ID, Head, NodeClient[types.ID, Head]]),
	}
}<|MERGE_RESOLUTION|>--- conflicted
+++ resolved
@@ -45,17 +45,10 @@
 	return n.finalizedBlockPollInterval
 }
 
-<<<<<<< HEAD
-func (n testNodeConfig) Errors() config.ClientErrors {
-	return n.errors
-}
-
 func (n testNodeConfig) EnforceRepeatableRead() bool {
 	return n.enforceRepeatableRead
 }
 
-=======
->>>>>>> 5db47b63
 type testNode struct {
 	*node[types.ID, Head, NodeClient[types.ID, Head]]
 }
