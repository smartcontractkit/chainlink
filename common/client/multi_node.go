package client

import (
	"context"
	"fmt"
	"math/big"
	"sync"
	"time"

	"github.com/prometheus/client_golang/prometheus"
	"github.com/prometheus/client_golang/prometheus/promauto"

	"github.com/smartcontractkit/chainlink-common/pkg/logger"
	"github.com/smartcontractkit/chainlink-common/pkg/services"
	"github.com/smartcontractkit/chainlink-common/pkg/utils"

	"github.com/smartcontractkit/chainlink/v2/common/types"
)

var (
	// PromMultiNodeRPCNodeStates reports current RPC node state
	PromMultiNodeRPCNodeStates = promauto.NewGaugeVec(prometheus.GaugeOpts{
		Name: "multi_node_states",
		Help: "The number of RPC nodes currently in the given state for the given chain",
	}, []string{"network", "chainId", "state"})
	// PromMultiNodeInvariantViolations reports violation of our assumptions
	PromMultiNodeInvariantViolations = promauto.NewCounterVec(prometheus.CounterOpts{
		Name: "multi_node_invariant_violations",
		Help: "The number of invariant violations",
	}, []string{"network", "chainId", "invariant"})
	ErroringNodeError = fmt.Errorf("no live nodes available")
)

// MultiNode is a generalized multi node client interface that includes methods to interact with different chains.
// It also handles multiple node RPC connections simultaneously.
type MultiNode[
	CHAIN_ID types.ID,
	RPC_CLIENT any,
] struct {
	services.StateMachine
<<<<<<< HEAD
	primaryNodes   []Node[CHAIN_ID, RPC_CLIENT]
	sendOnlyNodes  []SendOnlyNode[CHAIN_ID, RPC_CLIENT]
	chainID        CHAIN_ID
	lggr           logger.SugaredLogger
	selectionMode  string
	nodeSelector   NodeSelector[CHAIN_ID, RPC_CLIENT]
	leaseDuration  time.Duration
	leaseTicker    *time.Ticker
	chainFamily    string
	reportInterval time.Duration
=======
	nodes                 []Node[CHAIN_ID, HEAD, RPC_CLIENT]
	sendonlys             []SendOnlyNode[CHAIN_ID, RPC_CLIENT]
	chainID               CHAIN_ID
	lggr                  logger.SugaredLogger
	selectionMode         string
	noNewHeadsThreshold   time.Duration
	nodeSelector          NodeSelector[CHAIN_ID, HEAD, RPC_CLIENT]
	leaseDuration         time.Duration
	leaseTicker           *time.Ticker
	chainFamily           string
	reportInterval        time.Duration
	deathDeclarationDelay time.Duration
	sendTxSoftTimeout     time.Duration // defines max waiting time from first response til responses evaluation
>>>>>>> 23b0991e

	activeMu   sync.RWMutex
	activeNode Node[CHAIN_ID, RPC_CLIENT]

	chStop services.StopChan
	wg     sync.WaitGroup
}

func NewMultiNode[
	CHAIN_ID types.ID,
	RPC_CLIENT any,
](
	lggr logger.Logger,
<<<<<<< HEAD
	selectionMode string, // type of the "best" RPC selector (e.g HighestHead, RoundRobin, etc.)
	leaseDuration time.Duration, // defines interval on which new "best" RPC should be selected
	primaryNodes []Node[CHAIN_ID, RPC_CLIENT],
	sendOnlyNodes []SendOnlyNode[CHAIN_ID, RPC_CLIENT],
	chainID CHAIN_ID, // configured chain ID (used to verify that passed primaryNodes belong to the same chain)
	chainFamily string, // name of the chain family - used in the metrics
) *MultiNode[CHAIN_ID, RPC_CLIENT] {
	nodeSelector := newNodeSelector(selectionMode, primaryNodes)
	// Prometheus' default interval is 15s, set this to under 7.5s to avoid
	// aliasing (see: https://en.wikipedia.org/wiki/Nyquist_frequency)
	const reportInterval = 6500 * time.Millisecond
	c := &MultiNode[CHAIN_ID, RPC_CLIENT]{
		primaryNodes:   primaryNodes,
		sendOnlyNodes:  sendOnlyNodes,
		chainID:        chainID,
		lggr:           logger.Sugared(lggr).Named("MultiNode").With("chainID", chainID.String()),
		selectionMode:  selectionMode,
		nodeSelector:   nodeSelector,
		chStop:         make(services.StopChan),
		leaseDuration:  leaseDuration,
		chainFamily:    chainFamily,
		reportInterval: reportInterval,
=======
	selectionMode string,
	leaseDuration time.Duration,
	noNewHeadsThreshold time.Duration,
	nodes []Node[CHAIN_ID, HEAD, RPC_CLIENT],
	sendonlys []SendOnlyNode[CHAIN_ID, RPC_CLIENT],
	chainID CHAIN_ID,
	chainFamily string,
	classifySendTxError func(tx TX, err error) SendTxReturnCode,
	sendTxSoftTimeout time.Duration,
	deathDeclarationDelay time.Duration,
) MultiNode[CHAIN_ID, SEQ, ADDR, BLOCK_HASH, TX, TX_HASH, EVENT, EVENT_OPS, TX_RECEIPT, FEE, HEAD, RPC_CLIENT, BATCH_ELEM] {
	nodeSelector := newNodeSelector(selectionMode, nodes)
	// Prometheus' default interval is 15s, set this to under 7.5s to avoid
	// aliasing (see: https://en.wikipedia.org/wiki/Nyquist_frequency)
	const reportInterval = 6500 * time.Millisecond
	if sendTxSoftTimeout == 0 {
		sendTxSoftTimeout = QueryTimeout / 2
	}
	c := &multiNode[CHAIN_ID, SEQ, ADDR, BLOCK_HASH, TX, TX_HASH, EVENT, EVENT_OPS, TX_RECEIPT, FEE, HEAD, RPC_CLIENT, BATCH_ELEM]{
		nodes:                 nodes,
		sendonlys:             sendonlys,
		chainID:               chainID,
		lggr:                  logger.Sugared(lggr).Named("MultiNode").With("chainID", chainID.String()),
		selectionMode:         selectionMode,
		noNewHeadsThreshold:   noNewHeadsThreshold,
		nodeSelector:          nodeSelector,
		chStop:                make(services.StopChan),
		leaseDuration:         leaseDuration,
		chainFamily:           chainFamily,
		classifySendTxError:   classifySendTxError,
		reportInterval:        reportInterval,
		deathDeclarationDelay: deathDeclarationDelay,
		sendTxSoftTimeout:     sendTxSoftTimeout,
>>>>>>> 23b0991e
	}

	c.lggr.Debugf("The MultiNode is configured to use NodeSelectionMode: %s", selectionMode)

	return c
}

func (c *MultiNode[CHAIN_ID, RPC_CLIENT]) ChainID() CHAIN_ID {
	return c.chainID
}

func (c *MultiNode[CHAIN_ID, RPC_CLIENT]) DoAll(ctx context.Context, do func(ctx context.Context, rpc RPC_CLIENT, isSendOnly bool)) error {
	callsCompleted := 0
	for _, n := range c.primaryNodes {
		if ctx.Err() != nil {
			return ctx.Err()
		}
		if n.State() != NodeStateAlive {
			continue
		}
		do(ctx, n.RPC(), false)
		callsCompleted++
	}
	if callsCompleted == 0 {
		return ErroringNodeError
	}

	for _, n := range c.sendOnlyNodes {
		if ctx.Err() != nil {
			return ctx.Err()
		}
		if n.State() != NodeStateAlive {
			continue
		}
		do(ctx, n.RPC(), true)
	}
	return nil
}

func (c *MultiNode[CHAIN_ID, RPC_CLIENT]) NodeStates() map[string]NodeState {
	states := map[string]NodeState{}
	for _, n := range c.primaryNodes {
		states[n.String()] = n.State()
	}
	for _, n := range c.sendOnlyNodes {
		states[n.String()] = n.State()
	}
	return states
}

// LatestChainInfo - returns number of live nodes available in the pool, so we can prevent the last alive node in a pool from being marked as out-of-sync.
// Return highest ChainInfo most recently received by the alive nodes.
// E.g. If Node A's the most recent block is 10 and highest 15 and for Node B it's - 12 and 14. This method will return 12.
func (c *MultiNode[CHAIN_ID, RPC_CLIENT]) LatestChainInfo() (int, ChainInfo) {
	var nLiveNodes int
	ch := ChainInfo{
		BlockDifficulty: big.NewInt(0),
	}
	for _, n := range c.primaryNodes {
		if s, nodeChainInfo := n.StateAndLatest(); s == NodeStateAlive {
			nLiveNodes++
			ch.BlockNumber = max(ch.BlockNumber, nodeChainInfo.BlockNumber)
			ch.LatestFinalizedBlock = max(ch.LatestFinalizedBlock, nodeChainInfo.LatestFinalizedBlock)
			ch.BlockDifficulty = nodeChainInfo.BlockDifficulty
		}
	}
	return nLiveNodes, ch
}

// HighestChainInfo - returns highest ChainInfo ever observed by any node in the pool.
func (c *MultiNode[CHAIN_ID, RPC_CLIENT]) HighestChainInfo() ChainInfo {
	ch := ChainInfo{
		BlockDifficulty: big.NewInt(0),
	}
	for _, n := range c.primaryNodes {
		_, nodeChainInfo := n.StateAndLatest()
		ch.BlockNumber = max(ch.BlockNumber, nodeChainInfo.BlockNumber)
		ch.LatestFinalizedBlock = max(ch.LatestFinalizedBlock, nodeChainInfo.LatestFinalizedBlock)
		ch.BlockDifficulty = nodeChainInfo.BlockDifficulty
	}
	return ch
}

// Start starts every node in the pool
//
// Nodes handle their own redialing and runloops, so this function does not
// return any error if the nodes aren't available
func (c *MultiNode[CHAIN_ID, RPC_CLIENT]) Start(ctx context.Context) error {
	return c.StartOnce("MultiNode", func() (merr error) {
		if len(c.primaryNodes) == 0 {
			return fmt.Errorf("no available nodes for chain %s", c.chainID.String())
		}
		var ms services.MultiStart
		for _, n := range c.primaryNodes {
			if n.ConfiguredChainID().String() != c.chainID.String() {
				return ms.CloseBecause(fmt.Errorf("node %s has configured chain ID %s which does not match multinode configured chain ID of %s", n.String(), n.ConfiguredChainID().String(), c.chainID.String()))
			}
			n.SetPoolChainInfoProvider(c)
			// node will handle its own redialing and automatic recovery
			if err := ms.Start(ctx, n); err != nil {
				return err
			}
		}
		for _, s := range c.sendOnlyNodes {
			if s.ConfiguredChainID().String() != c.chainID.String() {
				return ms.CloseBecause(fmt.Errorf("sendonly node %s has configured chain ID %s which does not match multinode configured chain ID of %s", s.String(), s.ConfiguredChainID().String(), c.chainID.String()))
			}
			if err := ms.Start(ctx, s); err != nil {
				return err
			}
		}
		c.wg.Add(1)
		go c.runLoop()

		if c.leaseDuration.Seconds() > 0 && c.selectionMode != NodeSelectionModeRoundRobin {
			c.lggr.Infof("The MultiNode will switch to best node every %s", c.leaseDuration.String())
			c.wg.Add(1)
			go c.checkLeaseLoop()
		} else {
			c.lggr.Info("Best node switching is disabled")
		}

		return nil
	})
}

// Close tears down the MultiNode and closes all nodes
func (c *MultiNode[CHAIN_ID, RPC_CLIENT]) Close() error {
	return c.StopOnce("MultiNode", func() error {
		close(c.chStop)
		c.wg.Wait()

		return services.CloseAll(services.MultiCloser(c.primaryNodes), services.MultiCloser(c.sendOnlyNodes))
	})
}

// SelectRPC returns an RPC of an active node. If there are no active nodes it returns an error.
// Call this method from your chain-specific client implementation to access any chain-specific rpc calls.
func (c *MultiNode[CHAIN_ID, RPC_CLIENT]) SelectRPC() (rpc RPC_CLIENT, err error) {
	n, err := c.selectNode()
	if err != nil {
		return rpc, err
	}
	return n.RPC(), nil
}

// selectNode returns the active Node, if it is still NodeStateAlive, otherwise it selects a new one from the NodeSelector.
func (c *MultiNode[CHAIN_ID, RPC_CLIENT]) selectNode() (node Node[CHAIN_ID, RPC_CLIENT], err error) {
	c.activeMu.RLock()
	node = c.activeNode
	c.activeMu.RUnlock()
	if node != nil && node.State() == NodeStateAlive {
		return // still alive
	}

	// select a new one
	c.activeMu.Lock()
	defer c.activeMu.Unlock()
	node = c.activeNode
	if node != nil && node.State() == NodeStateAlive {
		return // another goroutine beat us here
	}

	if c.activeNode != nil {
		c.activeNode.UnsubscribeAllExceptAliveLoop()
	}
	c.activeNode = c.nodeSelector.Select()

	if c.activeNode == nil {
		c.lggr.Criticalw("No live RPC nodes available", "NodeSelectionMode", c.nodeSelector.Name())
		errmsg := fmt.Errorf("no live nodes available for chain %s", c.chainID.String())
		c.SvcErrBuffer.Append(errmsg)
		err = ErroringNodeError
	}

	return c.activeNode, err
}

<<<<<<< HEAD
// nLiveNodes returns the number of currently alive nodes, as well as the highest block number and greatest total difficulty.
// totalDifficulty will be 0 if all nodes return nil.
func (c *MultiNode[CHAIN_ID, RPC_CLIENT]) nLiveNodes() (nLiveNodes int, blockNumber int64, totalDifficulty *big.Int) {
	totalDifficulty = big.NewInt(0)
	for _, n := range c.primaryNodes {
		if s, chainInfo := n.StateAndLatest(); s == NodeStateAlive {
			nLiveNodes++
			if chainInfo.BlockNumber > blockNumber {
				blockNumber = chainInfo.BlockNumber
			}
			if chainInfo.BlockDifficulty != nil && chainInfo.BlockDifficulty.Cmp(totalDifficulty) > 0 {
				totalDifficulty = chainInfo.BlockDifficulty
			}
=======
// LatestChainInfo - returns number of live nodes available in the pool, so we can prevent the last alive node in a pool from being marked as out-of-sync.
// Return highest ChainInfo most recently received by the alive nodes.
// E.g. If Node A's the most recent block is 10 and highest 15 and for Node B it's - 12 and 14. This method will return 12.
func (c *multiNode[CHAIN_ID, SEQ, ADDR, BLOCK_HASH, TX, TX_HASH, EVENT, EVENT_OPS, TX_RECEIPT, FEE, HEAD, RPC_CLIENT, BATCH_ELEM]) LatestChainInfo() (int, ChainInfo) {
	var nLiveNodes int
	ch := ChainInfo{
		TotalDifficulty: big.NewInt(0),
	}
	for _, n := range c.nodes {
		if s, nodeChainInfo := n.StateAndLatest(); s == nodeStateAlive {
			nLiveNodes++
			ch.BlockNumber = max(ch.BlockNumber, nodeChainInfo.BlockNumber)
			ch.FinalizedBlockNumber = max(ch.FinalizedBlockNumber, nodeChainInfo.FinalizedBlockNumber)
			ch.TotalDifficulty = MaxTotalDifficulty(ch.TotalDifficulty, nodeChainInfo.TotalDifficulty)
>>>>>>> 23b0991e
		}
	}
	return nLiveNodes, ch
}

// HighestUserObservations - returns highest ChainInfo ever observed by any user of the MultiNode
func (c *multiNode[CHAIN_ID, SEQ, ADDR, BLOCK_HASH, TX, TX_HASH, EVENT, EVENT_OPS, TX_RECEIPT, FEE, HEAD, RPC_CLIENT, BATCH_ELEM]) HighestUserObservations() ChainInfo {
	ch := ChainInfo{
		TotalDifficulty: big.NewInt(0),
	}
	for _, n := range c.nodes {
		nodeChainInfo := n.HighestUserObservations()
		ch.BlockNumber = max(ch.BlockNumber, nodeChainInfo.BlockNumber)
		ch.FinalizedBlockNumber = max(ch.FinalizedBlockNumber, nodeChainInfo.FinalizedBlockNumber)
		ch.TotalDifficulty = MaxTotalDifficulty(ch.TotalDifficulty, nodeChainInfo.TotalDifficulty)
	}
	return ch
}

func (c *MultiNode[CHAIN_ID, RPC_CLIENT]) checkLease() {
	bestNode := c.nodeSelector.Select()
	for _, n := range c.primaryNodes {
		// Terminate client subscriptions. Services are responsible for reconnecting, which will be routed to the new
		// best node. Only terminate connections with more than 1 subscription to account for the aliveLoop subscription
		if n.State() == NodeStateAlive && n != bestNode {
			c.lggr.Infof("Switching to best node from %q to %q", n.String(), bestNode.String())
			n.UnsubscribeAll()
		}
	}

	c.activeMu.Lock()
	defer c.activeMu.Unlock()
	if bestNode != c.activeNode {
		if c.activeNode != nil {
			c.activeNode.UnsubscribeAllExceptAliveLoop()
		}
		c.activeNode = bestNode
	}
}

func (c *MultiNode[CHAIN_ID, RPC_CLIENT]) checkLeaseLoop() {
	defer c.wg.Done()
	c.leaseTicker = time.NewTicker(c.leaseDuration)
	defer c.leaseTicker.Stop()

	for {
		select {
		case <-c.leaseTicker.C:
			c.checkLease()
		case <-c.chStop:
			return
		}
	}
}

func (c *MultiNode[CHAIN_ID, RPC_CLIENT]) runLoop() {
	defer c.wg.Done()

	nodeStates := make([]nodeWithState, len(c.nodes))
	for i, n := range c.nodes {
		nodeStates[i] = nodeWithState{
			Node:      n.String(),
			State:     n.State().String(),
			DeadSince: nil,
		}
	}

	c.report(nodeStates)

	monitor := time.NewTicker(utils.WithJitter(c.reportInterval))
	defer monitor.Stop()

	for {
		select {
		case <-monitor.C:
			c.report(nodeStates)
		case <-c.chStop:
			return
		}
	}
}

<<<<<<< HEAD
func (c *MultiNode[CHAIN_ID, RPC_CLIENT]) report() {
	type nodeWithState struct {
		Node  string
		State string
	}

	var total, dead int
	counts := make(map[NodeState]int)
	nodeStates := make([]nodeWithState, len(c.primaryNodes))
	for i, n := range c.primaryNodes {
		state := n.State()
		nodeStates[i] = nodeWithState{n.String(), state.String()}
		total++
		if state != NodeStateAlive {
=======
type nodeWithState struct {
	Node      string
	State     string
	DeadSince *time.Time
}

func (c *multiNode[CHAIN_ID, SEQ, ADDR, BLOCK_HASH, TX, TX_HASH, EVENT, EVENT_OPS, TX_RECEIPT, FEE, HEAD, RPC_CLIENT, BATCH_ELEM]) report(nodesStateInfo []nodeWithState) {
	start := time.Now()
	var dead int
	counts := make(map[nodeState]int)
	for i, n := range c.nodes {
		state := n.State()
		counts[state]++
		nodesStateInfo[i].State = state.String()
		if state == nodeStateAlive {
			nodesStateInfo[i].DeadSince = nil
			continue
		}

		if nodesStateInfo[i].DeadSince == nil {
			nodesStateInfo[i].DeadSince = &start
		}

		if start.Sub(*nodesStateInfo[i].DeadSince) >= c.deathDeclarationDelay {
>>>>>>> 23b0991e
			dead++
		}
	}
	for _, state := range allNodeStates {
		count := counts[state]
		PromMultiNodeRPCNodeStates.WithLabelValues(c.chainFamily, c.chainID.String(), state.String()).Set(float64(count))
	}

	total := len(c.nodes)
	live := total - dead
	c.lggr.Tracew(fmt.Sprintf("MultiNode state: %d/%d nodes are alive", live, total), "nodeStates", nodesStateInfo)
	if total == dead {
		rerr := fmt.Errorf("no primary nodes available: 0/%d nodes are alive", total)
		c.lggr.Criticalw(rerr.Error(), "nodeStates", nodesStateInfo)
		c.SvcErrBuffer.Append(rerr)
	} else if dead > 0 {
		c.lggr.Errorw(fmt.Sprintf("At least one primary node is dead: %d/%d nodes are alive", live, total), "nodeStates", nodesStateInfo)
	}
<<<<<<< HEAD
=======
}

// ClientAPI methods
func (c *multiNode[CHAIN_ID, SEQ, ADDR, BLOCK_HASH, TX, TX_HASH, EVENT, EVENT_OPS, TX_RECEIPT, FEE, HEAD, RPC_CLIENT, BATCH_ELEM]) BalanceAt(ctx context.Context, account ADDR, blockNumber *big.Int) (*big.Int, error) {
	n, err := c.selectNode()
	if err != nil {
		return nil, err
	}
	return n.RPC().BalanceAt(ctx, account, blockNumber)
}

func (c *multiNode[CHAIN_ID, SEQ, ADDR, BLOCK_HASH, TX, TX_HASH, EVENT, EVENT_OPS, TX_RECEIPT, FEE, HEAD, RPC_CLIENT, BATCH_ELEM]) BatchCallContext(ctx context.Context, b []BATCH_ELEM) error {
	n, err := c.selectNode()
	if err != nil {
		return err
	}
	return n.RPC().BatchCallContext(ctx, b)
}

// BatchCallContextAll calls BatchCallContext for every single node including
// sendonlys.
// CAUTION: This should only be used for mass re-transmitting transactions, it
// might have unexpected effects to use it for anything else.
func (c *multiNode[CHAIN_ID, SEQ, ADDR, BLOCK_HASH, TX, TX_HASH, EVENT, EVENT_OPS, TX_RECEIPT, FEE, HEAD, RPC_CLIENT, BATCH_ELEM]) BatchCallContextAll(ctx context.Context, b []BATCH_ELEM) error {
	var wg sync.WaitGroup
	defer wg.Wait()

	main, selectionErr := c.selectNode()
	var all []SendOnlyNode[CHAIN_ID, RPC_CLIENT]
	for _, n := range c.nodes {
		all = append(all, n)
	}
	all = append(all, c.sendonlys...)
	for _, n := range all {
		if n == main {
			// main node is used at the end for the return value
			continue
		}

		if n.State() != nodeStateAlive {
			continue
		}
		// Parallel call made to all other nodes with ignored return value
		wg.Add(1)
		go func(n SendOnlyNode[CHAIN_ID, RPC_CLIENT]) {
			defer wg.Done()
			err := n.RPC().BatchCallContext(ctx, b)
			if err != nil {
				c.lggr.Debugw("Secondary node BatchCallContext failed", "err", err)
			} else {
				c.lggr.Trace("Secondary node BatchCallContext success")
			}
		}(n)
	}

	if selectionErr != nil {
		return selectionErr
	}
	return main.RPC().BatchCallContext(ctx, b)
}

func (c *multiNode[CHAIN_ID, SEQ, ADDR, BLOCK_HASH, TX, TX_HASH, EVENT, EVENT_OPS, TX_RECEIPT, FEE, HEAD, RPC_CLIENT, BATCH_ELEM]) BlockByHash(ctx context.Context, hash BLOCK_HASH) (h HEAD, err error) {
	n, err := c.selectNode()
	if err != nil {
		return h, err
	}
	return n.RPC().BlockByHash(ctx, hash)
}

func (c *multiNode[CHAIN_ID, SEQ, ADDR, BLOCK_HASH, TX, TX_HASH, EVENT, EVENT_OPS, TX_RECEIPT, FEE, HEAD, RPC_CLIENT, BATCH_ELEM]) BlockByNumber(ctx context.Context, number *big.Int) (h HEAD, err error) {
	n, err := c.selectNode()
	if err != nil {
		return h, err
	}
	return n.RPC().BlockByNumber(ctx, number)
}

func (c *multiNode[CHAIN_ID, SEQ, ADDR, BLOCK_HASH, TX, TX_HASH, EVENT, EVENT_OPS, TX_RECEIPT, FEE, HEAD, RPC_CLIENT, BATCH_ELEM]) CallContext(ctx context.Context, result interface{}, method string, args ...interface{}) error {
	n, err := c.selectNode()
	if err != nil {
		return err
	}
	return n.RPC().CallContext(ctx, result, method, args...)
}

func (c *multiNode[CHAIN_ID, SEQ, ADDR, BLOCK_HASH, TX, TX_HASH, EVENT, EVENT_OPS, TX_RECEIPT, FEE, HEAD, RPC_CLIENT, BATCH_ELEM]) CallContract(
	ctx context.Context,
	attempt interface{},
	blockNumber *big.Int,
) (rpcErr []byte, extractErr error) {
	n, err := c.selectNode()
	if err != nil {
		return rpcErr, err
	}
	return n.RPC().CallContract(ctx, attempt, blockNumber)
}

func (c *multiNode[CHAIN_ID, SEQ, ADDR, BLOCK_HASH, TX, TX_HASH, EVENT, EVENT_OPS, TX_RECEIPT, FEE, HEAD, RPC_CLIENT, BATCH_ELEM]) PendingCallContract(
	ctx context.Context,
	attempt interface{},
) (rpcErr []byte, extractErr error) {
	n, err := c.selectNode()
	if err != nil {
		return rpcErr, err
	}
	return n.RPC().PendingCallContract(ctx, attempt)
}

// ChainID makes a direct RPC call. In most cases it should be better to use the configured chain id instead by
// calling ConfiguredChainID.
func (c *multiNode[CHAIN_ID, SEQ, ADDR, BLOCK_HASH, TX, TX_HASH, EVENT, EVENT_OPS, TX_RECEIPT, FEE, HEAD, RPC_CLIENT, BATCH_ELEM]) ChainID(ctx context.Context) (id CHAIN_ID, err error) {
	n, err := c.selectNode()
	if err != nil {
		return id, err
	}
	return n.RPC().ChainID(ctx)
}

func (c *multiNode[CHAIN_ID, SEQ, ADDR, BLOCK_HASH, TX, TX_HASH, EVENT, EVENT_OPS, TX_RECEIPT, FEE, HEAD, RPC_CLIENT, BATCH_ELEM]) CodeAt(ctx context.Context, account ADDR, blockNumber *big.Int) (code []byte, err error) {
	n, err := c.selectNode()
	if err != nil {
		return code, err
	}
	return n.RPC().CodeAt(ctx, account, blockNumber)
}

func (c *multiNode[CHAIN_ID, SEQ, ADDR, BLOCK_HASH, TX, TX_HASH, EVENT, EVENT_OPS, TX_RECEIPT, FEE, HEAD, RPC_CLIENT, BATCH_ELEM]) ConfiguredChainID() CHAIN_ID {
	return c.chainID
}

func (c *multiNode[CHAIN_ID, SEQ, ADDR, BLOCK_HASH, TX, TX_HASH, EVENT, EVENT_OPS, TX_RECEIPT, FEE, HEAD, RPC_CLIENT, BATCH_ELEM]) EstimateGas(ctx context.Context, call any) (gas uint64, err error) {
	n, err := c.selectNode()
	if err != nil {
		return gas, err
	}
	return n.RPC().EstimateGas(ctx, call)
}

func (c *multiNode[CHAIN_ID, SEQ, ADDR, BLOCK_HASH, TX, TX_HASH, EVENT, EVENT_OPS, TX_RECEIPT, FEE, HEAD, RPC_CLIENT, BATCH_ELEM]) FilterEvents(ctx context.Context, query EVENT_OPS) (e []EVENT, err error) {
	n, err := c.selectNode()
	if err != nil {
		return e, err
	}
	return n.RPC().FilterEvents(ctx, query)
}

func (c *multiNode[CHAIN_ID, SEQ, ADDR, BLOCK_HASH, TX, TX_HASH, EVENT, EVENT_OPS, TX_RECEIPT, FEE, HEAD, RPC_CLIENT, BATCH_ELEM]) LatestBlockHeight(ctx context.Context) (h *big.Int, err error) {
	n, err := c.selectNode()
	if err != nil {
		return h, err
	}
	return n.RPC().LatestBlockHeight(ctx)
}

func (c *multiNode[CHAIN_ID, SEQ, ADDR, BLOCK_HASH, TX, TX_HASH, EVENT, EVENT_OPS, TX_RECEIPT, FEE, HEAD, RPC_CLIENT, BATCH_ELEM]) LINKBalance(ctx context.Context, accountAddress ADDR, linkAddress ADDR) (b *assets.Link, err error) {
	n, err := c.selectNode()
	if err != nil {
		return b, err
	}
	return n.RPC().LINKBalance(ctx, accountAddress, linkAddress)
}

func (c *multiNode[CHAIN_ID, SEQ, ADDR, BLOCK_HASH, TX, TX_HASH, EVENT, EVENT_OPS, TX_RECEIPT, FEE, HEAD, RPC_CLIENT, BATCH_ELEM]) NodeStates() (states map[string]string) {
	states = make(map[string]string)
	for _, n := range c.nodes {
		states[n.Name()] = n.State().String()
	}
	for _, s := range c.sendonlys {
		states[s.Name()] = s.State().String()
	}
	return
}

func (c *multiNode[CHAIN_ID, SEQ, ADDR, BLOCK_HASH, TX, TX_HASH, EVENT, EVENT_OPS, TX_RECEIPT, FEE, HEAD, RPC_CLIENT, BATCH_ELEM]) PendingSequenceAt(ctx context.Context, addr ADDR) (s SEQ, err error) {
	n, err := c.selectNode()
	if err != nil {
		return s, err
	}
	return n.RPC().PendingSequenceAt(ctx, addr)
}

type sendTxErrors map[SendTxReturnCode][]error

// String - returns string representation of the errors map. Required by logger to properly represent the value
func (errs sendTxErrors) String() string {
	return fmt.Sprint(map[SendTxReturnCode][]error(errs))
}

func (c *multiNode[CHAIN_ID, SEQ, ADDR, BLOCK_HASH, TX, TX_HASH, EVENT, EVENT_OPS, TX_RECEIPT, FEE, HEAD, RPC_CLIENT, BATCH_ELEM]) SendEmptyTransaction(
	ctx context.Context,
	newTxAttempt func(seq SEQ, feeLimit uint32, fee FEE, fromAddress ADDR) (attempt any, err error),
	seq SEQ,
	gasLimit uint32,
	fee FEE,
	fromAddress ADDR,
) (txhash string, err error) {
	n, err := c.selectNode()
	if err != nil {
		return txhash, err
	}
	return n.RPC().SendEmptyTransaction(ctx, newTxAttempt, seq, gasLimit, fee, fromAddress)
}

type sendTxResult struct {
	Err        error
	ResultCode SendTxReturnCode
}

func (c *multiNode[CHAIN_ID, SEQ, ADDR, BLOCK_HASH, TX, TX_HASH, EVENT, EVENT_OPS, TX_RECEIPT, FEE, HEAD, RPC_CLIENT, BATCH_ELEM]) broadcastTxAsync(ctx context.Context,
	n SendOnlyNode[CHAIN_ID, RPC_CLIENT], tx TX) sendTxResult {
	txErr := n.RPC().SendTransaction(ctx, tx)
	c.lggr.Debugw("Node sent transaction", "name", n.String(), "tx", tx, "err", txErr)
	resultCode := c.classifySendTxError(tx, txErr)
	if !slices.Contains(sendTxSuccessfulCodes, resultCode) {
		c.lggr.Warnw("RPC returned error", "name", n.String(), "tx", tx, "err", txErr)
	}

	return sendTxResult{Err: txErr, ResultCode: resultCode}
}

// collectTxResults - refer to SendTransaction comment for implementation details,
func (c *multiNode[CHAIN_ID, SEQ, ADDR, BLOCK_HASH, TX, TX_HASH, EVENT, EVENT_OPS, TX_RECEIPT, FEE, HEAD, RPC_CLIENT, BATCH_ELEM]) collectTxResults(ctx context.Context, tx TX, healthyNodesNum int, txResults <-chan sendTxResult) error {
	if healthyNodesNum == 0 {
		return ErroringNodeError
	}
	// combine context and stop channel to ensure we stop, when signal received
	ctx, cancel := c.chStop.Ctx(ctx)
	defer cancel()
	requiredResults := int(math.Ceil(float64(healthyNodesNum) * sendTxQuorum))
	errorsByCode := sendTxErrors{}
	var softTimeoutChan <-chan time.Time
	var resultsCount int
loop:
	for {
		select {
		case <-ctx.Done():
			c.lggr.Debugw("Failed to collect of the results before context was done", "tx", tx, "errorsByCode", errorsByCode)
			return ctx.Err()
		case result := <-txResults:
			errorsByCode[result.ResultCode] = append(errorsByCode[result.ResultCode], result.Err)
			resultsCount++
			if slices.Contains(sendTxSuccessfulCodes, result.ResultCode) || resultsCount >= requiredResults {
				break loop
			}
		case <-softTimeoutChan:
			c.lggr.Debugw("Send Tx soft timeout expired - returning responses we've collected so far", "tx", tx, "resultsCount", resultsCount, "requiredResults", requiredResults)
			break loop
		}

		if softTimeoutChan == nil {
			tm := time.NewTimer(c.sendTxSoftTimeout)
			softTimeoutChan = tm.C
			// we are fine with stopping timer at the end of function
			//nolint
			defer tm.Stop()
		}
	}

	// ignore critical error as it's reported in reportSendTxAnomalies
	result, _ := aggregateTxResults(errorsByCode)
	return result
}

func (c *multiNode[CHAIN_ID, SEQ, ADDR, BLOCK_HASH, TX, TX_HASH, EVENT, EVENT_OPS, TX_RECEIPT, FEE, HEAD, RPC_CLIENT, BATCH_ELEM]) reportSendTxAnomalies(tx TX, txResults <-chan sendTxResult) {
	defer c.wg.Done()
	resultsByCode := sendTxErrors{}
	// txResults eventually will be closed
	for txResult := range txResults {
		resultsByCode[txResult.ResultCode] = append(resultsByCode[txResult.ResultCode], txResult.Err)
	}

	_, criticalErr := aggregateTxResults(resultsByCode)
	if criticalErr != nil {
		c.lggr.Criticalw("observed invariant violation on SendTransaction", "tx", tx, "resultsByCode", resultsByCode, "err", criticalErr)
		c.SvcErrBuffer.Append(criticalErr)
		PromMultiNodeInvariantViolations.WithLabelValues(c.chainFamily, c.chainID.String(), criticalErr.Error()).Inc()
	}
}

func aggregateTxResults(resultsByCode sendTxErrors) (txResult error, err error) {
	severeErrors, hasSevereErrors := findFirstIn(resultsByCode, sendTxSevereErrors)
	successResults, hasSuccess := findFirstIn(resultsByCode, sendTxSuccessfulCodes)
	if hasSuccess {
		// We assume that primary node would never report false positive txResult for a transaction.
		// Thus, if such case occurs it's probably due to misconfiguration or a bug and requires manual intervention.
		if hasSevereErrors {
			const errMsg = "found contradictions in nodes replies on SendTransaction: got success and severe error"
			// return success, since at least 1 node has accepted our broadcasted Tx, and thus it can now be included onchain
			return successResults[0], fmt.Errorf(errMsg)
		}

		// other errors are temporary - we are safe to return success
		return successResults[0], nil
	}

	if hasSevereErrors {
		return severeErrors[0], nil
	}

	// return temporary error
	for _, result := range resultsByCode {
		return result[0], nil
	}

	err = fmt.Errorf("expected at least one response on SendTransaction")
	return err, err
}

const sendTxQuorum = 0.7

// SendTransaction - broadcasts transaction to all the send-only and primary nodes regardless of their health.
// A returned nil or error does not guarantee that the transaction will or won't be included. Additional checks must be
// performed to determine the final state.
//
// Send-only nodes' results are ignored as they tend to return false-positive responses. Broadcast to them is necessary
// to speed up the propagation of TX in the network.
//
// Handling of primary nodes' results consists of collection and aggregation.
// In the collection step, we gather as many results as possible while minimizing waiting time. This operation succeeds
// on one of the following conditions:
// * Received at least one success
// * Received at least one result and `sendTxSoftTimeout` expired
// * Received results from the sufficient number of nodes defined by sendTxQuorum.
// The aggregation is based on the following conditions:
// * If there is at least one success - returns success
// * If there is at least one terminal error - returns terminal error
// * If there is both success and terminal error - returns success and reports invariant violation
// * Otherwise, returns any (effectively random) of the errors.
func (c *multiNode[CHAIN_ID, SEQ, ADDR, BLOCK_HASH, TX, TX_HASH, EVENT, EVENT_OPS, TX_RECEIPT, FEE, HEAD, RPC_CLIENT, BATCH_ELEM]) SendTransaction(ctx context.Context, tx TX) error {
	if len(c.nodes) == 0 {
		return ErroringNodeError
	}

	healthyNodesNum := 0
	txResults := make(chan sendTxResult, len(c.nodes))
	// Must wrap inside IfNotStopped to avoid waitgroup racing with Close
	ok := c.IfNotStopped(func() {
		// fire-n-forget, as sendOnlyNodes can not be trusted with result reporting
		for _, n := range c.sendonlys {
			if n.State() != nodeStateAlive {
				continue
			}
			c.wg.Add(1)
			go func(n SendOnlyNode[CHAIN_ID, RPC_CLIENT]) {
				defer c.wg.Done()
				c.broadcastTxAsync(ctx, n, tx)
			}(n)
		}

		var primaryBroadcastWg sync.WaitGroup
		txResultsToReport := make(chan sendTxResult, len(c.nodes))
		for _, n := range c.nodes {
			if n.State() != nodeStateAlive {
				continue
			}

			healthyNodesNum++
			primaryBroadcastWg.Add(1)
			go func(n SendOnlyNode[CHAIN_ID, RPC_CLIENT]) {
				defer primaryBroadcastWg.Done()
				result := c.broadcastTxAsync(ctx, n, tx)
				// both channels are sufficiently buffered, so we won't be locked
				txResultsToReport <- result
				txResults <- result
			}(n)
		}

		c.wg.Add(1)
		go func() {
			// wait for primary nodes to finish the broadcast before closing the channel
			primaryBroadcastWg.Wait()
			close(txResultsToReport)
			close(txResults)
			c.wg.Done()
		}()

		c.wg.Add(1)
		go c.reportSendTxAnomalies(tx, txResultsToReport)
	})
	if !ok {
		return fmt.Errorf("aborted while broadcasting tx - multiNode is stopped: %w", context.Canceled)
	}

	return c.collectTxResults(ctx, tx, healthyNodesNum, txResults)
}

// findFirstIn - returns first existing value for the slice of keys
func findFirstIn[K comparable, V any](set map[K]V, keys []K) (V, bool) {
	for _, k := range keys {
		if v, ok := set[k]; ok {
			return v, true
		}
	}
	var v V
	return v, false
}

func (c *multiNode[CHAIN_ID, SEQ, ADDR, BLOCK_HASH, TX, TX_HASH, EVENT, EVENT_OPS, TX_RECEIPT, FEE, HEAD, RPC_CLIENT, BATCH_ELEM]) SequenceAt(ctx context.Context, account ADDR, blockNumber *big.Int) (s SEQ, err error) {
	n, err := c.selectNode()
	if err != nil {
		return s, err
	}
	return n.RPC().SequenceAt(ctx, account, blockNumber)
}

func (c *multiNode[CHAIN_ID, SEQ, ADDR, BLOCK_HASH, TX, TX_HASH, EVENT, EVENT_OPS, TX_RECEIPT, FEE, HEAD, RPC_CLIENT, BATCH_ELEM]) SimulateTransaction(ctx context.Context, tx TX) error {
	n, err := c.selectNode()
	if err != nil {
		return err
	}
	return n.RPC().SimulateTransaction(ctx, tx)
}

func (c *multiNode[CHAIN_ID, SEQ, ADDR, BLOCK_HASH, TX, TX_HASH, EVENT, EVENT_OPS, TX_RECEIPT, FEE, HEAD, RPC_CLIENT, BATCH_ELEM]) SubscribeNewHead(ctx context.Context, channel chan<- HEAD) (s types.Subscription, err error) {
	n, err := c.selectNode()
	if err != nil {
		return s, err
	}
	return n.RPC().SubscribeNewHead(ctx, channel)
}

func (c *multiNode[CHAIN_ID, SEQ, ADDR, BLOCK_HASH, TX, TX_HASH, EVENT, EVENT_OPS, TX_RECEIPT, FEE, HEAD, RPC_CLIENT, BATCH_ELEM]) TokenBalance(ctx context.Context, account ADDR, tokenAddr ADDR) (b *big.Int, err error) {
	n, err := c.selectNode()
	if err != nil {
		return b, err
	}
	return n.RPC().TokenBalance(ctx, account, tokenAddr)
}

func (c *multiNode[CHAIN_ID, SEQ, ADDR, BLOCK_HASH, TX, TX_HASH, EVENT, EVENT_OPS, TX_RECEIPT, FEE, HEAD, RPC_CLIENT, BATCH_ELEM]) TransactionByHash(ctx context.Context, txHash TX_HASH) (tx TX, err error) {
	n, err := c.selectNode()
	if err != nil {
		return tx, err
	}
	return n.RPC().TransactionByHash(ctx, txHash)
}

func (c *multiNode[CHAIN_ID, SEQ, ADDR, BLOCK_HASH, TX, TX_HASH, EVENT, EVENT_OPS, TX_RECEIPT, FEE, HEAD, RPC_CLIENT, BATCH_ELEM]) TransactionReceipt(ctx context.Context, txHash TX_HASH) (txr TX_RECEIPT, err error) {
	n, err := c.selectNode()
	if err != nil {
		return txr, err
	}
	return n.RPC().TransactionReceipt(ctx, txHash)
}

func (c *multiNode[CHAIN_ID, SEQ, ADDR, BLOCK_HASH, TX, TX_HASH, EVENT, EVENT_OPS, TX_RECEIPT, FEE, HEAD, RPC_CLIENT, BATCH_ELEM]) LatestFinalizedBlock(ctx context.Context) (head HEAD, err error) {
	n, err := c.selectNode()
	if err != nil {
		return head, err
	}

	return n.RPC().LatestFinalizedBlock(ctx)
>>>>>>> 23b0991e
}<|MERGE_RESOLUTION|>--- conflicted
+++ resolved
@@ -38,32 +38,17 @@
 	RPC_CLIENT any,
 ] struct {
 	services.StateMachine
-<<<<<<< HEAD
-	primaryNodes   []Node[CHAIN_ID, RPC_CLIENT]
-	sendOnlyNodes  []SendOnlyNode[CHAIN_ID, RPC_CLIENT]
-	chainID        CHAIN_ID
-	lggr           logger.SugaredLogger
-	selectionMode  string
-	nodeSelector   NodeSelector[CHAIN_ID, RPC_CLIENT]
-	leaseDuration  time.Duration
-	leaseTicker    *time.Ticker
-	chainFamily    string
-	reportInterval time.Duration
-=======
-	nodes                 []Node[CHAIN_ID, HEAD, RPC_CLIENT]
-	sendonlys             []SendOnlyNode[CHAIN_ID, RPC_CLIENT]
+	primaryNodes          []Node[CHAIN_ID, RPC_CLIENT]
+	sendOnlyNodes         []SendOnlyNode[CHAIN_ID, RPC_CLIENT]
 	chainID               CHAIN_ID
 	lggr                  logger.SugaredLogger
 	selectionMode         string
-	noNewHeadsThreshold   time.Duration
-	nodeSelector          NodeSelector[CHAIN_ID, HEAD, RPC_CLIENT]
+	nodeSelector          NodeSelector[CHAIN_ID, RPC_CLIENT]
 	leaseDuration         time.Duration
 	leaseTicker           *time.Ticker
 	chainFamily           string
 	reportInterval        time.Duration
 	deathDeclarationDelay time.Duration
-	sendTxSoftTimeout     time.Duration // defines max waiting time from first response til responses evaluation
->>>>>>> 23b0991e
 
 	activeMu   sync.RWMutex
 	activeNode Node[CHAIN_ID, RPC_CLIENT]
@@ -77,64 +62,30 @@
 	RPC_CLIENT any,
 ](
 	lggr logger.Logger,
-<<<<<<< HEAD
 	selectionMode string, // type of the "best" RPC selector (e.g HighestHead, RoundRobin, etc.)
 	leaseDuration time.Duration, // defines interval on which new "best" RPC should be selected
 	primaryNodes []Node[CHAIN_ID, RPC_CLIENT],
 	sendOnlyNodes []SendOnlyNode[CHAIN_ID, RPC_CLIENT],
 	chainID CHAIN_ID, // configured chain ID (used to verify that passed primaryNodes belong to the same chain)
 	chainFamily string, // name of the chain family - used in the metrics
+	deathDeclarationDelay time.Duration,
 ) *MultiNode[CHAIN_ID, RPC_CLIENT] {
 	nodeSelector := newNodeSelector(selectionMode, primaryNodes)
 	// Prometheus' default interval is 15s, set this to under 7.5s to avoid
 	// aliasing (see: https://en.wikipedia.org/wiki/Nyquist_frequency)
 	const reportInterval = 6500 * time.Millisecond
 	c := &MultiNode[CHAIN_ID, RPC_CLIENT]{
-		primaryNodes:   primaryNodes,
-		sendOnlyNodes:  sendOnlyNodes,
-		chainID:        chainID,
-		lggr:           logger.Sugared(lggr).Named("MultiNode").With("chainID", chainID.String()),
-		selectionMode:  selectionMode,
-		nodeSelector:   nodeSelector,
-		chStop:         make(services.StopChan),
-		leaseDuration:  leaseDuration,
-		chainFamily:    chainFamily,
-		reportInterval: reportInterval,
-=======
-	selectionMode string,
-	leaseDuration time.Duration,
-	noNewHeadsThreshold time.Duration,
-	nodes []Node[CHAIN_ID, HEAD, RPC_CLIENT],
-	sendonlys []SendOnlyNode[CHAIN_ID, RPC_CLIENT],
-	chainID CHAIN_ID,
-	chainFamily string,
-	classifySendTxError func(tx TX, err error) SendTxReturnCode,
-	sendTxSoftTimeout time.Duration,
-	deathDeclarationDelay time.Duration,
-) MultiNode[CHAIN_ID, SEQ, ADDR, BLOCK_HASH, TX, TX_HASH, EVENT, EVENT_OPS, TX_RECEIPT, FEE, HEAD, RPC_CLIENT, BATCH_ELEM] {
-	nodeSelector := newNodeSelector(selectionMode, nodes)
-	// Prometheus' default interval is 15s, set this to under 7.5s to avoid
-	// aliasing (see: https://en.wikipedia.org/wiki/Nyquist_frequency)
-	const reportInterval = 6500 * time.Millisecond
-	if sendTxSoftTimeout == 0 {
-		sendTxSoftTimeout = QueryTimeout / 2
-	}
-	c := &multiNode[CHAIN_ID, SEQ, ADDR, BLOCK_HASH, TX, TX_HASH, EVENT, EVENT_OPS, TX_RECEIPT, FEE, HEAD, RPC_CLIENT, BATCH_ELEM]{
-		nodes:                 nodes,
-		sendonlys:             sendonlys,
+		primaryNodes:          primaryNodes,
+		sendOnlyNodes:         sendOnlyNodes,
 		chainID:               chainID,
 		lggr:                  logger.Sugared(lggr).Named("MultiNode").With("chainID", chainID.String()),
 		selectionMode:         selectionMode,
-		noNewHeadsThreshold:   noNewHeadsThreshold,
 		nodeSelector:          nodeSelector,
 		chStop:                make(services.StopChan),
 		leaseDuration:         leaseDuration,
 		chainFamily:           chainFamily,
-		classifySendTxError:   classifySendTxError,
 		reportInterval:        reportInterval,
 		deathDeclarationDelay: deathDeclarationDelay,
-		sendTxSoftTimeout:     sendTxSoftTimeout,
->>>>>>> 23b0991e
 	}
 
 	c.lggr.Debugf("The MultiNode is configured to use NodeSelectionMode: %s", selectionMode)
@@ -185,35 +136,16 @@
 	return states
 }
 
-// LatestChainInfo - returns number of live nodes available in the pool, so we can prevent the last alive node in a pool from being marked as out-of-sync.
-// Return highest ChainInfo most recently received by the alive nodes.
-// E.g. If Node A's the most recent block is 10 and highest 15 and for Node B it's - 12 and 14. This method will return 12.
-func (c *MultiNode[CHAIN_ID, RPC_CLIENT]) LatestChainInfo() (int, ChainInfo) {
-	var nLiveNodes int
-	ch := ChainInfo{
-		BlockDifficulty: big.NewInt(0),
-	}
-	for _, n := range c.primaryNodes {
-		if s, nodeChainInfo := n.StateAndLatest(); s == NodeStateAlive {
-			nLiveNodes++
-			ch.BlockNumber = max(ch.BlockNumber, nodeChainInfo.BlockNumber)
-			ch.LatestFinalizedBlock = max(ch.LatestFinalizedBlock, nodeChainInfo.LatestFinalizedBlock)
-			ch.BlockDifficulty = nodeChainInfo.BlockDifficulty
-		}
-	}
-	return nLiveNodes, ch
-}
-
 // HighestChainInfo - returns highest ChainInfo ever observed by any node in the pool.
 func (c *MultiNode[CHAIN_ID, RPC_CLIENT]) HighestChainInfo() ChainInfo {
 	ch := ChainInfo{
-		BlockDifficulty: big.NewInt(0),
+		TotalDifficulty: big.NewInt(0),
 	}
 	for _, n := range c.primaryNodes {
 		_, nodeChainInfo := n.StateAndLatest()
 		ch.BlockNumber = max(ch.BlockNumber, nodeChainInfo.BlockNumber)
-		ch.LatestFinalizedBlock = max(ch.LatestFinalizedBlock, nodeChainInfo.LatestFinalizedBlock)
-		ch.BlockDifficulty = nodeChainInfo.BlockDifficulty
+		ch.FinalizedBlockNumber = max(ch.FinalizedBlockNumber, nodeChainInfo.FinalizedBlockNumber)
+		ch.TotalDifficulty = nodeChainInfo.TotalDifficulty
 	}
 	return ch
 }
@@ -313,47 +245,31 @@
 	return c.activeNode, err
 }
 
-<<<<<<< HEAD
-// nLiveNodes returns the number of currently alive nodes, as well as the highest block number and greatest total difficulty.
-// totalDifficulty will be 0 if all nodes return nil.
-func (c *MultiNode[CHAIN_ID, RPC_CLIENT]) nLiveNodes() (nLiveNodes int, blockNumber int64, totalDifficulty *big.Int) {
-	totalDifficulty = big.NewInt(0)
-	for _, n := range c.primaryNodes {
-		if s, chainInfo := n.StateAndLatest(); s == NodeStateAlive {
-			nLiveNodes++
-			if chainInfo.BlockNumber > blockNumber {
-				blockNumber = chainInfo.BlockNumber
-			}
-			if chainInfo.BlockDifficulty != nil && chainInfo.BlockDifficulty.Cmp(totalDifficulty) > 0 {
-				totalDifficulty = chainInfo.BlockDifficulty
-			}
-=======
 // LatestChainInfo - returns number of live nodes available in the pool, so we can prevent the last alive node in a pool from being marked as out-of-sync.
 // Return highest ChainInfo most recently received by the alive nodes.
 // E.g. If Node A's the most recent block is 10 and highest 15 and for Node B it's - 12 and 14. This method will return 12.
-func (c *multiNode[CHAIN_ID, SEQ, ADDR, BLOCK_HASH, TX, TX_HASH, EVENT, EVENT_OPS, TX_RECEIPT, FEE, HEAD, RPC_CLIENT, BATCH_ELEM]) LatestChainInfo() (int, ChainInfo) {
+func (c *MultiNode[CHAIN_ID, RPC_CLIENT]) LatestChainInfo() (int, ChainInfo) {
 	var nLiveNodes int
 	ch := ChainInfo{
 		TotalDifficulty: big.NewInt(0),
 	}
-	for _, n := range c.nodes {
-		if s, nodeChainInfo := n.StateAndLatest(); s == nodeStateAlive {
+	for _, n := range c.primaryNodes {
+		if s, nodeChainInfo := n.StateAndLatest(); s == NodeStateAlive {
 			nLiveNodes++
 			ch.BlockNumber = max(ch.BlockNumber, nodeChainInfo.BlockNumber)
 			ch.FinalizedBlockNumber = max(ch.FinalizedBlockNumber, nodeChainInfo.FinalizedBlockNumber)
 			ch.TotalDifficulty = MaxTotalDifficulty(ch.TotalDifficulty, nodeChainInfo.TotalDifficulty)
->>>>>>> 23b0991e
 		}
 	}
 	return nLiveNodes, ch
 }
 
 // HighestUserObservations - returns highest ChainInfo ever observed by any user of the MultiNode
-func (c *multiNode[CHAIN_ID, SEQ, ADDR, BLOCK_HASH, TX, TX_HASH, EVENT, EVENT_OPS, TX_RECEIPT, FEE, HEAD, RPC_CLIENT, BATCH_ELEM]) HighestUserObservations() ChainInfo {
+func (c *MultiNode[CHAIN_ID, RPC_CLIENT]) HighestUserObservations() ChainInfo {
 	ch := ChainInfo{
 		TotalDifficulty: big.NewInt(0),
 	}
-	for _, n := range c.nodes {
+	for _, n := range c.primaryNodes {
 		nodeChainInfo := n.HighestUserObservations()
 		ch.BlockNumber = max(ch.BlockNumber, nodeChainInfo.BlockNumber)
 		ch.FinalizedBlockNumber = max(ch.FinalizedBlockNumber, nodeChainInfo.FinalizedBlockNumber)
@@ -369,7 +285,7 @@
 		// best node. Only terminate connections with more than 1 subscription to account for the aliveLoop subscription
 		if n.State() == NodeStateAlive && n != bestNode {
 			c.lggr.Infof("Switching to best node from %q to %q", n.String(), bestNode.String())
-			n.UnsubscribeAll()
+			n.UnsubscribeAllExceptAliveLoop()
 		}
 	}
 
@@ -401,8 +317,8 @@
 func (c *MultiNode[CHAIN_ID, RPC_CLIENT]) runLoop() {
 	defer c.wg.Done()
 
-	nodeStates := make([]nodeWithState, len(c.nodes))
-	for i, n := range c.nodes {
+	nodeStates := make([]nodeWithState, len(c.primaryNodes))
+	for i, n := range c.primaryNodes {
 		nodeStates[i] = nodeWithState{
 			Node:      n.String(),
 			State:     n.State().String(),
@@ -425,37 +341,21 @@
 	}
 }
 
-<<<<<<< HEAD
-func (c *MultiNode[CHAIN_ID, RPC_CLIENT]) report() {
-	type nodeWithState struct {
-		Node  string
-		State string
-	}
-
-	var total, dead int
-	counts := make(map[NodeState]int)
-	nodeStates := make([]nodeWithState, len(c.primaryNodes))
-	for i, n := range c.primaryNodes {
-		state := n.State()
-		nodeStates[i] = nodeWithState{n.String(), state.String()}
-		total++
-		if state != NodeStateAlive {
-=======
 type nodeWithState struct {
 	Node      string
 	State     string
 	DeadSince *time.Time
 }
 
-func (c *multiNode[CHAIN_ID, SEQ, ADDR, BLOCK_HASH, TX, TX_HASH, EVENT, EVENT_OPS, TX_RECEIPT, FEE, HEAD, RPC_CLIENT, BATCH_ELEM]) report(nodesStateInfo []nodeWithState) {
+func (c *MultiNode[CHAIN_ID, RPC_CLIENT]) report(nodesStateInfo []nodeWithState) {
 	start := time.Now()
 	var dead int
-	counts := make(map[nodeState]int)
-	for i, n := range c.nodes {
+	counts := make(map[NodeState]int)
+	for i, n := range c.primaryNodes {
 		state := n.State()
 		counts[state]++
 		nodesStateInfo[i].State = state.String()
-		if state == nodeStateAlive {
+		if state == NodeStateAlive {
 			nodesStateInfo[i].DeadSince = nil
 			continue
 		}
@@ -465,7 +365,6 @@
 		}
 
 		if start.Sub(*nodesStateInfo[i].DeadSince) >= c.deathDeclarationDelay {
->>>>>>> 23b0991e
 			dead++
 		}
 	}
@@ -474,7 +373,7 @@
 		PromMultiNodeRPCNodeStates.WithLabelValues(c.chainFamily, c.chainID.String(), state.String()).Set(float64(count))
 	}
 
-	total := len(c.nodes)
+	total := len(c.primaryNodes)
 	live := total - dead
 	c.lggr.Tracew(fmt.Sprintf("MultiNode state: %d/%d nodes are alive", live, total), "nodeStates", nodesStateInfo)
 	if total == dead {
@@ -484,459 +383,4 @@
 	} else if dead > 0 {
 		c.lggr.Errorw(fmt.Sprintf("At least one primary node is dead: %d/%d nodes are alive", live, total), "nodeStates", nodesStateInfo)
 	}
-<<<<<<< HEAD
-=======
-}
-
-// ClientAPI methods
-func (c *multiNode[CHAIN_ID, SEQ, ADDR, BLOCK_HASH, TX, TX_HASH, EVENT, EVENT_OPS, TX_RECEIPT, FEE, HEAD, RPC_CLIENT, BATCH_ELEM]) BalanceAt(ctx context.Context, account ADDR, blockNumber *big.Int) (*big.Int, error) {
-	n, err := c.selectNode()
-	if err != nil {
-		return nil, err
-	}
-	return n.RPC().BalanceAt(ctx, account, blockNumber)
-}
-
-func (c *multiNode[CHAIN_ID, SEQ, ADDR, BLOCK_HASH, TX, TX_HASH, EVENT, EVENT_OPS, TX_RECEIPT, FEE, HEAD, RPC_CLIENT, BATCH_ELEM]) BatchCallContext(ctx context.Context, b []BATCH_ELEM) error {
-	n, err := c.selectNode()
-	if err != nil {
-		return err
-	}
-	return n.RPC().BatchCallContext(ctx, b)
-}
-
-// BatchCallContextAll calls BatchCallContext for every single node including
-// sendonlys.
-// CAUTION: This should only be used for mass re-transmitting transactions, it
-// might have unexpected effects to use it for anything else.
-func (c *multiNode[CHAIN_ID, SEQ, ADDR, BLOCK_HASH, TX, TX_HASH, EVENT, EVENT_OPS, TX_RECEIPT, FEE, HEAD, RPC_CLIENT, BATCH_ELEM]) BatchCallContextAll(ctx context.Context, b []BATCH_ELEM) error {
-	var wg sync.WaitGroup
-	defer wg.Wait()
-
-	main, selectionErr := c.selectNode()
-	var all []SendOnlyNode[CHAIN_ID, RPC_CLIENT]
-	for _, n := range c.nodes {
-		all = append(all, n)
-	}
-	all = append(all, c.sendonlys...)
-	for _, n := range all {
-		if n == main {
-			// main node is used at the end for the return value
-			continue
-		}
-
-		if n.State() != nodeStateAlive {
-			continue
-		}
-		// Parallel call made to all other nodes with ignored return value
-		wg.Add(1)
-		go func(n SendOnlyNode[CHAIN_ID, RPC_CLIENT]) {
-			defer wg.Done()
-			err := n.RPC().BatchCallContext(ctx, b)
-			if err != nil {
-				c.lggr.Debugw("Secondary node BatchCallContext failed", "err", err)
-			} else {
-				c.lggr.Trace("Secondary node BatchCallContext success")
-			}
-		}(n)
-	}
-
-	if selectionErr != nil {
-		return selectionErr
-	}
-	return main.RPC().BatchCallContext(ctx, b)
-}
-
-func (c *multiNode[CHAIN_ID, SEQ, ADDR, BLOCK_HASH, TX, TX_HASH, EVENT, EVENT_OPS, TX_RECEIPT, FEE, HEAD, RPC_CLIENT, BATCH_ELEM]) BlockByHash(ctx context.Context, hash BLOCK_HASH) (h HEAD, err error) {
-	n, err := c.selectNode()
-	if err != nil {
-		return h, err
-	}
-	return n.RPC().BlockByHash(ctx, hash)
-}
-
-func (c *multiNode[CHAIN_ID, SEQ, ADDR, BLOCK_HASH, TX, TX_HASH, EVENT, EVENT_OPS, TX_RECEIPT, FEE, HEAD, RPC_CLIENT, BATCH_ELEM]) BlockByNumber(ctx context.Context, number *big.Int) (h HEAD, err error) {
-	n, err := c.selectNode()
-	if err != nil {
-		return h, err
-	}
-	return n.RPC().BlockByNumber(ctx, number)
-}
-
-func (c *multiNode[CHAIN_ID, SEQ, ADDR, BLOCK_HASH, TX, TX_HASH, EVENT, EVENT_OPS, TX_RECEIPT, FEE, HEAD, RPC_CLIENT, BATCH_ELEM]) CallContext(ctx context.Context, result interface{}, method string, args ...interface{}) error {
-	n, err := c.selectNode()
-	if err != nil {
-		return err
-	}
-	return n.RPC().CallContext(ctx, result, method, args...)
-}
-
-func (c *multiNode[CHAIN_ID, SEQ, ADDR, BLOCK_HASH, TX, TX_HASH, EVENT, EVENT_OPS, TX_RECEIPT, FEE, HEAD, RPC_CLIENT, BATCH_ELEM]) CallContract(
-	ctx context.Context,
-	attempt interface{},
-	blockNumber *big.Int,
-) (rpcErr []byte, extractErr error) {
-	n, err := c.selectNode()
-	if err != nil {
-		return rpcErr, err
-	}
-	return n.RPC().CallContract(ctx, attempt, blockNumber)
-}
-
-func (c *multiNode[CHAIN_ID, SEQ, ADDR, BLOCK_HASH, TX, TX_HASH, EVENT, EVENT_OPS, TX_RECEIPT, FEE, HEAD, RPC_CLIENT, BATCH_ELEM]) PendingCallContract(
-	ctx context.Context,
-	attempt interface{},
-) (rpcErr []byte, extractErr error) {
-	n, err := c.selectNode()
-	if err != nil {
-		return rpcErr, err
-	}
-	return n.RPC().PendingCallContract(ctx, attempt)
-}
-
-// ChainID makes a direct RPC call. In most cases it should be better to use the configured chain id instead by
-// calling ConfiguredChainID.
-func (c *multiNode[CHAIN_ID, SEQ, ADDR, BLOCK_HASH, TX, TX_HASH, EVENT, EVENT_OPS, TX_RECEIPT, FEE, HEAD, RPC_CLIENT, BATCH_ELEM]) ChainID(ctx context.Context) (id CHAIN_ID, err error) {
-	n, err := c.selectNode()
-	if err != nil {
-		return id, err
-	}
-	return n.RPC().ChainID(ctx)
-}
-
-func (c *multiNode[CHAIN_ID, SEQ, ADDR, BLOCK_HASH, TX, TX_HASH, EVENT, EVENT_OPS, TX_RECEIPT, FEE, HEAD, RPC_CLIENT, BATCH_ELEM]) CodeAt(ctx context.Context, account ADDR, blockNumber *big.Int) (code []byte, err error) {
-	n, err := c.selectNode()
-	if err != nil {
-		return code, err
-	}
-	return n.RPC().CodeAt(ctx, account, blockNumber)
-}
-
-func (c *multiNode[CHAIN_ID, SEQ, ADDR, BLOCK_HASH, TX, TX_HASH, EVENT, EVENT_OPS, TX_RECEIPT, FEE, HEAD, RPC_CLIENT, BATCH_ELEM]) ConfiguredChainID() CHAIN_ID {
-	return c.chainID
-}
-
-func (c *multiNode[CHAIN_ID, SEQ, ADDR, BLOCK_HASH, TX, TX_HASH, EVENT, EVENT_OPS, TX_RECEIPT, FEE, HEAD, RPC_CLIENT, BATCH_ELEM]) EstimateGas(ctx context.Context, call any) (gas uint64, err error) {
-	n, err := c.selectNode()
-	if err != nil {
-		return gas, err
-	}
-	return n.RPC().EstimateGas(ctx, call)
-}
-
-func (c *multiNode[CHAIN_ID, SEQ, ADDR, BLOCK_HASH, TX, TX_HASH, EVENT, EVENT_OPS, TX_RECEIPT, FEE, HEAD, RPC_CLIENT, BATCH_ELEM]) FilterEvents(ctx context.Context, query EVENT_OPS) (e []EVENT, err error) {
-	n, err := c.selectNode()
-	if err != nil {
-		return e, err
-	}
-	return n.RPC().FilterEvents(ctx, query)
-}
-
-func (c *multiNode[CHAIN_ID, SEQ, ADDR, BLOCK_HASH, TX, TX_HASH, EVENT, EVENT_OPS, TX_RECEIPT, FEE, HEAD, RPC_CLIENT, BATCH_ELEM]) LatestBlockHeight(ctx context.Context) (h *big.Int, err error) {
-	n, err := c.selectNode()
-	if err != nil {
-		return h, err
-	}
-	return n.RPC().LatestBlockHeight(ctx)
-}
-
-func (c *multiNode[CHAIN_ID, SEQ, ADDR, BLOCK_HASH, TX, TX_HASH, EVENT, EVENT_OPS, TX_RECEIPT, FEE, HEAD, RPC_CLIENT, BATCH_ELEM]) LINKBalance(ctx context.Context, accountAddress ADDR, linkAddress ADDR) (b *assets.Link, err error) {
-	n, err := c.selectNode()
-	if err != nil {
-		return b, err
-	}
-	return n.RPC().LINKBalance(ctx, accountAddress, linkAddress)
-}
-
-func (c *multiNode[CHAIN_ID, SEQ, ADDR, BLOCK_HASH, TX, TX_HASH, EVENT, EVENT_OPS, TX_RECEIPT, FEE, HEAD, RPC_CLIENT, BATCH_ELEM]) NodeStates() (states map[string]string) {
-	states = make(map[string]string)
-	for _, n := range c.nodes {
-		states[n.Name()] = n.State().String()
-	}
-	for _, s := range c.sendonlys {
-		states[s.Name()] = s.State().String()
-	}
-	return
-}
-
-func (c *multiNode[CHAIN_ID, SEQ, ADDR, BLOCK_HASH, TX, TX_HASH, EVENT, EVENT_OPS, TX_RECEIPT, FEE, HEAD, RPC_CLIENT, BATCH_ELEM]) PendingSequenceAt(ctx context.Context, addr ADDR) (s SEQ, err error) {
-	n, err := c.selectNode()
-	if err != nil {
-		return s, err
-	}
-	return n.RPC().PendingSequenceAt(ctx, addr)
-}
-
-type sendTxErrors map[SendTxReturnCode][]error
-
-// String - returns string representation of the errors map. Required by logger to properly represent the value
-func (errs sendTxErrors) String() string {
-	return fmt.Sprint(map[SendTxReturnCode][]error(errs))
-}
-
-func (c *multiNode[CHAIN_ID, SEQ, ADDR, BLOCK_HASH, TX, TX_HASH, EVENT, EVENT_OPS, TX_RECEIPT, FEE, HEAD, RPC_CLIENT, BATCH_ELEM]) SendEmptyTransaction(
-	ctx context.Context,
-	newTxAttempt func(seq SEQ, feeLimit uint32, fee FEE, fromAddress ADDR) (attempt any, err error),
-	seq SEQ,
-	gasLimit uint32,
-	fee FEE,
-	fromAddress ADDR,
-) (txhash string, err error) {
-	n, err := c.selectNode()
-	if err != nil {
-		return txhash, err
-	}
-	return n.RPC().SendEmptyTransaction(ctx, newTxAttempt, seq, gasLimit, fee, fromAddress)
-}
-
-type sendTxResult struct {
-	Err        error
-	ResultCode SendTxReturnCode
-}
-
-func (c *multiNode[CHAIN_ID, SEQ, ADDR, BLOCK_HASH, TX, TX_HASH, EVENT, EVENT_OPS, TX_RECEIPT, FEE, HEAD, RPC_CLIENT, BATCH_ELEM]) broadcastTxAsync(ctx context.Context,
-	n SendOnlyNode[CHAIN_ID, RPC_CLIENT], tx TX) sendTxResult {
-	txErr := n.RPC().SendTransaction(ctx, tx)
-	c.lggr.Debugw("Node sent transaction", "name", n.String(), "tx", tx, "err", txErr)
-	resultCode := c.classifySendTxError(tx, txErr)
-	if !slices.Contains(sendTxSuccessfulCodes, resultCode) {
-		c.lggr.Warnw("RPC returned error", "name", n.String(), "tx", tx, "err", txErr)
-	}
-
-	return sendTxResult{Err: txErr, ResultCode: resultCode}
-}
-
-// collectTxResults - refer to SendTransaction comment for implementation details,
-func (c *multiNode[CHAIN_ID, SEQ, ADDR, BLOCK_HASH, TX, TX_HASH, EVENT, EVENT_OPS, TX_RECEIPT, FEE, HEAD, RPC_CLIENT, BATCH_ELEM]) collectTxResults(ctx context.Context, tx TX, healthyNodesNum int, txResults <-chan sendTxResult) error {
-	if healthyNodesNum == 0 {
-		return ErroringNodeError
-	}
-	// combine context and stop channel to ensure we stop, when signal received
-	ctx, cancel := c.chStop.Ctx(ctx)
-	defer cancel()
-	requiredResults := int(math.Ceil(float64(healthyNodesNum) * sendTxQuorum))
-	errorsByCode := sendTxErrors{}
-	var softTimeoutChan <-chan time.Time
-	var resultsCount int
-loop:
-	for {
-		select {
-		case <-ctx.Done():
-			c.lggr.Debugw("Failed to collect of the results before context was done", "tx", tx, "errorsByCode", errorsByCode)
-			return ctx.Err()
-		case result := <-txResults:
-			errorsByCode[result.ResultCode] = append(errorsByCode[result.ResultCode], result.Err)
-			resultsCount++
-			if slices.Contains(sendTxSuccessfulCodes, result.ResultCode) || resultsCount >= requiredResults {
-				break loop
-			}
-		case <-softTimeoutChan:
-			c.lggr.Debugw("Send Tx soft timeout expired - returning responses we've collected so far", "tx", tx, "resultsCount", resultsCount, "requiredResults", requiredResults)
-			break loop
-		}
-
-		if softTimeoutChan == nil {
-			tm := time.NewTimer(c.sendTxSoftTimeout)
-			softTimeoutChan = tm.C
-			// we are fine with stopping timer at the end of function
-			//nolint
-			defer tm.Stop()
-		}
-	}
-
-	// ignore critical error as it's reported in reportSendTxAnomalies
-	result, _ := aggregateTxResults(errorsByCode)
-	return result
-}
-
-func (c *multiNode[CHAIN_ID, SEQ, ADDR, BLOCK_HASH, TX, TX_HASH, EVENT, EVENT_OPS, TX_RECEIPT, FEE, HEAD, RPC_CLIENT, BATCH_ELEM]) reportSendTxAnomalies(tx TX, txResults <-chan sendTxResult) {
-	defer c.wg.Done()
-	resultsByCode := sendTxErrors{}
-	// txResults eventually will be closed
-	for txResult := range txResults {
-		resultsByCode[txResult.ResultCode] = append(resultsByCode[txResult.ResultCode], txResult.Err)
-	}
-
-	_, criticalErr := aggregateTxResults(resultsByCode)
-	if criticalErr != nil {
-		c.lggr.Criticalw("observed invariant violation on SendTransaction", "tx", tx, "resultsByCode", resultsByCode, "err", criticalErr)
-		c.SvcErrBuffer.Append(criticalErr)
-		PromMultiNodeInvariantViolations.WithLabelValues(c.chainFamily, c.chainID.String(), criticalErr.Error()).Inc()
-	}
-}
-
-func aggregateTxResults(resultsByCode sendTxErrors) (txResult error, err error) {
-	severeErrors, hasSevereErrors := findFirstIn(resultsByCode, sendTxSevereErrors)
-	successResults, hasSuccess := findFirstIn(resultsByCode, sendTxSuccessfulCodes)
-	if hasSuccess {
-		// We assume that primary node would never report false positive txResult for a transaction.
-		// Thus, if such case occurs it's probably due to misconfiguration or a bug and requires manual intervention.
-		if hasSevereErrors {
-			const errMsg = "found contradictions in nodes replies on SendTransaction: got success and severe error"
-			// return success, since at least 1 node has accepted our broadcasted Tx, and thus it can now be included onchain
-			return successResults[0], fmt.Errorf(errMsg)
-		}
-
-		// other errors are temporary - we are safe to return success
-		return successResults[0], nil
-	}
-
-	if hasSevereErrors {
-		return severeErrors[0], nil
-	}
-
-	// return temporary error
-	for _, result := range resultsByCode {
-		return result[0], nil
-	}
-
-	err = fmt.Errorf("expected at least one response on SendTransaction")
-	return err, err
-}
-
-const sendTxQuorum = 0.7
-
-// SendTransaction - broadcasts transaction to all the send-only and primary nodes regardless of their health.
-// A returned nil or error does not guarantee that the transaction will or won't be included. Additional checks must be
-// performed to determine the final state.
-//
-// Send-only nodes' results are ignored as they tend to return false-positive responses. Broadcast to them is necessary
-// to speed up the propagation of TX in the network.
-//
-// Handling of primary nodes' results consists of collection and aggregation.
-// In the collection step, we gather as many results as possible while minimizing waiting time. This operation succeeds
-// on one of the following conditions:
-// * Received at least one success
-// * Received at least one result and `sendTxSoftTimeout` expired
-// * Received results from the sufficient number of nodes defined by sendTxQuorum.
-// The aggregation is based on the following conditions:
-// * If there is at least one success - returns success
-// * If there is at least one terminal error - returns terminal error
-// * If there is both success and terminal error - returns success and reports invariant violation
-// * Otherwise, returns any (effectively random) of the errors.
-func (c *multiNode[CHAIN_ID, SEQ, ADDR, BLOCK_HASH, TX, TX_HASH, EVENT, EVENT_OPS, TX_RECEIPT, FEE, HEAD, RPC_CLIENT, BATCH_ELEM]) SendTransaction(ctx context.Context, tx TX) error {
-	if len(c.nodes) == 0 {
-		return ErroringNodeError
-	}
-
-	healthyNodesNum := 0
-	txResults := make(chan sendTxResult, len(c.nodes))
-	// Must wrap inside IfNotStopped to avoid waitgroup racing with Close
-	ok := c.IfNotStopped(func() {
-		// fire-n-forget, as sendOnlyNodes can not be trusted with result reporting
-		for _, n := range c.sendonlys {
-			if n.State() != nodeStateAlive {
-				continue
-			}
-			c.wg.Add(1)
-			go func(n SendOnlyNode[CHAIN_ID, RPC_CLIENT]) {
-				defer c.wg.Done()
-				c.broadcastTxAsync(ctx, n, tx)
-			}(n)
-		}
-
-		var primaryBroadcastWg sync.WaitGroup
-		txResultsToReport := make(chan sendTxResult, len(c.nodes))
-		for _, n := range c.nodes {
-			if n.State() != nodeStateAlive {
-				continue
-			}
-
-			healthyNodesNum++
-			primaryBroadcastWg.Add(1)
-			go func(n SendOnlyNode[CHAIN_ID, RPC_CLIENT]) {
-				defer primaryBroadcastWg.Done()
-				result := c.broadcastTxAsync(ctx, n, tx)
-				// both channels are sufficiently buffered, so we won't be locked
-				txResultsToReport <- result
-				txResults <- result
-			}(n)
-		}
-
-		c.wg.Add(1)
-		go func() {
-			// wait for primary nodes to finish the broadcast before closing the channel
-			primaryBroadcastWg.Wait()
-			close(txResultsToReport)
-			close(txResults)
-			c.wg.Done()
-		}()
-
-		c.wg.Add(1)
-		go c.reportSendTxAnomalies(tx, txResultsToReport)
-	})
-	if !ok {
-		return fmt.Errorf("aborted while broadcasting tx - multiNode is stopped: %w", context.Canceled)
-	}
-
-	return c.collectTxResults(ctx, tx, healthyNodesNum, txResults)
-}
-
-// findFirstIn - returns first existing value for the slice of keys
-func findFirstIn[K comparable, V any](set map[K]V, keys []K) (V, bool) {
-	for _, k := range keys {
-		if v, ok := set[k]; ok {
-			return v, true
-		}
-	}
-	var v V
-	return v, false
-}
-
-func (c *multiNode[CHAIN_ID, SEQ, ADDR, BLOCK_HASH, TX, TX_HASH, EVENT, EVENT_OPS, TX_RECEIPT, FEE, HEAD, RPC_CLIENT, BATCH_ELEM]) SequenceAt(ctx context.Context, account ADDR, blockNumber *big.Int) (s SEQ, err error) {
-	n, err := c.selectNode()
-	if err != nil {
-		return s, err
-	}
-	return n.RPC().SequenceAt(ctx, account, blockNumber)
-}
-
-func (c *multiNode[CHAIN_ID, SEQ, ADDR, BLOCK_HASH, TX, TX_HASH, EVENT, EVENT_OPS, TX_RECEIPT, FEE, HEAD, RPC_CLIENT, BATCH_ELEM]) SimulateTransaction(ctx context.Context, tx TX) error {
-	n, err := c.selectNode()
-	if err != nil {
-		return err
-	}
-	return n.RPC().SimulateTransaction(ctx, tx)
-}
-
-func (c *multiNode[CHAIN_ID, SEQ, ADDR, BLOCK_HASH, TX, TX_HASH, EVENT, EVENT_OPS, TX_RECEIPT, FEE, HEAD, RPC_CLIENT, BATCH_ELEM]) SubscribeNewHead(ctx context.Context, channel chan<- HEAD) (s types.Subscription, err error) {
-	n, err := c.selectNode()
-	if err != nil {
-		return s, err
-	}
-	return n.RPC().SubscribeNewHead(ctx, channel)
-}
-
-func (c *multiNode[CHAIN_ID, SEQ, ADDR, BLOCK_HASH, TX, TX_HASH, EVENT, EVENT_OPS, TX_RECEIPT, FEE, HEAD, RPC_CLIENT, BATCH_ELEM]) TokenBalance(ctx context.Context, account ADDR, tokenAddr ADDR) (b *big.Int, err error) {
-	n, err := c.selectNode()
-	if err != nil {
-		return b, err
-	}
-	return n.RPC().TokenBalance(ctx, account, tokenAddr)
-}
-
-func (c *multiNode[CHAIN_ID, SEQ, ADDR, BLOCK_HASH, TX, TX_HASH, EVENT, EVENT_OPS, TX_RECEIPT, FEE, HEAD, RPC_CLIENT, BATCH_ELEM]) TransactionByHash(ctx context.Context, txHash TX_HASH) (tx TX, err error) {
-	n, err := c.selectNode()
-	if err != nil {
-		return tx, err
-	}
-	return n.RPC().TransactionByHash(ctx, txHash)
-}
-
-func (c *multiNode[CHAIN_ID, SEQ, ADDR, BLOCK_HASH, TX, TX_HASH, EVENT, EVENT_OPS, TX_RECEIPT, FEE, HEAD, RPC_CLIENT, BATCH_ELEM]) TransactionReceipt(ctx context.Context, txHash TX_HASH) (txr TX_RECEIPT, err error) {
-	n, err := c.selectNode()
-	if err != nil {
-		return txr, err
-	}
-	return n.RPC().TransactionReceipt(ctx, txHash)
-}
-
-func (c *multiNode[CHAIN_ID, SEQ, ADDR, BLOCK_HASH, TX, TX_HASH, EVENT, EVENT_OPS, TX_RECEIPT, FEE, HEAD, RPC_CLIENT, BATCH_ELEM]) LatestFinalizedBlock(ctx context.Context) (head HEAD, err error) {
-	n, err := c.selectNode()
-	if err != nil {
-		return head, err
-	}
-
-	return n.RPC().LatestFinalizedBlock(ctx)
->>>>>>> 23b0991e
 }