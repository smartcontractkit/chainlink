package client

import (
	"context"
	"fmt"
	"math"
	"math/big"
	"slices"
	"sync"
	"time"

	"github.com/prometheus/client_golang/prometheus"
	"github.com/prometheus/client_golang/prometheus/promauto"

	"github.com/smartcontractkit/chainlink-common/pkg/assets"
	"github.com/smartcontractkit/chainlink-common/pkg/logger"
	"github.com/smartcontractkit/chainlink-common/pkg/services"
	"github.com/smartcontractkit/chainlink-common/pkg/utils"

	feetypes "github.com/smartcontractkit/chainlink/v2/common/fee/types"
	"github.com/smartcontractkit/chainlink/v2/common/types"
)

var (
	// PromMultiNodeRPCNodeStates reports current RPC node state
	PromMultiNodeRPCNodeStates = promauto.NewGaugeVec(prometheus.GaugeOpts{
		Name: "multi_node_states",
		Help: "The number of RPC nodes currently in the given state for the given chain",
	}, []string{"network", "chainId", "state"})
	// PromMultiNodeInvariantViolations reports violation of our assumptions
	PromMultiNodeInvariantViolations = promauto.NewCounterVec(prometheus.CounterOpts{
		Name: "multi_node_invariant_violations",
		Help: "The number of invariant violations",
	}, []string{"network", "chainId", "invariant"})
	ErroringNodeError = fmt.Errorf("no live nodes available")
)

// MultiNode is a generalized multi node client interface that includes methods to interact with different chains.
// It also handles multiple node RPC connections simultaneously.
type MultiNode[
	CHAIN_ID types.ID,
	SEQ types.Sequence,
	ADDR types.Hashable,
	BLOCK_HASH types.Hashable,
	TX any,
	TX_HASH types.Hashable,
	EVENT any,
	EVENT_OPS any,
	TX_RECEIPT types.Receipt[TX_HASH, BLOCK_HASH],
	FEE feetypes.Fee,
	HEAD types.Head[BLOCK_HASH],
	RPC_CLIENT RPC[CHAIN_ID, SEQ, ADDR, BLOCK_HASH, TX, TX_HASH, EVENT, EVENT_OPS, TX_RECEIPT, FEE, HEAD, BATCH_ELEM],
	BATCH_ELEM any,
] interface {
	clientAPI[
		CHAIN_ID,
		SEQ,
		ADDR,
		BLOCK_HASH,
		TX,
		TX_HASH,
		EVENT,
		EVENT_OPS,
		TX_RECEIPT,
		FEE,
		HEAD,
		BATCH_ELEM,
	]
	Close() error
	NodeStates() map[string]string
	SelectNodeRPC() (RPC_CLIENT, error)

	BatchCallContextAll(ctx context.Context, b []BATCH_ELEM) error
	ConfiguredChainID() CHAIN_ID
}

type multiNode[
	CHAIN_ID types.ID,
	SEQ types.Sequence,
	ADDR types.Hashable,
	BLOCK_HASH types.Hashable,
	TX any,
	TX_HASH types.Hashable,
	EVENT any,
	EVENT_OPS any,
	TX_RECEIPT types.Receipt[TX_HASH, BLOCK_HASH],
	FEE feetypes.Fee,
	HEAD types.Head[BLOCK_HASH],
	RPC_CLIENT RPC[CHAIN_ID, SEQ, ADDR, BLOCK_HASH, TX, TX_HASH, EVENT, EVENT_OPS, TX_RECEIPT, FEE, HEAD, BATCH_ELEM],
	BATCH_ELEM any,
] struct {
	services.StateMachine
<<<<<<< HEAD
	nodes                 []Node[CHAIN_ID, HEAD, RPC_CLIENT]
	sendonlys             []SendOnlyNode[CHAIN_ID, RPC_CLIENT]
	chainID               CHAIN_ID
	chainType             config.ChainType
	lggr                  logger.SugaredLogger
	selectionMode         string
	noNewHeadsThreshold   time.Duration
	nodeSelector          NodeSelector[CHAIN_ID, HEAD, RPC_CLIENT]
	leaseDuration         time.Duration
	leaseTicker           *time.Ticker
	chainFamily           string
	reportInterval        time.Duration
	deathDeclarationDelay time.Duration
	sendTxSoftTimeout     time.Duration // defines max waiting time from first response til responses evaluation
=======
	nodes               []Node[CHAIN_ID, HEAD, RPC_CLIENT]
	sendonlys           []SendOnlyNode[CHAIN_ID, RPC_CLIENT]
	chainID             CHAIN_ID
	lggr                logger.SugaredLogger
	selectionMode       string
	noNewHeadsThreshold time.Duration
	nodeSelector        NodeSelector[CHAIN_ID, HEAD, RPC_CLIENT]
	leaseDuration       time.Duration
	leaseTicker         *time.Ticker
	chainFamily         string
	reportInterval      time.Duration
	sendTxSoftTimeout   time.Duration // defines max waiting time from first response til responses evaluation
>>>>>>> 3151a1f7

	activeMu   sync.RWMutex
	activeNode Node[CHAIN_ID, HEAD, RPC_CLIENT]

	chStop services.StopChan
	wg     sync.WaitGroup

	classifySendTxError func(tx TX, err error) SendTxReturnCode
}

func NewMultiNode[
	CHAIN_ID types.ID,
	SEQ types.Sequence,
	ADDR types.Hashable,
	BLOCK_HASH types.Hashable,
	TX any,
	TX_HASH types.Hashable,
	EVENT any,
	EVENT_OPS any,
	TX_RECEIPT types.Receipt[TX_HASH, BLOCK_HASH],
	FEE feetypes.Fee,
	HEAD types.Head[BLOCK_HASH],
	RPC_CLIENT RPC[CHAIN_ID, SEQ, ADDR, BLOCK_HASH, TX, TX_HASH, EVENT, EVENT_OPS, TX_RECEIPT, FEE, HEAD, BATCH_ELEM],
	BATCH_ELEM any,
](
	lggr logger.Logger,
	selectionMode string,
	leaseDuration time.Duration,
	noNewHeadsThreshold time.Duration,
	nodes []Node[CHAIN_ID, HEAD, RPC_CLIENT],
	sendonlys []SendOnlyNode[CHAIN_ID, RPC_CLIENT],
	chainID CHAIN_ID,
	chainFamily string,
	classifySendTxError func(tx TX, err error) SendTxReturnCode,
	sendTxSoftTimeout time.Duration,
) MultiNode[CHAIN_ID, SEQ, ADDR, BLOCK_HASH, TX, TX_HASH, EVENT, EVENT_OPS, TX_RECEIPT, FEE, HEAD, RPC_CLIENT, BATCH_ELEM] {
	nodeSelector := newNodeSelector(selectionMode, nodes)
	// Prometheus' default interval is 15s, set this to under 7.5s to avoid
	// aliasing (see: https://en.wikipedia.org/wiki/Nyquist_frequency)
	const reportInterval = 6500 * time.Millisecond
	if sendTxSoftTimeout == 0 {
		sendTxSoftTimeout = QueryTimeout / 2
	}
	c := &multiNode[CHAIN_ID, SEQ, ADDR, BLOCK_HASH, TX, TX_HASH, EVENT, EVENT_OPS, TX_RECEIPT, FEE, HEAD, RPC_CLIENT, BATCH_ELEM]{
<<<<<<< HEAD
		nodes:                 nodes,
		sendonlys:             sendonlys,
		chainID:               chainID,
		chainType:             chainType,
		lggr:                  logger.Sugared(lggr).Named("MultiNode").With("chainID", chainID.String()),
		selectionMode:         selectionMode,
		noNewHeadsThreshold:   noNewHeadsThreshold,
		nodeSelector:          nodeSelector,
		chStop:                make(services.StopChan),
		leaseDuration:         leaseDuration,
		chainFamily:           chainFamily,
		classifySendTxError:   classifySendTxError,
		reportInterval:        reportInterval,
		deathDeclarationDelay: reportInterval,
		sendTxSoftTimeout:     sendTxSoftTimeout,
=======
		nodes:               nodes,
		sendonlys:           sendonlys,
		chainID:             chainID,
		lggr:                logger.Sugared(lggr).Named("MultiNode").With("chainID", chainID.String()),
		selectionMode:       selectionMode,
		noNewHeadsThreshold: noNewHeadsThreshold,
		nodeSelector:        nodeSelector,
		chStop:              make(services.StopChan),
		leaseDuration:       leaseDuration,
		chainFamily:         chainFamily,
		classifySendTxError: classifySendTxError,
		reportInterval:      reportInterval,
		sendTxSoftTimeout:   sendTxSoftTimeout,
>>>>>>> 3151a1f7
	}

	c.lggr.Debugf("The MultiNode is configured to use NodeSelectionMode: %s", selectionMode)

	return c
}

// Dial starts every node in the pool
//
// Nodes handle their own redialing and runloops, so this function does not
// return any error if the nodes aren't available
func (c *multiNode[CHAIN_ID, SEQ, ADDR, BLOCK_HASH, TX, TX_HASH, EVENT, EVENT_OPS, TX_RECEIPT, FEE, HEAD, RPC_CLIENT, BATCH_ELEM]) Dial(ctx context.Context) error {
	return c.StartOnce("MultiNode", func() (merr error) {
		if len(c.nodes) == 0 {
			return fmt.Errorf("no available nodes for chain %s", c.chainID.String())
		}
		var ms services.MultiStart
		for _, n := range c.nodes {
			if n.ConfiguredChainID().String() != c.chainID.String() {
				return ms.CloseBecause(fmt.Errorf("node %s has configured chain ID %s which does not match multinode configured chain ID of %s", n.String(), n.ConfiguredChainID().String(), c.chainID.String()))
			}
			n.SetPoolChainInfoProvider(c)
			// node will handle its own redialing and automatic recovery
			if err := ms.Start(ctx, n); err != nil {
				return err
			}
		}
		for _, s := range c.sendonlys {
			if s.ConfiguredChainID().String() != c.chainID.String() {
				return ms.CloseBecause(fmt.Errorf("sendonly node %s has configured chain ID %s which does not match multinode configured chain ID of %s", s.String(), s.ConfiguredChainID().String(), c.chainID.String()))
			}
			if err := ms.Start(ctx, s); err != nil {
				return err
			}
		}
		c.wg.Add(1)
		go c.runLoop()

		if c.leaseDuration.Seconds() > 0 && c.selectionMode != NodeSelectionModeRoundRobin {
			c.lggr.Infof("The MultiNode will switch to best node every %s", c.leaseDuration.String())
			c.wg.Add(1)
			go c.checkLeaseLoop()
		} else {
			c.lggr.Info("Best node switching is disabled")
		}

		return nil
	})
}

// Close tears down the MultiNode and closes all nodes
func (c *multiNode[CHAIN_ID, SEQ, ADDR, BLOCK_HASH, TX, TX_HASH, EVENT, EVENT_OPS, TX_RECEIPT, FEE, HEAD, RPC_CLIENT, BATCH_ELEM]) Close() error {
	return c.StopOnce("MultiNode", func() error {
		close(c.chStop)
		c.wg.Wait()

		return services.CloseAll(services.MultiCloser(c.nodes), services.MultiCloser(c.sendonlys))
	})
}

// SelectNodeRPC returns an RPC of an active node. If there are no active nodes it returns an error.
// Call this method from your chain-specific client implementation to access any chain-specific rpc calls.
func (c *multiNode[CHAIN_ID, SEQ, ADDR, BLOCK_HASH, TX, TX_HASH, EVENT, EVENT_OPS, TX_RECEIPT, FEE, HEAD, RPC_CLIENT, BATCH_ELEM]) SelectNodeRPC() (rpc RPC_CLIENT, err error) {
	n, err := c.selectNode()
	if err != nil {
		return rpc, err
	}
	return n.RPC(), nil
}

// selectNode returns the active Node, if it is still nodeStateAlive, otherwise it selects a new one from the NodeSelector.
func (c *multiNode[CHAIN_ID, SEQ, ADDR, BLOCK_HASH, TX, TX_HASH, EVENT, EVENT_OPS, TX_RECEIPT, FEE, HEAD, RPC_CLIENT, BATCH_ELEM]) selectNode() (node Node[CHAIN_ID, HEAD, RPC_CLIENT], err error) {
	c.activeMu.RLock()
	node = c.activeNode
	c.activeMu.RUnlock()
	if node != nil && node.State() == nodeStateAlive {
		return // still alive
	}

	// select a new one
	c.activeMu.Lock()
	defer c.activeMu.Unlock()
	node = c.activeNode
	if node != nil && node.State() == nodeStateAlive {
		return // another goroutine beat us here
	}

	if c.activeNode != nil {
		c.activeNode.UnsubscribeAllExceptAliveLoop()
	}
	c.activeNode = c.nodeSelector.Select()

	if c.activeNode == nil {
		c.lggr.Criticalw("No live RPC nodes available", "NodeSelectionMode", c.nodeSelector.Name())
		errmsg := fmt.Errorf("no live nodes available for chain %s", c.chainID.String())
		c.SvcErrBuffer.Append(errmsg)
		err = ErroringNodeError
	}

	return c.activeNode, err
}

// LatestChainInfo - returns number of live nodes available in the pool, so we can prevent the last alive node in a pool from being marked as out-of-sync.
// Return highest ChainInfo most recently received by the alive nodes.
// E.g. If Node A's the most recent block is 10 and highest 15 and for Node B it's - 12 and 14. This method will return 12.
func (c *multiNode[CHAIN_ID, SEQ, ADDR, BLOCK_HASH, TX, TX_HASH, EVENT, EVENT_OPS, TX_RECEIPT, FEE, HEAD, RPC_CLIENT, BATCH_ELEM]) LatestChainInfo() (int, ChainInfo) {
	var nLiveNodes int
	ch := ChainInfo{
		TotalDifficulty: big.NewInt(0),
	}
	for _, n := range c.nodes {
		if s, nodeChainInfo := n.StateAndLatest(); s == nodeStateAlive {
			nLiveNodes++
			ch.BlockNumber = max(ch.BlockNumber, nodeChainInfo.BlockNumber)
			ch.FinalizedBlockNumber = max(ch.FinalizedBlockNumber, nodeChainInfo.FinalizedBlockNumber)
			ch.SetTotalDifficultyIfGt(nodeChainInfo.TotalDifficulty)
		}
	}
	return nLiveNodes, ch
}

// AppLayerObservations - returns highest ChainInfo ever observed by any user of the MultiNode
func (c *multiNode[CHAIN_ID, SEQ, ADDR, BLOCK_HASH, TX, TX_HASH, EVENT, EVENT_OPS, TX_RECEIPT, FEE, HEAD, RPC_CLIENT, BATCH_ELEM]) AppLayerObservations() ChainInfo {
	ch := ChainInfo{
		TotalDifficulty: big.NewInt(0),
	}
	for _, n := range c.nodes {
		nodeChainInfo := n.AppLayerObservations()
		ch.BlockNumber = max(ch.BlockNumber, nodeChainInfo.BlockNumber)
		ch.FinalizedBlockNumber = max(ch.FinalizedBlockNumber, nodeChainInfo.FinalizedBlockNumber)
		ch.SetTotalDifficultyIfGt(nodeChainInfo.TotalDifficulty)
	}
	return ch
}

func (c *multiNode[CHAIN_ID, SEQ, ADDR, BLOCK_HASH, TX, TX_HASH, EVENT, EVENT_OPS, TX_RECEIPT, FEE, HEAD, RPC_CLIENT, BATCH_ELEM]) checkLease() {
	bestNode := c.nodeSelector.Select()
	for _, n := range c.nodes {
		// Terminate client subscriptions. Services are responsible for reconnecting, which will be routed to the new
		// best node. Only terminate connections with more than 1 subscription to account for the aliveLoop subscription
		if n.State() == nodeStateAlive && n != bestNode && n.SubscribersCount() > 1 {
			c.lggr.Infof("Switching to best node from %q to %q", n.String(), bestNode.String())
			n.UnsubscribeAllExceptAliveLoop()
		}
	}

	c.activeMu.Lock()
	defer c.activeMu.Unlock()
	if bestNode != c.activeNode {
		if c.activeNode != nil {
			c.activeNode.UnsubscribeAllExceptAliveLoop()
		}
		c.activeNode = bestNode
	}
}

func (c *multiNode[CHAIN_ID, SEQ, ADDR, BLOCK_HASH, TX, TX_HASH, EVENT, EVENT_OPS, TX_RECEIPT, FEE, HEAD, RPC_CLIENT, BATCH_ELEM]) checkLeaseLoop() {
	defer c.wg.Done()
	c.leaseTicker = time.NewTicker(c.leaseDuration)
	defer c.leaseTicker.Stop()

	for {
		select {
		case <-c.leaseTicker.C:
			c.checkLease()
		case <-c.chStop:
			return
		}
	}
}

func (c *multiNode[CHAIN_ID, SEQ, ADDR, BLOCK_HASH, TX, TX_HASH, EVENT, EVENT_OPS, TX_RECEIPT, FEE, HEAD, RPC_CLIENT, BATCH_ELEM]) runLoop() {
	defer c.wg.Done()

	nodeStates := make([]nodeWithState, len(c.nodes))
	for i, n := range c.nodes {
		nodeStates[i] = nodeWithState{
			Node:      n.String(),
			State:     n.State().String(),
			DeadSince: nil,
		}
	}

	c.report(nodeStates)

	monitor := time.NewTicker(utils.WithJitter(c.reportInterval))
	defer monitor.Stop()

	for {
		select {
		case <-monitor.C:
			c.report(nodeStates)
		case <-c.chStop:
			return
		}
	}
}

type nodeWithState struct {
	Node      string
	State     string
	DeadSince *time.Time
}

func (c *multiNode[CHAIN_ID, SEQ, ADDR, BLOCK_HASH, TX, TX_HASH, EVENT, EVENT_OPS, TX_RECEIPT, FEE, HEAD, RPC_CLIENT, BATCH_ELEM]) report(nodesStateInfo []nodeWithState) {
	start := time.Now()
	var dead int
	counts := make(map[nodeState]int)
	for i, n := range c.nodes {
		state := n.State()
		counts[state]++
		nodesStateInfo[i].State = state.String()
		if state == nodeStateAlive {
			nodesStateInfo[i].DeadSince = nil
			continue
		}

		if nodesStateInfo[i].DeadSince == nil {
			nodesStateInfo[i].DeadSince = &start
		}

		if start.Sub(*nodesStateInfo[i].DeadSince) >= c.deathDeclarationDelay {
			dead++
		}
	}
	for _, state := range allNodeStates {
		count := counts[state]
		PromMultiNodeRPCNodeStates.WithLabelValues(c.chainFamily, c.chainID.String(), state.String()).Set(float64(count))
	}

	total := len(c.nodes)
	live := total - dead
	c.lggr.Tracew(fmt.Sprintf("MultiNode state: %d/%d nodes are alive", live, total), "nodeStates", nodesStateInfo)
	if total == dead {
		rerr := fmt.Errorf("no primary nodes available: 0/%d nodes are alive", total)
		c.lggr.Criticalw(rerr.Error(), "nodeStates", nodesStateInfo)
		c.SvcErrBuffer.Append(rerr)
	} else if dead > 0 {
		c.lggr.Errorw(fmt.Sprintf("At least one primary node is dead: %d/%d nodes are alive", live, total), "nodeStates", nodesStateInfo)
	}
}

// ClientAPI methods
func (c *multiNode[CHAIN_ID, SEQ, ADDR, BLOCK_HASH, TX, TX_HASH, EVENT, EVENT_OPS, TX_RECEIPT, FEE, HEAD, RPC_CLIENT, BATCH_ELEM]) BalanceAt(ctx context.Context, account ADDR, blockNumber *big.Int) (*big.Int, error) {
	n, err := c.selectNode()
	if err != nil {
		return nil, err
	}
	return n.RPC().BalanceAt(ctx, account, blockNumber)
}

func (c *multiNode[CHAIN_ID, SEQ, ADDR, BLOCK_HASH, TX, TX_HASH, EVENT, EVENT_OPS, TX_RECEIPT, FEE, HEAD, RPC_CLIENT, BATCH_ELEM]) BatchCallContext(ctx context.Context, b []BATCH_ELEM) error {
	n, err := c.selectNode()
	if err != nil {
		return err
	}
	return n.RPC().BatchCallContext(ctx, b)
}

// BatchCallContextAll calls BatchCallContext for every single node including
// sendonlys.
// CAUTION: This should only be used for mass re-transmitting transactions, it
// might have unexpected effects to use it for anything else.
func (c *multiNode[CHAIN_ID, SEQ, ADDR, BLOCK_HASH, TX, TX_HASH, EVENT, EVENT_OPS, TX_RECEIPT, FEE, HEAD, RPC_CLIENT, BATCH_ELEM]) BatchCallContextAll(ctx context.Context, b []BATCH_ELEM) error {
	var wg sync.WaitGroup
	defer wg.Wait()

	main, selectionErr := c.selectNode()
	var all []SendOnlyNode[CHAIN_ID, RPC_CLIENT]
	for _, n := range c.nodes {
		all = append(all, n)
	}
	all = append(all, c.sendonlys...)
	for _, n := range all {
		if n == main {
			// main node is used at the end for the return value
			continue
		}

		if n.State() != nodeStateAlive {
			continue
		}
		// Parallel call made to all other nodes with ignored return value
		wg.Add(1)
		go func(n SendOnlyNode[CHAIN_ID, RPC_CLIENT]) {
			defer wg.Done()
			err := n.RPC().BatchCallContext(ctx, b)
			if err != nil {
				c.lggr.Debugw("Secondary node BatchCallContext failed", "err", err)
			} else {
				c.lggr.Trace("Secondary node BatchCallContext success")
			}
		}(n)
	}

	if selectionErr != nil {
		return selectionErr
	}
	return main.RPC().BatchCallContext(ctx, b)
}

func (c *multiNode[CHAIN_ID, SEQ, ADDR, BLOCK_HASH, TX, TX_HASH, EVENT, EVENT_OPS, TX_RECEIPT, FEE, HEAD, RPC_CLIENT, BATCH_ELEM]) BlockByHash(ctx context.Context, hash BLOCK_HASH) (h HEAD, err error) {
	n, err := c.selectNode()
	if err != nil {
		return h, err
	}
	return n.RPC().BlockByHash(ctx, hash)
}

func (c *multiNode[CHAIN_ID, SEQ, ADDR, BLOCK_HASH, TX, TX_HASH, EVENT, EVENT_OPS, TX_RECEIPT, FEE, HEAD, RPC_CLIENT, BATCH_ELEM]) BlockByNumber(ctx context.Context, number *big.Int) (h HEAD, err error) {
	n, err := c.selectNode()
	if err != nil {
		return h, err
	}
	return n.RPC().BlockByNumber(ctx, number)
}

func (c *multiNode[CHAIN_ID, SEQ, ADDR, BLOCK_HASH, TX, TX_HASH, EVENT, EVENT_OPS, TX_RECEIPT, FEE, HEAD, RPC_CLIENT, BATCH_ELEM]) CallContext(ctx context.Context, result interface{}, method string, args ...interface{}) error {
	n, err := c.selectNode()
	if err != nil {
		return err
	}
	return n.RPC().CallContext(ctx, result, method, args...)
}

func (c *multiNode[CHAIN_ID, SEQ, ADDR, BLOCK_HASH, TX, TX_HASH, EVENT, EVENT_OPS, TX_RECEIPT, FEE, HEAD, RPC_CLIENT, BATCH_ELEM]) CallContract(
	ctx context.Context,
	attempt interface{},
	blockNumber *big.Int,
) (rpcErr []byte, extractErr error) {
	n, err := c.selectNode()
	if err != nil {
		return rpcErr, err
	}
	return n.RPC().CallContract(ctx, attempt, blockNumber)
}

func (c *multiNode[CHAIN_ID, SEQ, ADDR, BLOCK_HASH, TX, TX_HASH, EVENT, EVENT_OPS, TX_RECEIPT, FEE, HEAD, RPC_CLIENT, BATCH_ELEM]) PendingCallContract(
	ctx context.Context,
	attempt interface{},
) (rpcErr []byte, extractErr error) {
	n, err := c.selectNode()
	if err != nil {
		return rpcErr, err
	}
	return n.RPC().PendingCallContract(ctx, attempt)
}

// ChainID makes a direct RPC call. In most cases it should be better to use the configured chain id instead by
// calling ConfiguredChainID.
func (c *multiNode[CHAIN_ID, SEQ, ADDR, BLOCK_HASH, TX, TX_HASH, EVENT, EVENT_OPS, TX_RECEIPT, FEE, HEAD, RPC_CLIENT, BATCH_ELEM]) ChainID(ctx context.Context) (id CHAIN_ID, err error) {
	n, err := c.selectNode()
	if err != nil {
		return id, err
	}
	return n.RPC().ChainID(ctx)
}

func (c *multiNode[CHAIN_ID, SEQ, ADDR, BLOCK_HASH, TX, TX_HASH, EVENT, EVENT_OPS, TX_RECEIPT, FEE, HEAD, RPC_CLIENT, BATCH_ELEM]) CodeAt(ctx context.Context, account ADDR, blockNumber *big.Int) (code []byte, err error) {
	n, err := c.selectNode()
	if err != nil {
		return code, err
	}
	return n.RPC().CodeAt(ctx, account, blockNumber)
}

func (c *multiNode[CHAIN_ID, SEQ, ADDR, BLOCK_HASH, TX, TX_HASH, EVENT, EVENT_OPS, TX_RECEIPT, FEE, HEAD, RPC_CLIENT, BATCH_ELEM]) ConfiguredChainID() CHAIN_ID {
	return c.chainID
}

func (c *multiNode[CHAIN_ID, SEQ, ADDR, BLOCK_HASH, TX, TX_HASH, EVENT, EVENT_OPS, TX_RECEIPT, FEE, HEAD, RPC_CLIENT, BATCH_ELEM]) EstimateGas(ctx context.Context, call any) (gas uint64, err error) {
	n, err := c.selectNode()
	if err != nil {
		return gas, err
	}
	return n.RPC().EstimateGas(ctx, call)
}

func (c *multiNode[CHAIN_ID, SEQ, ADDR, BLOCK_HASH, TX, TX_HASH, EVENT, EVENT_OPS, TX_RECEIPT, FEE, HEAD, RPC_CLIENT, BATCH_ELEM]) FilterEvents(ctx context.Context, query EVENT_OPS) (e []EVENT, err error) {
	n, err := c.selectNode()
	if err != nil {
		return e, err
	}
	return n.RPC().FilterEvents(ctx, query)
}

func (c *multiNode[CHAIN_ID, SEQ, ADDR, BLOCK_HASH, TX, TX_HASH, EVENT, EVENT_OPS, TX_RECEIPT, FEE, HEAD, RPC_CLIENT, BATCH_ELEM]) LatestBlockHeight(ctx context.Context) (h *big.Int, err error) {
	n, err := c.selectNode()
	if err != nil {
		return h, err
	}
	return n.RPC().LatestBlockHeight(ctx)
}

func (c *multiNode[CHAIN_ID, SEQ, ADDR, BLOCK_HASH, TX, TX_HASH, EVENT, EVENT_OPS, TX_RECEIPT, FEE, HEAD, RPC_CLIENT, BATCH_ELEM]) LINKBalance(ctx context.Context, accountAddress ADDR, linkAddress ADDR) (b *assets.Link, err error) {
	n, err := c.selectNode()
	if err != nil {
		return b, err
	}
	return n.RPC().LINKBalance(ctx, accountAddress, linkAddress)
}

func (c *multiNode[CHAIN_ID, SEQ, ADDR, BLOCK_HASH, TX, TX_HASH, EVENT, EVENT_OPS, TX_RECEIPT, FEE, HEAD, RPC_CLIENT, BATCH_ELEM]) NodeStates() (states map[string]string) {
	states = make(map[string]string)
	for _, n := range c.nodes {
		states[n.Name()] = n.State().String()
	}
	for _, s := range c.sendonlys {
		states[s.Name()] = s.State().String()
	}
	return
}

func (c *multiNode[CHAIN_ID, SEQ, ADDR, BLOCK_HASH, TX, TX_HASH, EVENT, EVENT_OPS, TX_RECEIPT, FEE, HEAD, RPC_CLIENT, BATCH_ELEM]) PendingSequenceAt(ctx context.Context, addr ADDR) (s SEQ, err error) {
	n, err := c.selectNode()
	if err != nil {
		return s, err
	}
	return n.RPC().PendingSequenceAt(ctx, addr)
}

type sendTxErrors map[SendTxReturnCode][]error

// String - returns string representation of the errors map. Required by logger to properly represent the value
func (errs sendTxErrors) String() string {
	return fmt.Sprint(map[SendTxReturnCode][]error(errs))
}

func (c *multiNode[CHAIN_ID, SEQ, ADDR, BLOCK_HASH, TX, TX_HASH, EVENT, EVENT_OPS, TX_RECEIPT, FEE, HEAD, RPC_CLIENT, BATCH_ELEM]) SendEmptyTransaction(
	ctx context.Context,
	newTxAttempt func(seq SEQ, feeLimit uint32, fee FEE, fromAddress ADDR) (attempt any, err error),
	seq SEQ,
	gasLimit uint32,
	fee FEE,
	fromAddress ADDR,
) (txhash string, err error) {
	n, err := c.selectNode()
	if err != nil {
		return txhash, err
	}
	return n.RPC().SendEmptyTransaction(ctx, newTxAttempt, seq, gasLimit, fee, fromAddress)
}

type sendTxResult struct {
	Err        error
	ResultCode SendTxReturnCode
}

func (c *multiNode[CHAIN_ID, SEQ, ADDR, BLOCK_HASH, TX, TX_HASH, EVENT, EVENT_OPS, TX_RECEIPT, FEE, HEAD, RPC_CLIENT, BATCH_ELEM]) broadcastTxAsync(ctx context.Context,
	n SendOnlyNode[CHAIN_ID, RPC_CLIENT], tx TX) sendTxResult {
	txErr := n.RPC().SendTransaction(ctx, tx)
	c.lggr.Debugw("Node sent transaction", "name", n.String(), "tx", tx, "err", txErr)
	resultCode := c.classifySendTxError(tx, txErr)
	if !slices.Contains(sendTxSuccessfulCodes, resultCode) {
		c.lggr.Warnw("RPC returned error", "name", n.String(), "tx", tx, "err", txErr)
	}

	return sendTxResult{Err: txErr, ResultCode: resultCode}
}

// collectTxResults - refer to SendTransaction comment for implementation details,
func (c *multiNode[CHAIN_ID, SEQ, ADDR, BLOCK_HASH, TX, TX_HASH, EVENT, EVENT_OPS, TX_RECEIPT, FEE, HEAD, RPC_CLIENT, BATCH_ELEM]) collectTxResults(ctx context.Context, tx TX, healthyNodesNum int, txResults <-chan sendTxResult) error {
	if healthyNodesNum == 0 {
		return ErroringNodeError
	}
	// combine context and stop channel to ensure we stop, when signal received
	ctx, cancel := c.chStop.Ctx(ctx)
	defer cancel()
	requiredResults := int(math.Ceil(float64(healthyNodesNum) * sendTxQuorum))
	errorsByCode := sendTxErrors{}
	var softTimeoutChan <-chan time.Time
	var resultsCount int
loop:
	for {
		select {
		case <-ctx.Done():
			c.lggr.Debugw("Failed to collect of the results before context was done", "tx", tx, "errorsByCode", errorsByCode)
			return ctx.Err()
		case result := <-txResults:
			errorsByCode[result.ResultCode] = append(errorsByCode[result.ResultCode], result.Err)
			resultsCount++
			if slices.Contains(sendTxSuccessfulCodes, result.ResultCode) || resultsCount >= requiredResults {
				break loop
			}
		case <-softTimeoutChan:
			c.lggr.Debugw("Send Tx soft timeout expired - returning responses we've collected so far", "tx", tx, "resultsCount", resultsCount, "requiredResults", requiredResults)
			break loop
		}

		if softTimeoutChan == nil {
			tm := time.NewTimer(c.sendTxSoftTimeout)
			softTimeoutChan = tm.C
			// we are fine with stopping timer at the end of function
			//nolint
			defer tm.Stop()
		}
	}

	// ignore critical error as it's reported in reportSendTxAnomalies
	result, _ := aggregateTxResults(errorsByCode)
	return result
}

func (c *multiNode[CHAIN_ID, SEQ, ADDR, BLOCK_HASH, TX, TX_HASH, EVENT, EVENT_OPS, TX_RECEIPT, FEE, HEAD, RPC_CLIENT, BATCH_ELEM]) reportSendTxAnomalies(tx TX, txResults <-chan sendTxResult) {
	defer c.wg.Done()
	resultsByCode := sendTxErrors{}
	// txResults eventually will be closed
	for txResult := range txResults {
		resultsByCode[txResult.ResultCode] = append(resultsByCode[txResult.ResultCode], txResult.Err)
	}

	_, criticalErr := aggregateTxResults(resultsByCode)
	if criticalErr != nil {
		c.lggr.Criticalw("observed invariant violation on SendTransaction", "tx", tx, "resultsByCode", resultsByCode, "err", criticalErr)
		c.SvcErrBuffer.Append(criticalErr)
		PromMultiNodeInvariantViolations.WithLabelValues(c.chainFamily, c.chainID.String(), criticalErr.Error()).Inc()
	}
}

func aggregateTxResults(resultsByCode sendTxErrors) (txResult error, err error) {
	severeErrors, hasSevereErrors := findFirstIn(resultsByCode, sendTxSevereErrors)
	successResults, hasSuccess := findFirstIn(resultsByCode, sendTxSuccessfulCodes)
	if hasSuccess {
		// We assume that primary node would never report false positive txResult for a transaction.
		// Thus, if such case occurs it's probably due to misconfiguration or a bug and requires manual intervention.
		if hasSevereErrors {
			const errMsg = "found contradictions in nodes replies on SendTransaction: got success and severe error"
			// return success, since at least 1 node has accepted our broadcasted Tx, and thus it can now be included onchain
			return successResults[0], fmt.Errorf(errMsg)
		}

		// other errors are temporary - we are safe to return success
		return successResults[0], nil
	}

	if hasSevereErrors {
		return severeErrors[0], nil
	}

	// return temporary error
	for _, result := range resultsByCode {
		return result[0], nil
	}

	err = fmt.Errorf("expected at least one response on SendTransaction")
	return err, err
}

const sendTxQuorum = 0.7

// SendTransaction - broadcasts transaction to all the send-only and primary nodes regardless of their health.
// A returned nil or error does not guarantee that the transaction will or won't be included. Additional checks must be
// performed to determine the final state.
//
// Send-only nodes' results are ignored as they tend to return false-positive responses. Broadcast to them is necessary
// to speed up the propagation of TX in the network.
//
// Handling of primary nodes' results consists of collection and aggregation.
// In the collection step, we gather as many results as possible while minimizing waiting time. This operation succeeds
// on one of the following conditions:
// * Received at least one success
// * Received at least one result and `sendTxSoftTimeout` expired
// * Received results from the sufficient number of nodes defined by sendTxQuorum.
// The aggregation is based on the following conditions:
// * If there is at least one success - returns success
// * If there is at least one terminal error - returns terminal error
// * If there is both success and terminal error - returns success and reports invariant violation
// * Otherwise, returns any (effectively random) of the errors.
func (c *multiNode[CHAIN_ID, SEQ, ADDR, BLOCK_HASH, TX, TX_HASH, EVENT, EVENT_OPS, TX_RECEIPT, FEE, HEAD, RPC_CLIENT, BATCH_ELEM]) SendTransaction(ctx context.Context, tx TX) error {
	if len(c.nodes) == 0 {
		return ErroringNodeError
	}

	healthyNodesNum := 0
	txResults := make(chan sendTxResult, len(c.nodes))
	// Must wrap inside IfNotStopped to avoid waitgroup racing with Close
	ok := c.IfNotStopped(func() {
		// fire-n-forget, as sendOnlyNodes can not be trusted with result reporting
		for _, n := range c.sendonlys {
			if n.State() != nodeStateAlive {
				continue
			}
			c.wg.Add(1)
			go func(n SendOnlyNode[CHAIN_ID, RPC_CLIENT]) {
				defer c.wg.Done()
				c.broadcastTxAsync(ctx, n, tx)
			}(n)
		}

		var primaryBroadcastWg sync.WaitGroup
		txResultsToReport := make(chan sendTxResult, len(c.nodes))
		for _, n := range c.nodes {
			if n.State() != nodeStateAlive {
				continue
			}

			healthyNodesNum++
			primaryBroadcastWg.Add(1)
			go func(n SendOnlyNode[CHAIN_ID, RPC_CLIENT]) {
				defer primaryBroadcastWg.Done()
				result := c.broadcastTxAsync(ctx, n, tx)
				// both channels are sufficiently buffered, so we won't be locked
				txResultsToReport <- result
				txResults <- result
			}(n)
		}

		c.wg.Add(1)
		go func() {
			// wait for primary nodes to finish the broadcast before closing the channel
			primaryBroadcastWg.Wait()
			close(txResultsToReport)
			close(txResults)
			c.wg.Done()
		}()

		c.wg.Add(1)
		go c.reportSendTxAnomalies(tx, txResultsToReport)
	})
	if !ok {
		return fmt.Errorf("aborted while broadcasting tx - multiNode is stopped: %w", context.Canceled)
	}

	return c.collectTxResults(ctx, tx, healthyNodesNum, txResults)
}

// findFirstIn - returns first existing value for the slice of keys
func findFirstIn[K comparable, V any](set map[K]V, keys []K) (V, bool) {
	for _, k := range keys {
		if v, ok := set[k]; ok {
			return v, true
		}
	}
	var v V
	return v, false
}

func (c *multiNode[CHAIN_ID, SEQ, ADDR, BLOCK_HASH, TX, TX_HASH, EVENT, EVENT_OPS, TX_RECEIPT, FEE, HEAD, RPC_CLIENT, BATCH_ELEM]) SequenceAt(ctx context.Context, account ADDR, blockNumber *big.Int) (s SEQ, err error) {
	n, err := c.selectNode()
	if err != nil {
		return s, err
	}
	return n.RPC().SequenceAt(ctx, account, blockNumber)
}

func (c *multiNode[CHAIN_ID, SEQ, ADDR, BLOCK_HASH, TX, TX_HASH, EVENT, EVENT_OPS, TX_RECEIPT, FEE, HEAD, RPC_CLIENT, BATCH_ELEM]) SimulateTransaction(ctx context.Context, tx TX) error {
	n, err := c.selectNode()
	if err != nil {
		return err
	}
	return n.RPC().SimulateTransaction(ctx, tx)
}

func (c *multiNode[CHAIN_ID, SEQ, ADDR, BLOCK_HASH, TX, TX_HASH, EVENT, EVENT_OPS, TX_RECEIPT, FEE, HEAD, RPC_CLIENT, BATCH_ELEM]) SubscribeNewHead(ctx context.Context, channel chan<- HEAD) (s types.Subscription, err error) {
	n, err := c.selectNode()
	if err != nil {
		return s, err
	}
	return n.RPC().SubscribeNewHead(ctx, channel)
}

func (c *multiNode[CHAIN_ID, SEQ, ADDR, BLOCK_HASH, TX, TX_HASH, EVENT, EVENT_OPS, TX_RECEIPT, FEE, HEAD, RPC_CLIENT, BATCH_ELEM]) TokenBalance(ctx context.Context, account ADDR, tokenAddr ADDR) (b *big.Int, err error) {
	n, err := c.selectNode()
	if err != nil {
		return b, err
	}
	return n.RPC().TokenBalance(ctx, account, tokenAddr)
}

func (c *multiNode[CHAIN_ID, SEQ, ADDR, BLOCK_HASH, TX, TX_HASH, EVENT, EVENT_OPS, TX_RECEIPT, FEE, HEAD, RPC_CLIENT, BATCH_ELEM]) TransactionByHash(ctx context.Context, txHash TX_HASH) (tx TX, err error) {
	n, err := c.selectNode()
	if err != nil {
		return tx, err
	}
	return n.RPC().TransactionByHash(ctx, txHash)
}

func (c *multiNode[CHAIN_ID, SEQ, ADDR, BLOCK_HASH, TX, TX_HASH, EVENT, EVENT_OPS, TX_RECEIPT, FEE, HEAD, RPC_CLIENT, BATCH_ELEM]) TransactionReceipt(ctx context.Context, txHash TX_HASH) (txr TX_RECEIPT, err error) {
	n, err := c.selectNode()
	if err != nil {
		return txr, err
	}
	return n.RPC().TransactionReceipt(ctx, txHash)
}

func (c *multiNode[CHAIN_ID, SEQ, ADDR, BLOCK_HASH, TX, TX_HASH, EVENT, EVENT_OPS, TX_RECEIPT, FEE, HEAD, RPC_CLIENT, BATCH_ELEM]) LatestFinalizedBlock(ctx context.Context) (head HEAD, err error) {
	n, err := c.selectNode()
	if err != nil {
		return head, err
	}

	return n.RPC().LatestFinalizedBlock(ctx)
}<|MERGE_RESOLUTION|>--- conflicted
+++ resolved
@@ -90,11 +90,9 @@
 	BATCH_ELEM any,
 ] struct {
 	services.StateMachine
-<<<<<<< HEAD
 	nodes                 []Node[CHAIN_ID, HEAD, RPC_CLIENT]
 	sendonlys             []SendOnlyNode[CHAIN_ID, RPC_CLIENT]
 	chainID               CHAIN_ID
-	chainType             config.ChainType
 	lggr                  logger.SugaredLogger
 	selectionMode         string
 	noNewHeadsThreshold   time.Duration
@@ -105,20 +103,6 @@
 	reportInterval        time.Duration
 	deathDeclarationDelay time.Duration
 	sendTxSoftTimeout     time.Duration // defines max waiting time from first response til responses evaluation
-=======
-	nodes               []Node[CHAIN_ID, HEAD, RPC_CLIENT]
-	sendonlys           []SendOnlyNode[CHAIN_ID, RPC_CLIENT]
-	chainID             CHAIN_ID
-	lggr                logger.SugaredLogger
-	selectionMode       string
-	noNewHeadsThreshold time.Duration
-	nodeSelector        NodeSelector[CHAIN_ID, HEAD, RPC_CLIENT]
-	leaseDuration       time.Duration
-	leaseTicker         *time.Ticker
-	chainFamily         string
-	reportInterval      time.Duration
-	sendTxSoftTimeout   time.Duration // defines max waiting time from first response til responses evaluation
->>>>>>> 3151a1f7
 
 	activeMu   sync.RWMutex
 	activeNode Node[CHAIN_ID, HEAD, RPC_CLIENT]
@@ -163,11 +147,9 @@
 		sendTxSoftTimeout = QueryTimeout / 2
 	}
 	c := &multiNode[CHAIN_ID, SEQ, ADDR, BLOCK_HASH, TX, TX_HASH, EVENT, EVENT_OPS, TX_RECEIPT, FEE, HEAD, RPC_CLIENT, BATCH_ELEM]{
-<<<<<<< HEAD
 		nodes:                 nodes,
 		sendonlys:             sendonlys,
 		chainID:               chainID,
-		chainType:             chainType,
 		lggr:                  logger.Sugared(lggr).Named("MultiNode").With("chainID", chainID.String()),
 		selectionMode:         selectionMode,
 		noNewHeadsThreshold:   noNewHeadsThreshold,
@@ -179,21 +161,6 @@
 		reportInterval:        reportInterval,
 		deathDeclarationDelay: reportInterval,
 		sendTxSoftTimeout:     sendTxSoftTimeout,
-=======
-		nodes:               nodes,
-		sendonlys:           sendonlys,
-		chainID:             chainID,
-		lggr:                logger.Sugared(lggr).Named("MultiNode").With("chainID", chainID.String()),
-		selectionMode:       selectionMode,
-		noNewHeadsThreshold: noNewHeadsThreshold,
-		nodeSelector:        nodeSelector,
-		chStop:              make(services.StopChan),
-		leaseDuration:       leaseDuration,
-		chainFamily:         chainFamily,
-		classifySendTxError: classifySendTxError,
-		reportInterval:      reportInterval,
-		sendTxSoftTimeout:   sendTxSoftTimeout,
->>>>>>> 3151a1f7
 	}
 
 	c.lggr.Debugf("The MultiNode is configured to use NodeSelectionMode: %s", selectionMode)
