--- conflicted
+++ resolved
@@ -622,18 +622,6 @@
 			break loop
 		}
 
-<<<<<<< HEAD
-		if n.State() != nodeStateAlive {
-			continue
-		}
-		// Parallel send to all other nodes with ignored return value
-		// Async - we do not want to block the main thread with secondary nodes
-		// in case they are unreliable/slow.
-		// It is purely a "best effort" send.
-		// Resource is not unbounded because the default context has a timeout.
-		ok := c.IfNotStopped(func() {
-			// Must wrap inside IfNotStopped to avoid waitgroup racing with Close
-=======
 		if softTimeoutChan == nil {
 			tm := time.NewTimer(c.sendTxSoftTimeout)
 			softTimeoutChan = tm.C
@@ -728,7 +716,6 @@
 			if n.State() != nodeStateAlive {
 				continue
 			}
->>>>>>> 64df78e1
 			c.wg.Add(1)
 			go func(n SendOnlyNode[CHAIN_ID, RPC_CLIENT]) {
 				defer c.wg.Done()
