package client

import (
	"testing"

	"github.com/stretchr/testify/assert"

	"github.com/smartcontractkit/chainlink/v2/common/types"
)

func TestHighestHeadNodeSelectorName(t *testing.T) {
	selector := newNodeSelector[types.ID, RPCClient[types.ID, Head]](NodeSelectionModeHighestHead, nil)
	assert.Equal(t, selector.Name(), NodeSelectionModeHighestHead)
}

func TestHighestHeadNodeSelector(t *testing.T) {
	t.Parallel()

	type nodeClient RPCClient[types.ID, Head]

	var nodes []Node[types.ID, nodeClient]

	for i := 0; i < 3; i++ {
		node := newMockNode[types.ID, nodeClient](t)
		if i == 0 {
			// first node is out of sync
<<<<<<< HEAD
			node.On("StateAndLatest").Return(NodeStateOutOfSync, ChainInfo{BlockNumber: -1})
		} else if i == 1 {
			// second node is alive, LatestReceivedBlockNumber = 1
			node.On("StateAndLatest").Return(NodeStateAlive, ChainInfo{BlockNumber: 1})
		} else {
			// third node is alive, LatestReceivedBlockNumber = 2 (best node)
			node.On("StateAndLatest").Return(NodeStateAlive, ChainInfo{BlockNumber: 2})
=======
			node.On("StateAndLatest").Return(nodeStateOutOfSync, ChainInfo{BlockNumber: int64(-1)})
		} else if i == 1 {
			// second node is alive, LatestReceivedBlockNumber = 1
			node.On("StateAndLatest").Return(nodeStateAlive, ChainInfo{BlockNumber: int64(1)})
		} else {
			// third node is alive, LatestReceivedBlockNumber = 2 (best node)
			node.On("StateAndLatest").Return(nodeStateAlive, ChainInfo{BlockNumber: int64(2)})
>>>>>>> 23b0991e
		}
		node.On("Order").Maybe().Return(int32(1))
		nodes = append(nodes, node)
	}

	selector := newNodeSelector[types.ID, nodeClient](NodeSelectionModeHighestHead, nodes)
	assert.Same(t, nodes[2], selector.Select())

	t.Run("stick to the same node", func(t *testing.T) {
		node := newMockNode[types.ID, nodeClient](t)
		// fourth node is alive, LatestReceivedBlockNumber = 2 (same as 3rd)
<<<<<<< HEAD
		node.On("StateAndLatest").Return(NodeStateAlive, ChainInfo{BlockNumber: 2})
=======
		node.On("StateAndLatest").Return(nodeStateAlive, ChainInfo{BlockNumber: int64(2)})
>>>>>>> 23b0991e
		node.On("Order").Return(int32(1))
		nodes = append(nodes, node)

		selector := newNodeSelector(NodeSelectionModeHighestHead, nodes)
		assert.Same(t, nodes[2], selector.Select())
	})

	t.Run("another best node", func(t *testing.T) {
		node := newMockNode[types.ID, nodeClient](t)
		// fifth node is alive, LatestReceivedBlockNumber = 3 (better than 3rd and 4th)
<<<<<<< HEAD
		node.On("StateAndLatest").Return(NodeStateAlive, ChainInfo{BlockNumber: 3})
=======
		node.On("StateAndLatest").Return(nodeStateAlive, ChainInfo{BlockNumber: int64(3)})
>>>>>>> 23b0991e
		node.On("Order").Return(int32(1))
		nodes = append(nodes, node)

		selector := newNodeSelector(NodeSelectionModeHighestHead, nodes)
		assert.Same(t, nodes[4], selector.Select())
	})

	t.Run("nodes never update latest block number", func(t *testing.T) {
<<<<<<< HEAD
		node1 := newMockNode[types.ID, nodeClient](t)
		node1.On("StateAndLatest").Return(NodeStateAlive, ChainInfo{BlockNumber: -1})
		node1.On("Order").Return(int32(1))
		node2 := newMockNode[types.ID, nodeClient](t)
		node2.On("StateAndLatest").Return(NodeStateAlive, ChainInfo{BlockNumber: -1})
=======
		node1 := newMockNode[types.ID, Head, nodeClient](t)
		node1.On("StateAndLatest").Return(nodeStateAlive, ChainInfo{BlockNumber: int64(-1)})
		node1.On("Order").Return(int32(1))
		node2 := newMockNode[types.ID, Head, nodeClient](t)
		node2.On("StateAndLatest").Return(nodeStateAlive, ChainInfo{BlockNumber: int64(-1)})
>>>>>>> 23b0991e
		node2.On("Order").Return(int32(1))
		selector := newNodeSelector(NodeSelectionModeHighestHead, []Node[types.ID, nodeClient]{node1, node2})
		assert.Same(t, node1, selector.Select())
	})
}

func TestHighestHeadNodeSelector_None(t *testing.T) {
	t.Parallel()

	type nodeClient RPCClient[types.ID, Head]
	var nodes []Node[types.ID, nodeClient]

	for i := 0; i < 3; i++ {
		node := newMockNode[types.ID, nodeClient](t)
		if i == 0 {
			// first node is out of sync
<<<<<<< HEAD
			node.On("StateAndLatest").Return(NodeStateOutOfSync, ChainInfo{BlockNumber: -1})
		} else {
			// others are unreachable
			node.On("StateAndLatest").Return(NodeStateUnreachable, ChainInfo{BlockNumber: 1})
=======
			node.On("StateAndLatest").Return(nodeStateOutOfSync, ChainInfo{BlockNumber: int64(-1)})
		} else {
			// others are unreachable
			node.On("StateAndLatest").Return(nodeStateUnreachable, ChainInfo{BlockNumber: int64(-1)})
>>>>>>> 23b0991e
		}
		nodes = append(nodes, node)
	}

	selector := newNodeSelector(NodeSelectionModeHighestHead, nodes)
	assert.Nil(t, selector.Select())
}

func TestHighestHeadNodeSelectorWithOrder(t *testing.T) {
	t.Parallel()

	type nodeClient RPCClient[types.ID, Head]
	var nodes []Node[types.ID, nodeClient]

	t.Run("same head and order", func(t *testing.T) {
		for i := 0; i < 3; i++ {
<<<<<<< HEAD
			node := newMockNode[types.ID, nodeClient](t)
			node.On("StateAndLatest").Return(NodeStateAlive, ChainInfo{BlockNumber: 1})
=======
			node := newMockNode[types.ID, Head, nodeClient](t)
			node.On("StateAndLatest").Return(nodeStateAlive, ChainInfo{BlockNumber: int64(1)})
>>>>>>> 23b0991e
			node.On("Order").Return(int32(2))
			nodes = append(nodes, node)
		}
		selector := newNodeSelector(NodeSelectionModeHighestHead, nodes)
		//Should select the first node because all things are equal
		assert.Same(t, nodes[0], selector.Select())
	})

	t.Run("same head but different order", func(t *testing.T) {
<<<<<<< HEAD
		node1 := newMockNode[types.ID, nodeClient](t)
		node1.On("StateAndLatest").Return(NodeStateAlive, ChainInfo{BlockNumber: 3})
		node1.On("Order").Return(int32(3))

		node2 := newMockNode[types.ID, nodeClient](t)
		node2.On("StateAndLatest").Return(NodeStateAlive, ChainInfo{BlockNumber: 3})
		node2.On("Order").Return(int32(1))

		node3 := newMockNode[types.ID, nodeClient](t)
		node3.On("StateAndLatest").Return(NodeStateAlive, ChainInfo{BlockNumber: 3})
=======
		node1 := newMockNode[types.ID, Head, nodeClient](t)
		node1.On("StateAndLatest").Return(nodeStateAlive, ChainInfo{BlockNumber: int64(3)})
		node1.On("Order").Return(int32(3))

		node2 := newMockNode[types.ID, Head, nodeClient](t)
		node2.On("StateAndLatest").Return(nodeStateAlive, ChainInfo{BlockNumber: int64(3)})
		node2.On("Order").Return(int32(1))

		node3 := newMockNode[types.ID, Head, nodeClient](t)
		node3.On("StateAndLatest").Return(nodeStateAlive, ChainInfo{BlockNumber: int64(3)})
>>>>>>> 23b0991e
		node3.On("Order").Return(int32(2))

		nodes := []Node[types.ID, nodeClient]{node1, node2, node3}
		selector := newNodeSelector(NodeSelectionModeHighestHead, nodes)
		//Should select the second node as it has the highest priority
		assert.Same(t, nodes[1], selector.Select())
	})

	t.Run("different head but same order", func(t *testing.T) {
<<<<<<< HEAD
		node1 := newMockNode[types.ID, nodeClient](t)
		node1.On("StateAndLatest").Return(NodeStateAlive, ChainInfo{BlockNumber: 1})
		node1.On("Order").Maybe().Return(int32(3))

		node2 := newMockNode[types.ID, nodeClient](t)
		node2.On("StateAndLatest").Return(NodeStateAlive, ChainInfo{BlockNumber: 2})
		node2.On("Order").Maybe().Return(int32(3))

		node3 := newMockNode[types.ID, nodeClient](t)
		node3.On("StateAndLatest").Return(NodeStateAlive, ChainInfo{BlockNumber: 3})
=======
		node1 := newMockNode[types.ID, Head, nodeClient](t)
		node1.On("StateAndLatest").Return(nodeStateAlive, ChainInfo{BlockNumber: int64(1)})
		node1.On("Order").Maybe().Return(int32(3))

		node2 := newMockNode[types.ID, Head, nodeClient](t)
		node2.On("StateAndLatest").Return(nodeStateAlive, ChainInfo{BlockNumber: int64(2)})
		node2.On("Order").Maybe().Return(int32(3))

		node3 := newMockNode[types.ID, Head, nodeClient](t)
		node3.On("StateAndLatest").Return(nodeStateAlive, ChainInfo{BlockNumber: int64(3)})
>>>>>>> 23b0991e
		node3.On("Order").Return(int32(3))

		nodes := []Node[types.ID, nodeClient]{node1, node2, node3}
		selector := newNodeSelector(NodeSelectionModeHighestHead, nodes)
		//Should select the third node as it has the highest head
		assert.Same(t, nodes[2], selector.Select())
	})

	t.Run("different head and different order", func(t *testing.T) {
<<<<<<< HEAD
		node1 := newMockNode[types.ID, nodeClient](t)
		node1.On("StateAndLatest").Return(NodeStateAlive, ChainInfo{BlockNumber: 10})
		node1.On("Order").Maybe().Return(int32(3))

		node2 := newMockNode[types.ID, nodeClient](t)
		node2.On("StateAndLatest").Return(NodeStateAlive, ChainInfo{BlockNumber: 11})
		node2.On("Order").Maybe().Return(int32(4))

		node3 := newMockNode[types.ID, nodeClient](t)
		node3.On("StateAndLatest").Return(NodeStateAlive, ChainInfo{BlockNumber: 12})
		node3.On("Order").Maybe().Return(int32(3))

		node4 := newMockNode[types.ID, nodeClient](t)
		node4.On("StateAndLatest").Return(NodeStateAlive, ChainInfo{BlockNumber: 10})
=======
		node1 := newMockNode[types.ID, Head, nodeClient](t)
		node1.On("StateAndLatest").Return(nodeStateAlive, ChainInfo{BlockNumber: int64(10)})
		node1.On("Order").Maybe().Return(int32(3))

		node2 := newMockNode[types.ID, Head, nodeClient](t)
		node2.On("StateAndLatest").Return(nodeStateAlive, ChainInfo{BlockNumber: int64(11)})
		node2.On("Order").Maybe().Return(int32(4))

		node3 := newMockNode[types.ID, Head, nodeClient](t)
		node3.On("StateAndLatest").Return(nodeStateAlive, ChainInfo{BlockNumber: int64(11)})
		node3.On("Order").Maybe().Return(int32(3))

		node4 := newMockNode[types.ID, Head, nodeClient](t)
		node4.On("StateAndLatest").Return(nodeStateAlive, ChainInfo{BlockNumber: int64(10)})
>>>>>>> 23b0991e
		node4.On("Order").Maybe().Return(int32(1))

		nodes := []Node[types.ID, nodeClient]{node1, node2, node3, node4}
		selector := newNodeSelector(NodeSelectionModeHighestHead, nodes)
		//Should select the third node as it has the highest head and will win the priority tie-breaker
		assert.Same(t, nodes[2], selector.Select())
	})
}<|MERGE_RESOLUTION|>--- conflicted
+++ resolved
@@ -24,23 +24,13 @@
 		node := newMockNode[types.ID, nodeClient](t)
 		if i == 0 {
 			// first node is out of sync
-<<<<<<< HEAD
-			node.On("StateAndLatest").Return(NodeStateOutOfSync, ChainInfo{BlockNumber: -1})
+			node.On("StateAndLatest").Return(NodeStateOutOfSync, ChainInfo{BlockNumber: int64(-1)})
 		} else if i == 1 {
 			// second node is alive, LatestReceivedBlockNumber = 1
-			node.On("StateAndLatest").Return(NodeStateAlive, ChainInfo{BlockNumber: 1})
+			node.On("StateAndLatest").Return(NodeStateAlive, ChainInfo{BlockNumber: int64(1)})
 		} else {
 			// third node is alive, LatestReceivedBlockNumber = 2 (best node)
-			node.On("StateAndLatest").Return(NodeStateAlive, ChainInfo{BlockNumber: 2})
-=======
-			node.On("StateAndLatest").Return(nodeStateOutOfSync, ChainInfo{BlockNumber: int64(-1)})
-		} else if i == 1 {
-			// second node is alive, LatestReceivedBlockNumber = 1
-			node.On("StateAndLatest").Return(nodeStateAlive, ChainInfo{BlockNumber: int64(1)})
-		} else {
-			// third node is alive, LatestReceivedBlockNumber = 2 (best node)
-			node.On("StateAndLatest").Return(nodeStateAlive, ChainInfo{BlockNumber: int64(2)})
->>>>>>> 23b0991e
+			node.On("StateAndLatest").Return(NodeStateAlive, ChainInfo{BlockNumber: int64(2)})
 		}
 		node.On("Order").Maybe().Return(int32(1))
 		nodes = append(nodes, node)
@@ -52,11 +42,7 @@
 	t.Run("stick to the same node", func(t *testing.T) {
 		node := newMockNode[types.ID, nodeClient](t)
 		// fourth node is alive, LatestReceivedBlockNumber = 2 (same as 3rd)
-<<<<<<< HEAD
-		node.On("StateAndLatest").Return(NodeStateAlive, ChainInfo{BlockNumber: 2})
-=======
-		node.On("StateAndLatest").Return(nodeStateAlive, ChainInfo{BlockNumber: int64(2)})
->>>>>>> 23b0991e
+		node.On("StateAndLatest").Return(NodeStateAlive, ChainInfo{BlockNumber: int64(2)})
 		node.On("Order").Return(int32(1))
 		nodes = append(nodes, node)
 
@@ -67,11 +53,7 @@
 	t.Run("another best node", func(t *testing.T) {
 		node := newMockNode[types.ID, nodeClient](t)
 		// fifth node is alive, LatestReceivedBlockNumber = 3 (better than 3rd and 4th)
-<<<<<<< HEAD
-		node.On("StateAndLatest").Return(NodeStateAlive, ChainInfo{BlockNumber: 3})
-=======
-		node.On("StateAndLatest").Return(nodeStateAlive, ChainInfo{BlockNumber: int64(3)})
->>>>>>> 23b0991e
+		node.On("StateAndLatest").Return(NodeStateAlive, ChainInfo{BlockNumber: int64(3)})
 		node.On("Order").Return(int32(1))
 		nodes = append(nodes, node)
 
@@ -80,19 +62,11 @@
 	})
 
 	t.Run("nodes never update latest block number", func(t *testing.T) {
-<<<<<<< HEAD
 		node1 := newMockNode[types.ID, nodeClient](t)
-		node1.On("StateAndLatest").Return(NodeStateAlive, ChainInfo{BlockNumber: -1})
+		node1.On("StateAndLatest").Return(NodeStateAlive, ChainInfo{BlockNumber: int64(-1)})
 		node1.On("Order").Return(int32(1))
 		node2 := newMockNode[types.ID, nodeClient](t)
-		node2.On("StateAndLatest").Return(NodeStateAlive, ChainInfo{BlockNumber: -1})
-=======
-		node1 := newMockNode[types.ID, Head, nodeClient](t)
-		node1.On("StateAndLatest").Return(nodeStateAlive, ChainInfo{BlockNumber: int64(-1)})
-		node1.On("Order").Return(int32(1))
-		node2 := newMockNode[types.ID, Head, nodeClient](t)
-		node2.On("StateAndLatest").Return(nodeStateAlive, ChainInfo{BlockNumber: int64(-1)})
->>>>>>> 23b0991e
+		node2.On("StateAndLatest").Return(NodeStateAlive, ChainInfo{BlockNumber: int64(-1)})
 		node2.On("Order").Return(int32(1))
 		selector := newNodeSelector(NodeSelectionModeHighestHead, []Node[types.ID, nodeClient]{node1, node2})
 		assert.Same(t, node1, selector.Select())
@@ -109,17 +83,10 @@
 		node := newMockNode[types.ID, nodeClient](t)
 		if i == 0 {
 			// first node is out of sync
-<<<<<<< HEAD
-			node.On("StateAndLatest").Return(NodeStateOutOfSync, ChainInfo{BlockNumber: -1})
+			node.On("StateAndLatest").Return(NodeStateOutOfSync, ChainInfo{BlockNumber: int64(-1)})
 		} else {
 			// others are unreachable
-			node.On("StateAndLatest").Return(NodeStateUnreachable, ChainInfo{BlockNumber: 1})
-=======
-			node.On("StateAndLatest").Return(nodeStateOutOfSync, ChainInfo{BlockNumber: int64(-1)})
-		} else {
-			// others are unreachable
-			node.On("StateAndLatest").Return(nodeStateUnreachable, ChainInfo{BlockNumber: int64(-1)})
->>>>>>> 23b0991e
+			node.On("StateAndLatest").Return(NodeStateUnreachable, ChainInfo{BlockNumber: int64(-1)})
 		}
 		nodes = append(nodes, node)
 	}
@@ -136,13 +103,8 @@
 
 	t.Run("same head and order", func(t *testing.T) {
 		for i := 0; i < 3; i++ {
-<<<<<<< HEAD
 			node := newMockNode[types.ID, nodeClient](t)
-			node.On("StateAndLatest").Return(NodeStateAlive, ChainInfo{BlockNumber: 1})
-=======
-			node := newMockNode[types.ID, Head, nodeClient](t)
-			node.On("StateAndLatest").Return(nodeStateAlive, ChainInfo{BlockNumber: int64(1)})
->>>>>>> 23b0991e
+			node.On("StateAndLatest").Return(NodeStateAlive, ChainInfo{BlockNumber: int64(1)})
 			node.On("Order").Return(int32(2))
 			nodes = append(nodes, node)
 		}
@@ -152,29 +114,16 @@
 	})
 
 	t.Run("same head but different order", func(t *testing.T) {
-<<<<<<< HEAD
 		node1 := newMockNode[types.ID, nodeClient](t)
-		node1.On("StateAndLatest").Return(NodeStateAlive, ChainInfo{BlockNumber: 3})
+		node1.On("StateAndLatest").Return(NodeStateAlive, ChainInfo{BlockNumber: int64(3)})
 		node1.On("Order").Return(int32(3))
 
 		node2 := newMockNode[types.ID, nodeClient](t)
-		node2.On("StateAndLatest").Return(NodeStateAlive, ChainInfo{BlockNumber: 3})
+		node2.On("StateAndLatest").Return(NodeStateAlive, ChainInfo{BlockNumber: int64(3)})
 		node2.On("Order").Return(int32(1))
 
 		node3 := newMockNode[types.ID, nodeClient](t)
-		node3.On("StateAndLatest").Return(NodeStateAlive, ChainInfo{BlockNumber: 3})
-=======
-		node1 := newMockNode[types.ID, Head, nodeClient](t)
-		node1.On("StateAndLatest").Return(nodeStateAlive, ChainInfo{BlockNumber: int64(3)})
-		node1.On("Order").Return(int32(3))
-
-		node2 := newMockNode[types.ID, Head, nodeClient](t)
-		node2.On("StateAndLatest").Return(nodeStateAlive, ChainInfo{BlockNumber: int64(3)})
-		node2.On("Order").Return(int32(1))
-
-		node3 := newMockNode[types.ID, Head, nodeClient](t)
-		node3.On("StateAndLatest").Return(nodeStateAlive, ChainInfo{BlockNumber: int64(3)})
->>>>>>> 23b0991e
+		node3.On("StateAndLatest").Return(NodeStateAlive, ChainInfo{BlockNumber: int64(3)})
 		node3.On("Order").Return(int32(2))
 
 		nodes := []Node[types.ID, nodeClient]{node1, node2, node3}
@@ -184,29 +133,16 @@
 	})
 
 	t.Run("different head but same order", func(t *testing.T) {
-<<<<<<< HEAD
 		node1 := newMockNode[types.ID, nodeClient](t)
-		node1.On("StateAndLatest").Return(NodeStateAlive, ChainInfo{BlockNumber: 1})
+		node1.On("StateAndLatest").Return(NodeStateAlive, ChainInfo{BlockNumber: int64(1)})
 		node1.On("Order").Maybe().Return(int32(3))
 
 		node2 := newMockNode[types.ID, nodeClient](t)
-		node2.On("StateAndLatest").Return(NodeStateAlive, ChainInfo{BlockNumber: 2})
+		node2.On("StateAndLatest").Return(NodeStateAlive, ChainInfo{BlockNumber: int64(2)})
 		node2.On("Order").Maybe().Return(int32(3))
 
 		node3 := newMockNode[types.ID, nodeClient](t)
-		node3.On("StateAndLatest").Return(NodeStateAlive, ChainInfo{BlockNumber: 3})
-=======
-		node1 := newMockNode[types.ID, Head, nodeClient](t)
-		node1.On("StateAndLatest").Return(nodeStateAlive, ChainInfo{BlockNumber: int64(1)})
-		node1.On("Order").Maybe().Return(int32(3))
-
-		node2 := newMockNode[types.ID, Head, nodeClient](t)
-		node2.On("StateAndLatest").Return(nodeStateAlive, ChainInfo{BlockNumber: int64(2)})
-		node2.On("Order").Maybe().Return(int32(3))
-
-		node3 := newMockNode[types.ID, Head, nodeClient](t)
-		node3.On("StateAndLatest").Return(nodeStateAlive, ChainInfo{BlockNumber: int64(3)})
->>>>>>> 23b0991e
+		node3.On("StateAndLatest").Return(NodeStateAlive, ChainInfo{BlockNumber: int64(3)})
 		node3.On("Order").Return(int32(3))
 
 		nodes := []Node[types.ID, nodeClient]{node1, node2, node3}
@@ -216,37 +152,20 @@
 	})
 
 	t.Run("different head and different order", func(t *testing.T) {
-<<<<<<< HEAD
 		node1 := newMockNode[types.ID, nodeClient](t)
-		node1.On("StateAndLatest").Return(NodeStateAlive, ChainInfo{BlockNumber: 10})
+		node1.On("StateAndLatest").Return(NodeStateAlive, ChainInfo{BlockNumber: int64(10)})
 		node1.On("Order").Maybe().Return(int32(3))
 
 		node2 := newMockNode[types.ID, nodeClient](t)
-		node2.On("StateAndLatest").Return(NodeStateAlive, ChainInfo{BlockNumber: 11})
+		node2.On("StateAndLatest").Return(NodeStateAlive, ChainInfo{BlockNumber: int64(11)})
 		node2.On("Order").Maybe().Return(int32(4))
 
 		node3 := newMockNode[types.ID, nodeClient](t)
-		node3.On("StateAndLatest").Return(NodeStateAlive, ChainInfo{BlockNumber: 12})
+		node3.On("StateAndLatest").Return(NodeStateAlive, ChainInfo{BlockNumber: int64(11)})
 		node3.On("Order").Maybe().Return(int32(3))
 
 		node4 := newMockNode[types.ID, nodeClient](t)
-		node4.On("StateAndLatest").Return(NodeStateAlive, ChainInfo{BlockNumber: 10})
-=======
-		node1 := newMockNode[types.ID, Head, nodeClient](t)
-		node1.On("StateAndLatest").Return(nodeStateAlive, ChainInfo{BlockNumber: int64(10)})
-		node1.On("Order").Maybe().Return(int32(3))
-
-		node2 := newMockNode[types.ID, Head, nodeClient](t)
-		node2.On("StateAndLatest").Return(nodeStateAlive, ChainInfo{BlockNumber: int64(11)})
-		node2.On("Order").Maybe().Return(int32(4))
-
-		node3 := newMockNode[types.ID, Head, nodeClient](t)
-		node3.On("StateAndLatest").Return(nodeStateAlive, ChainInfo{BlockNumber: int64(11)})
-		node3.On("Order").Maybe().Return(int32(3))
-
-		node4 := newMockNode[types.ID, Head, nodeClient](t)
-		node4.On("StateAndLatest").Return(nodeStateAlive, ChainInfo{BlockNumber: int64(10)})
->>>>>>> 23b0991e
+		node4.On("StateAndLatest").Return(NodeStateAlive, ChainInfo{BlockNumber: int64(10)})
 		node4.On("Order").Maybe().Return(int32(1))
 
 		nodes := []Node[types.ID, nodeClient]{node1, node2, node3, node4}
