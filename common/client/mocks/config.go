package mocks

import "time"

type ChainConfig struct {
<<<<<<< HEAD
	IsFinalityTagEnabled    bool
	FinalityDepthVal        uint32
	NoNewHeadsThresholdVal  time.Duration
	ChainTypeVal            commonconfig.ChainType
	FinalizedBlockOffsetVal uint32
}

func (t ChainConfig) ChainType() commonconfig.ChainType {
	return t.ChainTypeVal
=======
	IsFinalityTagEnabled   bool
	FinalityDepthVal       uint32
	NoNewHeadsThresholdVal time.Duration
>>>>>>> 3151a1f7
}

func (t ChainConfig) NodeNoNewHeadsThreshold() time.Duration {
	return t.NoNewHeadsThresholdVal
}

func (t ChainConfig) FinalityDepth() uint32 {
	return t.FinalityDepthVal
}

func (t ChainConfig) FinalityTagEnabled() bool {
	return t.IsFinalityTagEnabled
}

func (t ChainConfig) FinalizedBlockOffset() uint32 {
	return t.FinalizedBlockOffsetVal
}<|MERGE_RESOLUTION|>--- conflicted
+++ resolved
@@ -3,21 +3,10 @@
 import "time"
 
 type ChainConfig struct {
-<<<<<<< HEAD
 	IsFinalityTagEnabled    bool
 	FinalityDepthVal        uint32
 	NoNewHeadsThresholdVal  time.Duration
-	ChainTypeVal            commonconfig.ChainType
 	FinalizedBlockOffsetVal uint32
-}
-
-func (t ChainConfig) ChainType() commonconfig.ChainType {
-	return t.ChainTypeVal
-=======
-	IsFinalityTagEnabled   bool
-	FinalityDepthVal       uint32
-	NoNewHeadsThresholdVal time.Duration
->>>>>>> 3151a1f7
 }
 
 func (t ChainConfig) NodeNoNewHeadsThreshold() time.Duration {
