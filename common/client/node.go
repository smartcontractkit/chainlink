package client

import (
	"context"
	"errors"
	"fmt"
	"net/url"
	"sync"
	"time"

	"github.com/prometheus/client_golang/prometheus"
	"github.com/prometheus/client_golang/prometheus/promauto"

	"github.com/smartcontractkit/chainlink-common/pkg/logger"
	"github.com/smartcontractkit/chainlink-common/pkg/services"

	"github.com/smartcontractkit/chainlink/v2/common/types"
)

const QueryTimeout = 10 * time.Second

var errInvalidChainID = errors.New("invalid chain id")

var (
	promPoolRPCNodeVerifies = promauto.NewCounterVec(prometheus.CounterOpts{
		Name: "pool_rpc_node_verifies",
		Help: "The total number of chain ID verifications for the given RPC node",
	}, []string{"network", "chainID", "nodeName"})
	promPoolRPCNodeVerifiesFailed = promauto.NewCounterVec(prometheus.CounterOpts{
		Name: "pool_rpc_node_verifies_failed",
		Help: "The total number of failed chain ID verifications for the given RPC node",
	}, []string{"network", "chainID", "nodeName"})
	promPoolRPCNodeVerifiesSuccess = promauto.NewCounterVec(prometheus.CounterOpts{
		Name: "pool_rpc_node_verifies_success",
		Help: "The total number of successful chain ID verifications for the given RPC node",
	}, []string{"network", "chainID", "nodeName"})
)

type NodeConfig interface {
	PollFailureThreshold() uint32
	PollInterval() time.Duration
	SelectionMode() string
	SyncThreshold() uint32
	NodeIsSyncingEnabled() bool
	FinalizedBlockPollInterval() time.Duration
	EnforceRepeatableRead() bool
	DeathDeclarationDelay() time.Duration
}

type ChainConfig interface {
	NodeNoNewHeadsThreshold() time.Duration
	FinalityDepth() uint32
	FinalityTagEnabled() bool
	FinalizedBlockOffset() uint32
}

// ChainInfo - represents RPC’s view of the chain
type ChainInfo struct {
	// BlockNumber - block number of the most recent block observed by the Node
	BlockNumber int64
	// BlockDifficulty - difficulty of the most recent block observed by the Node
	BlockDifficulty *big.Int
	// LatestFinalizedBlock - block number of the most recently finalized block
	LatestFinalizedBlock int64
}

//go:generate mockery --quiet --name Node --structname mockNode --filename "mock_node_test.go" --inpackage --case=underscore
type Node[
	CHAIN_ID types.ID,
	RPC_CLIENT any,
] interface {
<<<<<<< HEAD
	// State returns health state of the underlying RPC
	State() NodeState
	// StateAndLatest returns health state with the latest received block number & total difficulty.
	StateAndLatest() (NodeState, ChainInfo)
=======
	// State returns most accurate state of the Node on the moment of call.
	// While some of the checks may be performed in the background and State may return cached value, critical, like
	// `FinalizedBlockOutOfSync`, must be executed upon every call.
	State() nodeState
	// StateAndLatest returns nodeState with the latest ChainInfo observed by Node during current lifecycle.
	StateAndLatest() (nodeState, ChainInfo)
	// HighestUserObservations - returns highest ChainInfo ever observed by underlying RPC excluding results of health check requests
	HighestUserObservations() ChainInfo
>>>>>>> 23b0991e
	SetPoolChainInfoProvider(PoolChainInfoProvider)
	// Name is a unique identifier for this node.
	Name() string
	// String - returns string representation of the node, useful for debugging (name + URLS used to connect to the RPC)
	String() string
<<<<<<< HEAD
	// RPC - returns the underlying RPC_CLIENT
	RPC() RPC_CLIENT
	// UnsubscribeAll - terminates all client subscriptions. Called by MultiNode to trigger clients to resubscribe to
	// new best RPC
	UnsubscribeAll()
=======
	RPC() RPC
	SubscribersCount() int32
	// UnsubscribeAllExceptAliveLoop - closes all subscriptions except the aliveLoop subscription
	UnsubscribeAllExceptAliveLoop()
>>>>>>> 23b0991e
	ConfiguredChainID() CHAIN_ID
	// Order - returns priority order configured for the RPC
	Order() int32
	// Start - starts health checks
	Start(context.Context) error
	Close() error
}

type node[
	CHAIN_ID types.ID,
	HEAD Head,
	RPC_CLIENT RPCClient[CHAIN_ID, HEAD],
] struct {
	services.StateMachine
	lfcLog      logger.Logger
	name        string
	id          int32
	chainID     CHAIN_ID
	nodePoolCfg NodeConfig
	chainCfg    ChainConfig
	order       int32
	chainFamily string

	ws   url.URL
	http *url.URL

	rpc RPC_CLIENT

	stateMu sync.RWMutex // protects state* fields
<<<<<<< HEAD
	state   NodeState

	poolInfoProvider PoolChainInfoProvider

	// Each node is tracking the last received head number and total difficulty
	stateLatestBlockNumber          int64
	stateLatestTotalDifficulty      *big.Int
	stateLatestFinalizedBlockNumber int64
=======
	state   nodeState

	poolInfoProvider PoolChainInfoProvider
>>>>>>> 23b0991e

	stopCh services.StopChan
	// wg waits for subsidiary goroutines
	wg sync.WaitGroup
<<<<<<< HEAD

	// nLiveNodes is a passed in function that allows this node to:
	//  1. see how many live nodes there are in total, so we can prevent the last alive node in a pool from being
	//  moved to out-of-sync state. It is better to have one out-of-sync node than no nodes at all.
	//  2. compare against the highest head (by number or difficulty) to ensure we don't fall behind too far.
	nLiveNodes        func() (count int, blockNumber int64, totalDifficulty *big.Int)
	aliveLoopSub      types.Subscription
	finalizedBlockSub types.Subscription
=======
>>>>>>> 23b0991e
}

func NewNode[
	CHAIN_ID types.ID,
	HEAD Head,
	RPC_CLIENT RPCClient[CHAIN_ID, HEAD],
](
	nodeCfg NodeConfig,
	chainCfg ChainConfig,
	lggr logger.Logger,
	wsuri url.URL,
	httpuri *url.URL,
	name string,
	id int32,
	chainID CHAIN_ID,
	nodeOrder int32,
	rpc RPC_CLIENT,
	chainFamily string,
) Node[CHAIN_ID, RPC_CLIENT] {
	n := new(node[CHAIN_ID, HEAD, RPC_CLIENT])
	n.name = name
	n.id = id
	n.chainID = chainID
	n.nodePoolCfg = nodeCfg
	n.chainCfg = chainCfg
	n.ws = wsuri
	n.order = nodeOrder
	if httpuri != nil {
		n.http = httpuri
	}
	n.stopCh = make(services.StopChan)
	lggr = logger.Named(lggr, "Node")
	lggr = logger.With(lggr,
		"nodeTier", Primary.String(),
		"nodeName", name,
		"node", n.String(),
		"chainID", chainID,
		"nodeOrder", n.order,
	)
	n.lfcLog = logger.Named(lggr, "Lifecycle")
<<<<<<< HEAD
	n.stateLatestBlockNumber = -1
	n.stateLatestTotalDifficulty = big.NewInt(0)
=======
>>>>>>> 23b0991e
	n.rpc = rpc
	n.chainFamily = chainFamily
	return n
}

func (n *node[CHAIN_ID, HEAD, RPC_CLIENT]) SetPoolChainInfoProvider(poolInfoProvider PoolChainInfoProvider) {
	n.poolInfoProvider = poolInfoProvider
}

func (n *node[CHAIN_ID, HEAD, RPC_CLIENT]) String() string {
	s := fmt.Sprintf("(%s)%s:%s", Primary.String(), n.name, n.ws.String())
	if n.http != nil {
		s = s + fmt.Sprintf(":%s", n.http.String())
	}
	return s
}

func (n *node[CHAIN_ID, HEAD, RPC_CLIENT]) ConfiguredChainID() (chainID CHAIN_ID) {
	return n.chainID
}

func (n *node[CHAIN_ID, HEAD, RPC_CLIENT]) Name() string {
	n.stateMu.RLock()
	defer n.stateMu.RUnlock()
	return n.name
}

func (n *node[CHAIN_ID, HEAD, RPC_CLIENT]) RPC() RPC_CLIENT {
	return n.rpc
}

func (n *node[CHAIN_ID, HEAD, RPC_CLIENT]) UnsubscribeAll() {
	n.rpc.UnsubscribeAllExcept(n.aliveLoopSub, n.finalizedBlockSub)
}

func (n *node[CHAIN_ID, HEAD, RPC_CLIENT]) Close() error {
	return n.StopOnce(n.name, n.close)
}

func (n *node[CHAIN_ID, HEAD, RPC_CLIENT]) close() error {
	defer func() {
		n.wg.Wait()
		n.rpc.Close()
	}()

	n.stateMu.Lock()
	defer n.stateMu.Unlock()

	close(n.stopCh)
	n.state = NodeStateClosed
	return nil
}

// Start dials and verifies the node
// Should only be called once in a node's lifecycle
// Return value is necessary to conform to interface but this will never
// actually return an error.
func (n *node[CHAIN_ID, HEAD, RPC_CLIENT]) Start(startCtx context.Context) error {
	return n.StartOnce(n.name, func() error {
		n.start(startCtx)
		return nil
	})
}

// start initially dials the node and verifies chain ID
// This spins off lifecycle goroutines.
// Not thread-safe.
// Node lifecycle is synchronous: only one goroutine should be running at a
// time.
func (n *node[CHAIN_ID, HEAD, RPC_CLIENT]) start(startCtx context.Context) {
	if n.state != NodeStateUndialed {
		panic(fmt.Sprintf("cannot dial node with state %v", n.state))
	}

	if err := n.rpc.Dial(startCtx); err != nil {
		n.lfcLog.Errorw("Dial failed: Node is unreachable", "err", err)
		n.declareUnreachable()
		return
	}
	n.setState(NodeStateDialed)

	state := n.verifyConn(startCtx, n.lfcLog)
	n.declareState(state)
}

// verifyChainID checks that connection to the node matches the given chain ID
// Not thread-safe
// Pure verifyChainID: does not mutate node "state" field.
func (n *node[CHAIN_ID, HEAD, RPC_CLIENT]) verifyChainID(callerCtx context.Context, lggr logger.Logger) NodeState {
	promPoolRPCNodeVerifies.WithLabelValues(n.chainFamily, n.chainID.String(), n.name).Inc()
	promFailed := func() {
		promPoolRPCNodeVerifiesFailed.WithLabelValues(n.chainFamily, n.chainID.String(), n.name).Inc()
	}

	st := n.getCachedState()
	switch st {
	case NodeStateClosed:
		// The node is already closed, and any subsequent transition is invalid.
		// To make spotting such transitions a bit easier, return the invalid node state.
		return NodeStateLen
	case NodeStateDialed, NodeStateOutOfSync, NodeStateInvalidChainID, NodeStateSyncing:
	default:
		panic(fmt.Sprintf("cannot verify node in state %v", st))
	}

	var chainID CHAIN_ID
	var err error
	if chainID, err = n.rpc.ChainID(callerCtx); err != nil {
		promFailed()
<<<<<<< HEAD
		lggr.Errorw("Failed to verify chain ID for node", "err", err, "nodeState", n.State())
		return NodeStateUnreachable
=======
		lggr.Errorw("Failed to verify chain ID for node", "err", err, "nodeState", n.getCachedState())
		return nodeStateUnreachable
>>>>>>> 23b0991e
	} else if chainID.String() != n.chainID.String() {
		promFailed()
		err = fmt.Errorf(
			"rpc ChainID doesn't match local chain ID: RPC ID=%s, local ID=%s, node name=%s: %w",
			chainID.String(),
			n.chainID.String(),
			n.name,
			errInvalidChainID,
		)
<<<<<<< HEAD
		lggr.Errorw("Failed to verify RPC node; remote endpoint returned the wrong chain ID", "err", err, "nodeState", n.State())
		return NodeStateInvalidChainID
=======
		lggr.Errorw("Failed to verify RPC node; remote endpoint returned the wrong chain ID", "err", err, "nodeState", n.getCachedState())
		return nodeStateInvalidChainID
>>>>>>> 23b0991e
	}

	promPoolRPCNodeVerifiesSuccess.WithLabelValues(n.chainFamily, n.chainID.String(), n.name).Inc()

	return NodeStateAlive
}

// createVerifiedConn - establishes new connection with the RPC and verifies that it's valid: chainID matches, and it's not syncing.
// Returns desired state if one of the verifications fails. Otherwise, returns NodeStateAlive.
func (n *node[CHAIN_ID, HEAD, RPC_CLIENT]) createVerifiedConn(ctx context.Context, lggr logger.Logger) NodeState {
	if err := n.rpc.Dial(ctx); err != nil {
<<<<<<< HEAD
		n.lfcLog.Errorw("Dial failed: Node is unreachable", "err", err, "nodeState", n.State())
		return NodeStateUnreachable
=======
		n.lfcLog.Errorw("Dial failed: Node is unreachable", "err", err, "nodeState", n.getCachedState())
		return nodeStateUnreachable
>>>>>>> 23b0991e
	}

	return n.verifyConn(ctx, lggr)
}

// verifyConn - verifies that current connection is valid: chainID matches, and it's not syncing.
// Returns desired state if one of the verifications fails. Otherwise, returns NodeStateAlive.
func (n *node[CHAIN_ID, HEAD, RPC_CLIENT]) verifyConn(ctx context.Context, lggr logger.Logger) NodeState {
	state := n.verifyChainID(ctx, lggr)
	if state != NodeStateAlive {
		return state
	}

	if n.nodePoolCfg.NodeIsSyncingEnabled() {
		isSyncing, err := n.rpc.IsSyncing(ctx)
		if err != nil {
<<<<<<< HEAD
			lggr.Errorw("Unexpected error while verifying RPC node synchronization status", "err", err, "nodeState", n.State())
			return NodeStateUnreachable
		}

		if isSyncing {
			lggr.Errorw("Verification failed: Node is syncing", "nodeState", n.State())
			return NodeStateSyncing
=======
			lggr.Errorw("Unexpected error while verifying RPC node synchronization status", "err", err, "nodeState", n.getCachedState())
			return nodeStateUnreachable
		}

		if isSyncing {
			lggr.Errorw("Verification failed: Node is syncing", "nodeState", n.getCachedState())
			return nodeStateSyncing
>>>>>>> 23b0991e
		}
	}

	return NodeStateAlive
}

func (n *node[CHAIN_ID, HEAD, RPC_CLIENT]) Order() int32 {
	return n.order
}

func (n *node[CHAIN_ID, HEAD, RPC]) newCtx() (context.Context, context.CancelFunc) {
	ctx, cancel := n.stopCh.NewCtx()
	ctx = CtxAddHealthCheckFlag(ctx)
	return ctx, cancel
}<|MERGE_RESOLUTION|>--- conflicted
+++ resolved
@@ -54,53 +54,27 @@
 	FinalizedBlockOffset() uint32
 }
 
-// ChainInfo - represents RPC’s view of the chain
-type ChainInfo struct {
-	// BlockNumber - block number of the most recent block observed by the Node
-	BlockNumber int64
-	// BlockDifficulty - difficulty of the most recent block observed by the Node
-	BlockDifficulty *big.Int
-	// LatestFinalizedBlock - block number of the most recently finalized block
-	LatestFinalizedBlock int64
-}
-
 //go:generate mockery --quiet --name Node --structname mockNode --filename "mock_node_test.go" --inpackage --case=underscore
 type Node[
 	CHAIN_ID types.ID,
-	RPC_CLIENT any,
+	RPC any,
 ] interface {
-<<<<<<< HEAD
-	// State returns health state of the underlying RPC
-	State() NodeState
-	// StateAndLatest returns health state with the latest received block number & total difficulty.
-	StateAndLatest() (NodeState, ChainInfo)
-=======
 	// State returns most accurate state of the Node on the moment of call.
 	// While some of the checks may be performed in the background and State may return cached value, critical, like
 	// `FinalizedBlockOutOfSync`, must be executed upon every call.
-	State() nodeState
+	State() NodeState
 	// StateAndLatest returns nodeState with the latest ChainInfo observed by Node during current lifecycle.
-	StateAndLatest() (nodeState, ChainInfo)
+	StateAndLatest() (NodeState, ChainInfo)
 	// HighestUserObservations - returns highest ChainInfo ever observed by underlying RPC excluding results of health check requests
 	HighestUserObservations() ChainInfo
->>>>>>> 23b0991e
 	SetPoolChainInfoProvider(PoolChainInfoProvider)
 	// Name is a unique identifier for this node.
 	Name() string
 	// String - returns string representation of the node, useful for debugging (name + URLS used to connect to the RPC)
 	String() string
-<<<<<<< HEAD
-	// RPC - returns the underlying RPC_CLIENT
-	RPC() RPC_CLIENT
-	// UnsubscribeAll - terminates all client subscriptions. Called by MultiNode to trigger clients to resubscribe to
-	// new best RPC
-	UnsubscribeAll()
-=======
 	RPC() RPC
-	SubscribersCount() int32
 	// UnsubscribeAllExceptAliveLoop - closes all subscriptions except the aliveLoop subscription
 	UnsubscribeAllExceptAliveLoop()
->>>>>>> 23b0991e
 	ConfiguredChainID() CHAIN_ID
 	// Order - returns priority order configured for the RPC
 	Order() int32
@@ -112,7 +86,7 @@
 type node[
 	CHAIN_ID types.ID,
 	HEAD Head,
-	RPC_CLIENT RPCClient[CHAIN_ID, HEAD],
+	RPC RPCClient[CHAIN_ID, HEAD],
 ] struct {
 	services.StateMachine
 	lfcLog      logger.Logger
@@ -127,44 +101,24 @@
 	ws   url.URL
 	http *url.URL
 
-	rpc RPC_CLIENT
+	rpc RPC
 
 	stateMu sync.RWMutex // protects state* fields
-<<<<<<< HEAD
 	state   NodeState
 
 	poolInfoProvider PoolChainInfoProvider
-
-	// Each node is tracking the last received head number and total difficulty
-	stateLatestBlockNumber          int64
-	stateLatestTotalDifficulty      *big.Int
-	stateLatestFinalizedBlockNumber int64
-=======
-	state   nodeState
-
-	poolInfoProvider PoolChainInfoProvider
->>>>>>> 23b0991e
 
 	stopCh services.StopChan
 	// wg waits for subsidiary goroutines
-	wg sync.WaitGroup
-<<<<<<< HEAD
-
-	// nLiveNodes is a passed in function that allows this node to:
-	//  1. see how many live nodes there are in total, so we can prevent the last alive node in a pool from being
-	//  moved to out-of-sync state. It is better to have one out-of-sync node than no nodes at all.
-	//  2. compare against the highest head (by number or difficulty) to ensure we don't fall behind too far.
-	nLiveNodes        func() (count int, blockNumber int64, totalDifficulty *big.Int)
+	wg                sync.WaitGroup
 	aliveLoopSub      types.Subscription
 	finalizedBlockSub types.Subscription
-=======
->>>>>>> 23b0991e
 }
 
 func NewNode[
 	CHAIN_ID types.ID,
 	HEAD Head,
-	RPC_CLIENT RPCClient[CHAIN_ID, HEAD],
+	RPC RPCClient[CHAIN_ID, HEAD],
 ](
 	nodeCfg NodeConfig,
 	chainCfg ChainConfig,
@@ -175,10 +129,10 @@
 	id int32,
 	chainID CHAIN_ID,
 	nodeOrder int32,
-	rpc RPC_CLIENT,
+	rpc RPC,
 	chainFamily string,
-) Node[CHAIN_ID, RPC_CLIENT] {
-	n := new(node[CHAIN_ID, HEAD, RPC_CLIENT])
+) Node[CHAIN_ID, RPC] {
+	n := new(node[CHAIN_ID, HEAD, RPC])
 	n.name = name
 	n.id = id
 	n.chainID = chainID
@@ -199,21 +153,12 @@
 		"nodeOrder", n.order,
 	)
 	n.lfcLog = logger.Named(lggr, "Lifecycle")
-<<<<<<< HEAD
-	n.stateLatestBlockNumber = -1
-	n.stateLatestTotalDifficulty = big.NewInt(0)
-=======
->>>>>>> 23b0991e
 	n.rpc = rpc
 	n.chainFamily = chainFamily
 	return n
 }
 
-func (n *node[CHAIN_ID, HEAD, RPC_CLIENT]) SetPoolChainInfoProvider(poolInfoProvider PoolChainInfoProvider) {
-	n.poolInfoProvider = poolInfoProvider
-}
-
-func (n *node[CHAIN_ID, HEAD, RPC_CLIENT]) String() string {
+func (n *node[CHAIN_ID, HEAD, RPC]) String() string {
 	s := fmt.Sprintf("(%s)%s:%s", Primary.String(), n.name, n.ws.String())
 	if n.http != nil {
 		s = s + fmt.Sprintf(":%s", n.http.String())
@@ -221,29 +166,29 @@
 	return s
 }
 
-func (n *node[CHAIN_ID, HEAD, RPC_CLIENT]) ConfiguredChainID() (chainID CHAIN_ID) {
+func (n *node[CHAIN_ID, HEAD, RPC]) ConfiguredChainID() (chainID CHAIN_ID) {
 	return n.chainID
 }
 
-func (n *node[CHAIN_ID, HEAD, RPC_CLIENT]) Name() string {
+func (n *node[CHAIN_ID, HEAD, RPC]) Name() string {
 	n.stateMu.RLock()
 	defer n.stateMu.RUnlock()
 	return n.name
 }
 
-func (n *node[CHAIN_ID, HEAD, RPC_CLIENT]) RPC() RPC_CLIENT {
+func (n *node[CHAIN_ID, HEAD, RPC]) RPC() RPC {
 	return n.rpc
 }
 
-func (n *node[CHAIN_ID, HEAD, RPC_CLIENT]) UnsubscribeAll() {
-	n.rpc.UnsubscribeAllExcept(n.aliveLoopSub, n.finalizedBlockSub)
-}
-
-func (n *node[CHAIN_ID, HEAD, RPC_CLIENT]) Close() error {
+func (n *node[CHAIN_ID, HEAD, RPC]) UnsubscribeAllExceptAliveLoop() {
+	n.rpc.UnsubscribeAllExcept(n.aliveLoopSub)
+}
+
+func (n *node[CHAIN_ID, HEAD, RPC]) Close() error {
 	return n.StopOnce(n.name, n.close)
 }
 
-func (n *node[CHAIN_ID, HEAD, RPC_CLIENT]) close() error {
+func (n *node[CHAIN_ID, HEAD, RPC]) close() error {
 	defer func() {
 		n.wg.Wait()
 		n.rpc.Close()
@@ -261,7 +206,7 @@
 // Should only be called once in a node's lifecycle
 // Return value is necessary to conform to interface but this will never
 // actually return an error.
-func (n *node[CHAIN_ID, HEAD, RPC_CLIENT]) Start(startCtx context.Context) error {
+func (n *node[CHAIN_ID, HEAD, RPC]) Start(startCtx context.Context) error {
 	return n.StartOnce(n.name, func() error {
 		n.start(startCtx)
 		return nil
@@ -273,7 +218,7 @@
 // Not thread-safe.
 // Node lifecycle is synchronous: only one goroutine should be running at a
 // time.
-func (n *node[CHAIN_ID, HEAD, RPC_CLIENT]) start(startCtx context.Context) {
+func (n *node[CHAIN_ID, HEAD, RPC]) start(startCtx context.Context) {
 	if n.state != NodeStateUndialed {
 		panic(fmt.Sprintf("cannot dial node with state %v", n.state))
 	}
@@ -292,7 +237,7 @@
 // verifyChainID checks that connection to the node matches the given chain ID
 // Not thread-safe
 // Pure verifyChainID: does not mutate node "state" field.
-func (n *node[CHAIN_ID, HEAD, RPC_CLIENT]) verifyChainID(callerCtx context.Context, lggr logger.Logger) NodeState {
+func (n *node[CHAIN_ID, HEAD, RPC]) verifyChainID(callerCtx context.Context, lggr logger.Logger) NodeState {
 	promPoolRPCNodeVerifies.WithLabelValues(n.chainFamily, n.chainID.String(), n.name).Inc()
 	promFailed := func() {
 		promPoolRPCNodeVerifiesFailed.WithLabelValues(n.chainFamily, n.chainID.String(), n.name).Inc()
@@ -313,13 +258,8 @@
 	var err error
 	if chainID, err = n.rpc.ChainID(callerCtx); err != nil {
 		promFailed()
-<<<<<<< HEAD
-		lggr.Errorw("Failed to verify chain ID for node", "err", err, "nodeState", n.State())
+		lggr.Errorw("Failed to verify chain ID for node", "err", err, "nodeState", n.getCachedState())
 		return NodeStateUnreachable
-=======
-		lggr.Errorw("Failed to verify chain ID for node", "err", err, "nodeState", n.getCachedState())
-		return nodeStateUnreachable
->>>>>>> 23b0991e
 	} else if chainID.String() != n.chainID.String() {
 		promFailed()
 		err = fmt.Errorf(
@@ -329,13 +269,8 @@
 			n.name,
 			errInvalidChainID,
 		)
-<<<<<<< HEAD
-		lggr.Errorw("Failed to verify RPC node; remote endpoint returned the wrong chain ID", "err", err, "nodeState", n.State())
+		lggr.Errorw("Failed to verify RPC node; remote endpoint returned the wrong chain ID", "err", err, "nodeState", n.getCachedState())
 		return NodeStateInvalidChainID
-=======
-		lggr.Errorw("Failed to verify RPC node; remote endpoint returned the wrong chain ID", "err", err, "nodeState", n.getCachedState())
-		return nodeStateInvalidChainID
->>>>>>> 23b0991e
 	}
 
 	promPoolRPCNodeVerifiesSuccess.WithLabelValues(n.chainFamily, n.chainID.String(), n.name).Inc()
@@ -345,15 +280,10 @@
 
 // createVerifiedConn - establishes new connection with the RPC and verifies that it's valid: chainID matches, and it's not syncing.
 // Returns desired state if one of the verifications fails. Otherwise, returns NodeStateAlive.
-func (n *node[CHAIN_ID, HEAD, RPC_CLIENT]) createVerifiedConn(ctx context.Context, lggr logger.Logger) NodeState {
+func (n *node[CHAIN_ID, HEAD, RPC]) createVerifiedConn(ctx context.Context, lggr logger.Logger) NodeState {
 	if err := n.rpc.Dial(ctx); err != nil {
-<<<<<<< HEAD
-		n.lfcLog.Errorw("Dial failed: Node is unreachable", "err", err, "nodeState", n.State())
+		n.lfcLog.Errorw("Dial failed: Node is unreachable", "err", err, "nodeState", n.getCachedState())
 		return NodeStateUnreachable
-=======
-		n.lfcLog.Errorw("Dial failed: Node is unreachable", "err", err, "nodeState", n.getCachedState())
-		return nodeStateUnreachable
->>>>>>> 23b0991e
 	}
 
 	return n.verifyConn(ctx, lggr)
@@ -361,7 +291,7 @@
 
 // verifyConn - verifies that current connection is valid: chainID matches, and it's not syncing.
 // Returns desired state if one of the verifications fails. Otherwise, returns NodeStateAlive.
-func (n *node[CHAIN_ID, HEAD, RPC_CLIENT]) verifyConn(ctx context.Context, lggr logger.Logger) NodeState {
+func (n *node[CHAIN_ID, HEAD, RPC]) verifyConn(ctx context.Context, lggr logger.Logger) NodeState {
 	state := n.verifyChainID(ctx, lggr)
 	if state != NodeStateAlive {
 		return state
@@ -370,30 +300,27 @@
 	if n.nodePoolCfg.NodeIsSyncingEnabled() {
 		isSyncing, err := n.rpc.IsSyncing(ctx)
 		if err != nil {
-<<<<<<< HEAD
-			lggr.Errorw("Unexpected error while verifying RPC node synchronization status", "err", err, "nodeState", n.State())
+			lggr.Errorw("Unexpected error while verifying RPC node synchronization status", "err", err, "nodeState", n.getCachedState())
 			return NodeStateUnreachable
 		}
 
 		if isSyncing {
-			lggr.Errorw("Verification failed: Node is syncing", "nodeState", n.State())
+			lggr.Errorw("Verification failed: Node is syncing", "nodeState", n.getCachedState())
 			return NodeStateSyncing
-=======
-			lggr.Errorw("Unexpected error while verifying RPC node synchronization status", "err", err, "nodeState", n.getCachedState())
-			return nodeStateUnreachable
 		}
-
-		if isSyncing {
-			lggr.Errorw("Verification failed: Node is syncing", "nodeState", n.getCachedState())
-			return nodeStateSyncing
->>>>>>> 23b0991e
-		}
 	}
 
 	return NodeStateAlive
 }
 
-func (n *node[CHAIN_ID, HEAD, RPC_CLIENT]) Order() int32 {
+// disconnectAll disconnects all clients connected to the node
+// WARNING: NOT THREAD-SAFE
+// This must be called from within the n.stateMu lock
+func (n *node[CHAIN_ID, HEAD, RPC]) disconnectAll() {
+	n.rpc.DisconnectAll()
+}
+
+func (n *node[CHAIN_ID, HEAD, RPC]) Order() int32 {
 	return n.order
 }
 
