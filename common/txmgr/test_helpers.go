package txmgr

import (
	"context"
	"fmt"
	"time"

	txmgrtypes "github.com/smartcontractkit/chainlink/v2/common/txmgr/types"
)

// TEST ONLY FUNCTIONS
// these need to be exported for the txmgr tests to continue to work

func (ec *Confirmer[CHAIN_ID, HEAD, ADDR, TX_HASH, BLOCK_HASH, R, SEQ, FEE]) XXXTestSetClient(client txmgrtypes.TxmClient[CHAIN_ID, ADDR, TX_HASH, BLOCK_HASH, R, SEQ, FEE]) {
	ec.client = client
}

func (tr *Tracker[CHAIN_ID, ADDR, TX_HASH, BLOCK_HASH, R, SEQ, FEE]) XXXTestSetTTL(ttl time.Duration) {
	tr.ttl = ttl
}

func (tr *Tracker[CHAIN_ID, ADDR, TX_HASH, BLOCK_HASH, R, SEQ, FEE]) XXXDeliverBlock(blockHeight int64) {
	tr.mb.Deliver(blockHeight)
}

func (eb *Broadcaster[CHAIN_ID, HEAD, ADDR, TX_HASH, BLOCK_HASH, SEQ, FEE]) XXXTestStartInternal(ctx context.Context) error {
	return eb.startInternal(ctx)
}

func (eb *Broadcaster[CHAIN_ID, HEAD, ADDR, TX_HASH, BLOCK_HASH, SEQ, FEE]) XXXTestCloseInternal() error {
	return eb.closeInternal()
}

func (eb *Broadcaster[CHAIN_ID, HEAD, ADDR, TX_HASH, BLOCK_HASH, SEQ, FEE]) XXXTestDisableUnstartedTxAutoProcessing() {
	eb.processUnstartedTxsImpl = func(ctx context.Context, fromAddress ADDR) (retryable bool, err error) { return false, nil }
}

func (ec *Confirmer[CHAIN_ID, HEAD, ADDR, TX_HASH, BLOCK_HASH, R, SEQ, FEE]) XXXTestStartInternal() error {
	return ec.startInternal(ec.ctx)
}

func (ec *Confirmer[CHAIN_ID, HEAD, ADDR, TX_HASH, BLOCK_HASH, R, SEQ, FEE]) XXXTestCloseInternal() error {
	return ec.closeInternal()
}

func (er *Resender[CHAIN_ID, ADDR, TX_HASH, BLOCK_HASH, R, SEQ, FEE]) XXXTestResendUnconfirmed() error {
	return er.resendUnconfirmed(er.ctx)
}

func (b *Txm[CHAIN_ID, HEAD, ADDR, TX_HASH, BLOCK_HASH, R, SEQ, FEE]) XXXTestAbandon(addr ADDR) (err error) {
	return b.abandon(addr)
}

func (b *inMemoryStore[CHAIN_ID, ADDR, TX_HASH, BLOCK_HASH, R, SEQ, FEE]) XXXTestInsertTx(fromAddr ADDR, tx *txmgrtypes.Tx[CHAIN_ID, ADDR, TX_HASH, BLOCK_HASH, SEQ, FEE]) error {
	as, ok := b.addressStates[fromAddr]
	if !ok {
		return fmt.Errorf("address not found: %s", fromAddr)
	}

	as.allTxs[tx.ID] = tx
	if tx.IdempotencyKey != nil && *tx.IdempotencyKey != "" {
		as.idempotencyKeyToTx[*tx.IdempotencyKey] = tx
	}
	for i := 0; i < len(tx.TxAttempts); i++ {
		txAttempt := tx.TxAttempts[i]
		as.attemptHashToTxAttempt[txAttempt.Hash] = &txAttempt
	}

	switch tx.State {
	case TxUnstarted:
		as.unstartedTxs.AddTx(tx)
	case TxInProgress:
		as.inprogressTx = tx
	case TxUnconfirmed:
		as.unconfirmedTxs[tx.ID] = tx
	case TxConfirmed:
		as.confirmedTxs[tx.ID] = tx
	case TxConfirmedMissingReceipt:
		as.confirmedMissingReceiptTxs[tx.ID] = tx
	case TxFatalError:
		as.fatalErroredTxs[tx.ID] = tx
	}

	return nil
}

func (b *inMemoryStore[CHAIN_ID, ADDR, TX_HASH, BLOCK_HASH, R, SEQ, FEE]) XXXTestFindTxs(
	txStates []txmgrtypes.TxState,
	filter func(*txmgrtypes.Tx[CHAIN_ID, ADDR, TX_HASH, BLOCK_HASH, SEQ, FEE]) bool,
	txIDs ...int64,
) []txmgrtypes.Tx[CHAIN_ID, ADDR, TX_HASH, BLOCK_HASH, SEQ, FEE] {
	txs := []txmgrtypes.Tx[CHAIN_ID, ADDR, TX_HASH, BLOCK_HASH, SEQ, FEE]{}
	for _, as := range b.addressStates {
<<<<<<< HEAD
		txs = append(txs, as.FindTxs(txStates, filter, txIDs...)...)
=======
		txs = append(txs, as.findTxs(txStates, filter, txIDs...)...)
>>>>>>> e1ec4146
	}

	return txs
}<|MERGE_RESOLUTION|>--- conflicted
+++ resolved
@@ -91,11 +91,7 @@
 ) []txmgrtypes.Tx[CHAIN_ID, ADDR, TX_HASH, BLOCK_HASH, SEQ, FEE] {
 	txs := []txmgrtypes.Tx[CHAIN_ID, ADDR, TX_HASH, BLOCK_HASH, SEQ, FEE]{}
 	for _, as := range b.addressStates {
-<<<<<<< HEAD
-		txs = append(txs, as.FindTxs(txStates, filter, txIDs...)...)
-=======
 		txs = append(txs, as.findTxs(txStates, filter, txIDs...)...)
->>>>>>> e1ec4146
 	}
 
 	return txs
