--- conflicted
+++ resolved
@@ -510,11 +510,21 @@
 	return txs
 }
 
-<<<<<<< HEAD
 func (as *addressState[CHAIN_ID, ADDR, TX_HASH, BLOCK_HASH, R, SEQ, FEE]) _deleteTxAttempts(
 	txID int64,
 ) {
-=======
+	tx, ok := as.allTxs[txID]
+	if !ok {
+		return
+	}
+
+	for i := 0; i < len(tx.TxAttempts); i++ {
+		txAttempt := tx.TxAttempts[i]
+		delete(as.attemptHashToTxAttempt, txAttempt.Hash)
+	}
+	tx.TxAttempts = nil
+}
+
 func (as *addressState[CHAIN_ID, ADDR, TX_HASH, BLOCK_HASH, R, SEQ, FEE]) _deleteTxs(txIDs ...int64) {
 	for _, txID := range txIDs {
 		as._deleteTx(txID)
@@ -522,36 +532,12 @@
 }
 
 func (as *addressState[CHAIN_ID, ADDR, TX_HASH, BLOCK_HASH, R, SEQ, FEE]) _deleteTx(txID int64) {
->>>>>>> d4684a2f
 	tx, ok := as.allTxs[txID]
 	if !ok {
 		return
 	}
 
 	for i := 0; i < len(tx.TxAttempts); i++ {
-<<<<<<< HEAD
-		txAttempt := tx.TxAttempts[i]
-		delete(as.attemptHashToTxAttempt, txAttempt.Hash)
-	}
-	tx.TxAttempts = nil
-}
-
-func (as *addressState[CHAIN_ID, ADDR, TX_HASH, BLOCK_HASH, R, SEQ, FEE]) _deleteTxs(txs ...txmgrtypes.Tx[CHAIN_ID, ADDR, TX_HASH, BLOCK_HASH, SEQ, FEE]) {
-	for _, tx := range txs {
-		if tx.IdempotencyKey != nil {
-			delete(as.idempotencyKeyToTx, *tx.IdempotencyKey)
-		}
-		txID := tx.ID
-		if as.inprogressTx != nil && as.inprogressTx.ID == txID {
-			as.inprogressTx = nil
-		}
-		delete(as.allTxs, txID)
-		delete(as.unconfirmedTxs, txID)
-		delete(as.confirmedMissingReceiptTxs, txID)
-		delete(as.confirmedTxs, txID)
-		delete(as.fatalErroredTxs, txID)
-		as.unstartedTxs.RemoveTxByID(txID)
-=======
 		txAttemptHash := tx.TxAttempts[i].Hash
 		delete(as.attemptHashToTxAttempt, txAttemptHash)
 	}
@@ -560,7 +546,6 @@
 	}
 	if as.inprogressTx != nil && as.inprogressTx.ID == txID {
 		as.inprogressTx = nil
->>>>>>> d4684a2f
 	}
 	as.unstartedTxs.RemoveTxByID(txID)
 	delete(as.unconfirmedTxs, txID)
