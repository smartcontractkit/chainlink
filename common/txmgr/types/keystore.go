--- conflicted
+++ resolved
@@ -8,10 +8,9 @@
 // KeyStore encompasses the subset of keystore used by txmgr
 //
 //go:generate mockery --quiet --name KeyStore --output ./mocks/ --case=underscore
-<<<<<<< HEAD
 type KeyStore[
 	// Account Address type.
-	ADDR types.Hashable[ADDR],
+	ADDR types.Hashable,
 	// Chain ID type
 	CHAIN_ID ID,
 	// Chain's sequence type. For example, EVM chains use nonce, bitcoin uses UTXO.
@@ -21,12 +20,5 @@
 	NextSequence(address ADDR, chainID CHAIN_ID, qopts ...pg.QOpt) (SEQ, error)
 	EnabledAddressesForChain(chainId CHAIN_ID) ([]ADDR, error)
 	IncrementNextSequence(address ADDR, chainID CHAIN_ID, currentSequence SEQ, qopts ...pg.QOpt) error
-=======
-type KeyStore[ADDR types.Hashable, ID any, S any] interface {
-	CheckEnabled(address ADDR, chainID ID) error
-	NextSequence(address ADDR, chainID ID, qopts ...pg.QOpt) (S, error)
-	EnabledAddressesForChain(chainId ID) ([]ADDR, error)
-	IncrementNextSequence(address ADDR, chainID ID, currentSequence S, qopts ...pg.QOpt) error
->>>>>>> 91f7bc55
 	SubscribeToKeyChanges() (ch chan struct{}, unsub func())
 }