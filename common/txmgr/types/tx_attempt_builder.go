package types

import (
	"context"

	feetypes "github.com/smartcontractkit/chainlink/v2/common/fee/types"
	"github.com/smartcontractkit/chainlink/v2/common/types"
	"github.com/smartcontractkit/chainlink/v2/core/logger"
	"github.com/smartcontractkit/chainlink/v2/core/services"
)

// TxAttemptBuilder takes the base unsigned transaction + optional parameters (tx type, gas parameters)
// and returns a signed TxAttempt
// it is able to estimate fees and sign transactions
//
//go:generate mockery --quiet --name TxAttemptBuilder --output ./mocks/ --case=underscore
type TxAttemptBuilder[
	CHAIN_ID ID, // CHAIN_ID - chain id type
	HEAD types.Head[BLOCK_HASH], // HEAD - chain head type
	ADDR types.Hashable, // ADDR - chain address type
	TX_HASH, BLOCK_HASH types.Hashable, // various chain hash types
<<<<<<< HEAD
	SEQ Sequence, // SEQ - chain sequence/nonce type
=======
	R ChainReceipt[TX_HASH, BLOCK_HASH], //  R - chain receipt type
	SEQ Sequence, // SEQ - chain sequence type (nonce, utxo, etc)
>>>>>>> 3eb006bc
	FEE feetypes.Fee, // FEE - chain fee type
] interface {
	// interfaces for running the underlying estimator
	services.ServiceCtx
	types.HeadTrackable[HEAD, BLOCK_HASH]

	// NewTxAttempt builds a transaction using the configured transaction type and fee estimator (new estimation)
	NewTxAttempt(ctx context.Context, tx Tx[CHAIN_ID, ADDR, TX_HASH, BLOCK_HASH, SEQ, FEE], lggr logger.Logger, opts ...feetypes.Opt) (attempt TxAttempt[CHAIN_ID, ADDR, TX_HASH, BLOCK_HASH, SEQ, FEE], fee FEE, feeLimit uint32, retryable bool, err error)

	// NewTxAttemptWithType builds a transaction using the configured fee estimator (new estimation) + passed in tx type
	NewTxAttemptWithType(ctx context.Context, tx Tx[CHAIN_ID, ADDR, TX_HASH, BLOCK_HASH, SEQ, FEE], lggr logger.Logger, txType int, opts ...feetypes.Opt) (attempt TxAttempt[CHAIN_ID, ADDR, TX_HASH, BLOCK_HASH, SEQ, FEE], fee FEE, feeLimit uint32, retryable bool, err error)

	// NewBumpTxAttempt builds a transaction using the configured fee estimator (bumping) + tx type from previous attempt
	// this should only be used after an initial attempt has been broadcast and the underlying gas estimator only needs to bump the fee
	NewBumpTxAttempt(ctx context.Context, tx Tx[CHAIN_ID, ADDR, TX_HASH, BLOCK_HASH, SEQ, FEE], previousAttempt TxAttempt[CHAIN_ID, ADDR, TX_HASH, BLOCK_HASH, SEQ, FEE], priorAttempts []TxAttempt[CHAIN_ID, ADDR, TX_HASH, BLOCK_HASH, SEQ, FEE], lggr logger.Logger) (attempt TxAttempt[CHAIN_ID, ADDR, TX_HASH, BLOCK_HASH, SEQ, FEE], bumpedFee FEE, bumpedFeeLimit uint32, retryable bool, err error)

	// NewCustomTxAttempt builds a transaction using the passed in fee + tx type
	NewCustomTxAttempt(tx Tx[CHAIN_ID, ADDR, TX_HASH, BLOCK_HASH, SEQ, FEE], fee FEE, gasLimit uint32, txType int, lggr logger.Logger) (attempt TxAttempt[CHAIN_ID, ADDR, TX_HASH, BLOCK_HASH, SEQ, FEE], retryable bool, err error)

	// NewEmptyTxAttempt is used in ForceRebroadcast to create a signed tx with zero value sent to the zero address
	NewEmptyTxAttempt(seq SEQ, feeLimit uint32, fee FEE, fromAddress ADDR) (attempt TxAttempt[CHAIN_ID, ADDR, TX_HASH, BLOCK_HASH, SEQ, FEE], err error)
}<|MERGE_RESOLUTION|>--- conflicted
+++ resolved
@@ -19,12 +19,7 @@
 	HEAD types.Head[BLOCK_HASH], // HEAD - chain head type
 	ADDR types.Hashable, // ADDR - chain address type
 	TX_HASH, BLOCK_HASH types.Hashable, // various chain hash types
-<<<<<<< HEAD
-	SEQ Sequence, // SEQ - chain sequence/nonce type
-=======
-	R ChainReceipt[TX_HASH, BLOCK_HASH], //  R - chain receipt type
 	SEQ Sequence, // SEQ - chain sequence type (nonce, utxo, etc)
->>>>>>> 3eb006bc
 	FEE feetypes.Fee, // FEE - chain fee type
 ] interface {
 	// interfaces for running the underlying estimator
