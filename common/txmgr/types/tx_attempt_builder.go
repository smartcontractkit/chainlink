package types

import (
	"context"

	"github.com/smartcontractkit/chainlink/v2/common/types"
	"github.com/smartcontractkit/chainlink/v2/core/logger"
	"github.com/smartcontractkit/chainlink/v2/core/services"
)

// TxAttemptBuilder takes the base unsigned transaction + optional parameters (tx type, gas parameters)
// and returns a signed TxAttempt
// it is able to estimate fees and sign transactions
//
//go:generate mockery --quiet --name TxAttemptBuilder --output ./mocks/ --case=underscore
type TxAttemptBuilder[
<<<<<<< HEAD
	CHAIN_ID ID, // CHAIN_ID - chain id type
	HEAD Head,
=======
	HEAD types.Head[TX_HASH], // HEAD - chain head type
	FEE Fee, // FEE - chain fee type
>>>>>>> 4c35f3fa
	ADDR types.Hashable, // ADDR - chain address type
	TX_HASH, BLOCK_HASH types.Hashable, // various chain hash types
	R ChainReceipt[TX_HASH, BLOCK_HASH], //  R - chain receipt type
	SEQ Sequence, // SEQ - chain sequence/nonce type
	FEE Fee, // FEE - chain fee type
	ADD any, // additional parameter within Tx to pass extra information
] interface {
	// interfaces for running the underlying estimator
	services.ServiceCtx
	HeadTrackable[HEAD, TX_HASH]

	// NewTxAttempt builds a transaction using the configured transaction type and fee estimator (new estimation)
	NewTxAttempt(ctx context.Context, tx Tx[CHAIN_ID, ADDR, TX_HASH, BLOCK_HASH, R, FEE, ADD], lggr logger.Logger, opts ...Opt) (attempt TxAttempt[CHAIN_ID, ADDR, TX_HASH, BLOCK_HASH, R, FEE, ADD], fee FEE, feeLimit uint32, retryable bool, err error)

	// NewTxAttemptWithType builds a transaction using the configured fee estimator (new estimation) + passed in tx type
	NewTxAttemptWithType(ctx context.Context, tx Tx[CHAIN_ID, ADDR, TX_HASH, BLOCK_HASH, R, FEE, ADD], lggr logger.Logger, txType int, opts ...Opt) (attempt TxAttempt[CHAIN_ID, ADDR, TX_HASH, BLOCK_HASH, R, FEE, ADD], fee FEE, feeLimit uint32, retryable bool, err error)

	// NewBumpTxAttempt builds a transaction using the configured fee estimator (bumping) + tx type from previous attempt
	// this should only be used after an initial attempt has been broadcast and the underlying gas estimator only needs to bump the fee
	NewBumpTxAttempt(ctx context.Context, tx Tx[CHAIN_ID, ADDR, TX_HASH, BLOCK_HASH, R, FEE, ADD], previousAttempt TxAttempt[CHAIN_ID, ADDR, TX_HASH, BLOCK_HASH, R, FEE, ADD], priorAttempts []PriorAttempt[FEE, TX_HASH], lggr logger.Logger) (attempt TxAttempt[CHAIN_ID, ADDR, TX_HASH, BLOCK_HASH, R, FEE, ADD], bumpedFee FEE, bumpedFeeLimit uint32, retryable bool, err error)

	// NewCustomTxAttempt builds a transaction using the passed in fee + tx type
	NewCustomTxAttempt(tx Tx[CHAIN_ID, ADDR, TX_HASH, BLOCK_HASH, R, FEE, ADD], fee FEE, gasLimit uint32, txType int, lggr logger.Logger) (attempt TxAttempt[CHAIN_ID, ADDR, TX_HASH, BLOCK_HASH, R, FEE, ADD], retryable bool, err error)

	// NewEmptyTxAttempt is used in ForceRebroadcast to create a signed tx with zero value sent to the zero address
	NewEmptyTxAttempt(seq SEQ, feeLimit uint32, fee FEE, fromAddress ADDR) (attempt TxAttempt[CHAIN_ID, ADDR, TX_HASH, BLOCK_HASH, R, FEE, ADD], err error)
}<|MERGE_RESOLUTION|>--- conflicted
+++ resolved
@@ -14,13 +14,8 @@
 //
 //go:generate mockery --quiet --name TxAttemptBuilder --output ./mocks/ --case=underscore
 type TxAttemptBuilder[
-<<<<<<< HEAD
 	CHAIN_ID ID, // CHAIN_ID - chain id type
-	HEAD Head,
-=======
 	HEAD types.Head[TX_HASH], // HEAD - chain head type
-	FEE Fee, // FEE - chain fee type
->>>>>>> 4c35f3fa
 	ADDR types.Hashable, // ADDR - chain address type
 	TX_HASH, BLOCK_HASH types.Hashable, // various chain hash types
 	R ChainReceipt[TX_HASH, BLOCK_HASH], //  R - chain receipt type
