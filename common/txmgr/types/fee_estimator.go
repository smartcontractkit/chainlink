package types

import (
	"context"
	"fmt"

	"github.com/smartcontractkit/chainlink/common/types"
	"github.com/smartcontractkit/chainlink/core/services"
)

// Opt is an option for a gas estimator
type Opt int

const (
	// OptForceRefetch forces the estimator to bust a cache if necessary
	OptForceRefetch Opt = iota
)

type Fee fmt.Stringer

// PriorAttempt provides a generic interface for reading tx data to be used in the fee esimators
<<<<<<< HEAD
type PriorAttempt[FEE any, TX_HASH types.Hashable] interface {
	Fee() FEE
=======
type PriorAttempt[F Fee, HASH any] interface {
	Fee() F
>>>>>>> bc2f026a
	GetChainSpecificGasLimit() uint32
	GetBroadcastBeforeBlockNum() *int64
	GetHash() TX_HASH
	GetTxType() int
}

// FeeEstimator provides a generic interface for fee estimation
//
//go:generate mockery --quiet --name FeeEstimator --output ./mocks/ --case=underscore
<<<<<<< HEAD
type FeeEstimator[H Head, FEE any, MAXPRICE any, TX_HASH types.Hashable] interface {
	services.ServiceCtx
	HeadTrackable[H]

	GetFee(ctx context.Context, calldata []byte, feeLimit uint32, maxFeePrice MAXPRICE, opts ...Opt) (fee FEE, chainSpecificFeeLimit uint32, err error)
	BumpFee(ctx context.Context, originalFee FEE, feeLimit uint32, maxFeePrice MAXPRICE, attempts []PriorAttempt[FEE, TX_HASH]) (bumpedFee FEE, chainSpecificFeeLimit uint32, err error)
=======
type FeeEstimator[H Head, F Fee, MAXPRICE any, HASH any] interface {
	services.ServiceCtx
	HeadTrackable[H]

	GetFee(ctx context.Context, calldata []byte, feeLimit uint32, maxFeePrice MAXPRICE, opts ...Opt) (fee F, chainSpecificFeeLimit uint32, err error)
	BumpFee(ctx context.Context, originalFee F, feeLimit uint32, maxFeePrice MAXPRICE, attempts []PriorAttempt[F, HASH]) (bumpedFee F, chainSpecificFeeLimit uint32, err error)
>>>>>>> bc2f026a
}<|MERGE_RESOLUTION|>--- conflicted
+++ resolved
@@ -19,13 +19,8 @@
 type Fee fmt.Stringer
 
 // PriorAttempt provides a generic interface for reading tx data to be used in the fee esimators
-<<<<<<< HEAD
-type PriorAttempt[FEE any, TX_HASH types.Hashable] interface {
-	Fee() FEE
-=======
-type PriorAttempt[F Fee, HASH any] interface {
+type PriorAttempt[F any, TX_HASH types.Hashable] interface {
 	Fee() F
->>>>>>> bc2f026a
 	GetChainSpecificGasLimit() uint32
 	GetBroadcastBeforeBlockNum() *int64
 	GetHash() TX_HASH
@@ -35,19 +30,10 @@
 // FeeEstimator provides a generic interface for fee estimation
 //
 //go:generate mockery --quiet --name FeeEstimator --output ./mocks/ --case=underscore
-<<<<<<< HEAD
-type FeeEstimator[H Head, FEE any, MAXPRICE any, TX_HASH types.Hashable] interface {
-	services.ServiceCtx
-	HeadTrackable[H]
-
-	GetFee(ctx context.Context, calldata []byte, feeLimit uint32, maxFeePrice MAXPRICE, opts ...Opt) (fee FEE, chainSpecificFeeLimit uint32, err error)
-	BumpFee(ctx context.Context, originalFee FEE, feeLimit uint32, maxFeePrice MAXPRICE, attempts []PriorAttempt[FEE, TX_HASH]) (bumpedFee FEE, chainSpecificFeeLimit uint32, err error)
-=======
-type FeeEstimator[H Head, F Fee, MAXPRICE any, HASH any] interface {
+type FeeEstimator[H Head, F any, MAXPRICE any, TX_HASH types.Hashable] interface {
 	services.ServiceCtx
 	HeadTrackable[H]
 
 	GetFee(ctx context.Context, calldata []byte, feeLimit uint32, maxFeePrice MAXPRICE, opts ...Opt) (fee F, chainSpecificFeeLimit uint32, err error)
-	BumpFee(ctx context.Context, originalFee F, feeLimit uint32, maxFeePrice MAXPRICE, attempts []PriorAttempt[F, HASH]) (bumpedFee F, chainSpecificFeeLimit uint32, err error)
->>>>>>> bc2f026a
+	BumpFee(ctx context.Context, originalFee F, feeLimit uint32, maxFeePrice MAXPRICE, attempts []PriorAttempt[F, TX_HASH]) (bumpedFee F, chainSpecificFeeLimit uint32, err error)
 }