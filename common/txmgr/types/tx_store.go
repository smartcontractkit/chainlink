--- conflicted
+++ resolved
@@ -34,19 +34,11 @@
 	CheckTxQueueCapacity(fromAddress ADDR, maxQueuedTransactions uint64, chainID CHAIN_ID, qopts ...pg.QOpt) (err error)
 	CountUnconfirmedTransactions(fromAddress ADDR, chainID CHAIN_ID, qopts ...pg.QOpt) (count uint32, err error)
 	CountUnstartedTransactions(fromAddress ADDR, chainID CHAIN_ID, qopts ...pg.QOpt) (count uint32, err error)
-<<<<<<< HEAD
-	CreateTransaction(txRequest TxRequest[ADDR, TX_HASH], chainID CHAIN_ID, qopts ...pg.QOpt) (tx Tx[CHAIN_ID, ADDR, TX_HASH, BLOCK_HASH, R, SEQ, FEE, ADD], err error)
-	DeleteInProgressAttempt(ctx context.Context, attempt TxAttempt[CHAIN_ID, ADDR, TX_HASH, BLOCK_HASH, R, SEQ, FEE, ADD]) error
-	Transactions(offset, limit int) ([]Tx[CHAIN_ID, ADDR, TX_HASH, BLOCK_HASH, R, SEQ, FEE, ADD], int, error)
-	TransactionsWithAttempts(offset, limit int) ([]Tx[CHAIN_ID, ADDR, TX_HASH, BLOCK_HASH, R, SEQ, FEE, ADD], int, error)
-	TxAttempts(offset, limit int) ([]TxAttempt[CHAIN_ID, ADDR, TX_HASH, BLOCK_HASH, R, SEQ, FEE, ADD], int, error)
-=======
-	CreateTransaction(newTx NewTx[ADDR, TX_HASH], chainID CHAIN_ID, qopts ...pg.QOpt) (tx Tx[CHAIN_ID, ADDR, TX_HASH, BLOCK_HASH, R, SEQ, FEE], err error)
+	CreateTransaction(txRequest TxRequest[ADDR, TX_HASH], chainID CHAIN_ID, qopts ...pg.QOpt) (tx Tx[CHAIN_ID, ADDR, TX_HASH, BLOCK_HASH, R, SEQ, FEE], err error)
 	DeleteInProgressAttempt(ctx context.Context, attempt TxAttempt[CHAIN_ID, ADDR, TX_HASH, BLOCK_HASH, R, SEQ, FEE]) error
 	Transactions(offset, limit int) ([]Tx[CHAIN_ID, ADDR, TX_HASH, BLOCK_HASH, R, SEQ, FEE], int, error)
 	TransactionsWithAttempts(offset, limit int) ([]Tx[CHAIN_ID, ADDR, TX_HASH, BLOCK_HASH, R, SEQ, FEE], int, error)
 	TxAttempts(offset, limit int) ([]TxAttempt[CHAIN_ID, ADDR, TX_HASH, BLOCK_HASH, R, SEQ, FEE], int, error)
->>>>>>> 5c65371e
 	FindReceiptsPendingConfirmation(ctx context.Context, blockNum int64, chainID CHAIN_ID) (receiptsPlus []ReceiptPlus[R], err error)
 	FindTxAttempt(hash TX_HASH) (*TxAttempt[CHAIN_ID, ADDR, TX_HASH, BLOCK_HASH, R, SEQ, FEE], error)
 	FindTxAttemptConfirmedByTxIDs(ids []int64) ([]TxAttempt[CHAIN_ID, ADDR, TX_HASH, BLOCK_HASH, R, SEQ, FEE], error)
