--- conflicted
+++ resolved
@@ -40,7 +40,6 @@
 	TransactionsWithAttempts(offset, limit int) ([]Tx[CHAIN_ID, ADDR, TX_HASH, BLOCK_HASH, SEQ, FEE], int, error)
 	TxAttempts(offset, limit int) ([]TxAttempt[CHAIN_ID, ADDR, TX_HASH, BLOCK_HASH, SEQ, FEE], int, error)
 	FindReceiptsPendingConfirmation(ctx context.Context, blockNum int64, chainID CHAIN_ID) (receiptsPlus []ReceiptPlus[R], err error)
-<<<<<<< HEAD
 	FindTxAttempt(hash TX_HASH) (*TxAttempt[CHAIN_ID, ADDR, TX_HASH, BLOCK_HASH, SEQ, FEE], error)
 	FindTxAttemptConfirmedByTxIDs(ids []int64) ([]TxAttempt[CHAIN_ID, ADDR, TX_HASH, BLOCK_HASH, SEQ, FEE], error)
 	FindTxsRequiringGasBump(ctx context.Context, address ADDR, blockNum, gasBumpThreshold, depth int64, chainID CHAIN_ID) (etxs []*Tx[CHAIN_ID, ADDR, TX_HASH, BLOCK_HASH, SEQ, FEE], err error)
@@ -51,28 +50,11 @@
 	FindTxAttemptsRequiringResend(olderThan time.Time, maxInFlightTransactions uint32, chainID CHAIN_ID, address ADDR) (attempts []TxAttempt[CHAIN_ID, ADDR, TX_HASH, BLOCK_HASH, SEQ, FEE], err error)
 	FindTxByHash(hash TX_HASH) (*Tx[CHAIN_ID, ADDR, TX_HASH, BLOCK_HASH, SEQ, FEE], error)
 	FindTxWithAttempts(etxID int64) (etx Tx[CHAIN_ID, ADDR, TX_HASH, BLOCK_HASH, SEQ, FEE], err error)
-	FindTxWithNonce(fromAddress ADDR, seq SEQ) (etx *Tx[CHAIN_ID, ADDR, TX_HASH, BLOCK_HASH, SEQ, FEE], err error)
+	FindTxWithSequence(fromAddress ADDR, seq SEQ) (etx *Tx[CHAIN_ID, ADDR, TX_HASH, BLOCK_HASH, SEQ, FEE], err error)
 	FindNextUnstartedTransactionFromAddress(etx *Tx[CHAIN_ID, ADDR, TX_HASH, BLOCK_HASH, SEQ, FEE], fromAddress ADDR, chainID CHAIN_ID, qopts ...pg.QOpt) error
 	FindTransactionsConfirmedInBlockRange(highBlockNumber, lowBlockNumber int64, chainID CHAIN_ID) (etxs []*Tx[CHAIN_ID, ADDR, TX_HASH, BLOCK_HASH, SEQ, FEE], err error)
 	GetTxInProgress(fromAddress ADDR, qopts ...pg.QOpt) (etx *Tx[CHAIN_ID, ADDR, TX_HASH, BLOCK_HASH, SEQ, FEE], err error)
 	GetInProgressTxAttempts(ctx context.Context, address ADDR, chainID CHAIN_ID) (attempts []TxAttempt[CHAIN_ID, ADDR, TX_HASH, BLOCK_HASH, SEQ, FEE], err error)
-=======
-	FindTxAttempt(hash TX_HASH) (*TxAttempt[CHAIN_ID, ADDR, TX_HASH, BLOCK_HASH, R, SEQ, FEE], error)
-	FindTxAttemptConfirmedByTxIDs(ids []int64) ([]TxAttempt[CHAIN_ID, ADDR, TX_HASH, BLOCK_HASH, R, SEQ, FEE], error)
-	FindTxsRequiringGasBump(ctx context.Context, address ADDR, blockNum, gasBumpThreshold, depth int64, chainID CHAIN_ID) (etxs []*Tx[CHAIN_ID, ADDR, TX_HASH, BLOCK_HASH, R, SEQ, FEE], err error)
-	FindTxsRequiringResubmissionDueToInsufficientFunds(address ADDR, chainID CHAIN_ID, qopts ...pg.QOpt) (etxs []*Tx[CHAIN_ID, ADDR, TX_HASH, BLOCK_HASH, R, SEQ, FEE], err error)
-	FindTxAttemptsConfirmedMissingReceipt(chainID CHAIN_ID) (attempts []TxAttempt[CHAIN_ID, ADDR, TX_HASH, BLOCK_HASH, R, SEQ, FEE], err error)
-	FindTxAttemptsByTxIDs(ids []int64) ([]TxAttempt[CHAIN_ID, ADDR, TX_HASH, BLOCK_HASH, R, SEQ, FEE], error)
-	FindTxAttemptsRequiringReceiptFetch(chainID CHAIN_ID) (attempts []TxAttempt[CHAIN_ID, ADDR, TX_HASH, BLOCK_HASH, R, SEQ, FEE], err error)
-	FindTxAttemptsRequiringResend(olderThan time.Time, maxInFlightTransactions uint32, chainID CHAIN_ID, address ADDR) (attempts []TxAttempt[CHAIN_ID, ADDR, TX_HASH, BLOCK_HASH, R, SEQ, FEE], err error)
-	FindTxByHash(hash TX_HASH) (*Tx[CHAIN_ID, ADDR, TX_HASH, BLOCK_HASH, R, SEQ, FEE], error)
-	FindTxWithAttempts(etxID int64) (etx Tx[CHAIN_ID, ADDR, TX_HASH, BLOCK_HASH, R, SEQ, FEE], err error)
-	FindTxWithSequence(fromAddress ADDR, seq SEQ) (etx *Tx[CHAIN_ID, ADDR, TX_HASH, BLOCK_HASH, R, SEQ, FEE], err error)
-	FindNextUnstartedTransactionFromAddress(etx *Tx[CHAIN_ID, ADDR, TX_HASH, BLOCK_HASH, R, SEQ, FEE], fromAddress ADDR, chainID CHAIN_ID, qopts ...pg.QOpt) error
-	FindTransactionsConfirmedInBlockRange(highBlockNumber, lowBlockNumber int64, chainID CHAIN_ID) (etxs []*Tx[CHAIN_ID, ADDR, TX_HASH, BLOCK_HASH, R, SEQ, FEE], err error)
-	GetTxInProgress(fromAddress ADDR, qopts ...pg.QOpt) (etx *Tx[CHAIN_ID, ADDR, TX_HASH, BLOCK_HASH, R, SEQ, FEE], err error)
-	GetInProgressTxAttempts(ctx context.Context, address ADDR, chainID CHAIN_ID) (attempts []TxAttempt[CHAIN_ID, ADDR, TX_HASH, BLOCK_HASH, R, SEQ, FEE], err error)
->>>>>>> 3eb006bc
 	HasInProgressTransaction(account ADDR, chainID CHAIN_ID, qopts ...pg.QOpt) (exists bool, err error)
 	InsertTxAttempt(attempt *TxAttempt[CHAIN_ID, ADDR, TX_HASH, BLOCK_HASH, SEQ, FEE]) error
 	LoadTxAttempts(etx *Tx[CHAIN_ID, ADDR, TX_HASH, BLOCK_HASH, SEQ, FEE], qopts ...pg.QOpt) error
@@ -88,13 +70,8 @@
 	SaveSentAttempt(timeout time.Duration, attempt *TxAttempt[CHAIN_ID, ADDR, TX_HASH, BLOCK_HASH, SEQ, FEE], broadcastAt time.Time) error
 	SetBroadcastBeforeBlockNum(blockNum int64, chainID CHAIN_ID) error
 	UpdateBroadcastAts(now time.Time, etxIDs []int64) error
-<<<<<<< HEAD
-	UpdateKeyNextSequence(newNextNonce, currentNextNonce SEQ, address ADDR, chainID CHAIN_ID, qopts ...pg.QOpt) error
-	UpdateTxAttemptInProgressToBroadcast(etx *Tx[CHAIN_ID, ADDR, TX_HASH, BLOCK_HASH, SEQ, FEE], attempt TxAttempt[CHAIN_ID, ADDR, TX_HASH, BLOCK_HASH, SEQ, FEE], NewAttemptState TxAttemptState, incrNextNonceCallback QueryerFunc, qopts ...pg.QOpt) error
-=======
 	UpdateKeyNextSequence(newNextSequence, currentNextSequence SEQ, address ADDR, chainID CHAIN_ID, qopts ...pg.QOpt) error
-	UpdateTxAttemptInProgressToBroadcast(etx *Tx[CHAIN_ID, ADDR, TX_HASH, BLOCK_HASH, R, SEQ, FEE], attempt TxAttempt[CHAIN_ID, ADDR, TX_HASH, BLOCK_HASH, R, SEQ, FEE], NewAttemptState TxAttemptState, incrNextSequenceCallback QueryerFunc, qopts ...pg.QOpt) error
->>>>>>> 3eb006bc
+	UpdateTxAttemptInProgressToBroadcast(etx *Tx[CHAIN_ID, ADDR, TX_HASH, BLOCK_HASH, SEQ, FEE], attempt TxAttempt[CHAIN_ID, ADDR, TX_HASH, BLOCK_HASH, SEQ, FEE], NewAttemptState TxAttemptState, incrNextSequenceCallback QueryerFunc, qopts ...pg.QOpt) error
 	UpdateTxsUnconfirmed(ids []int64) error
 	UpdateTxUnstartedToInProgress(etx *Tx[CHAIN_ID, ADDR, TX_HASH, BLOCK_HASH, SEQ, FEE], attempt *TxAttempt[CHAIN_ID, ADDR, TX_HASH, BLOCK_HASH, SEQ, FEE], qopts ...pg.QOpt) error
 	UpdateTxFatalError(etx *Tx[CHAIN_ID, ADDR, TX_HASH, BLOCK_HASH, SEQ, FEE], qopts ...pg.QOpt) error
