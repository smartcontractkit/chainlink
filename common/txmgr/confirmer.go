--- conflicted
+++ resolved
@@ -866,12 +866,7 @@
 		// Should NEVER be fatal this is an invariant violation. The
 		// Broadcaster can never create a TxAttempt that will
 		// fatally error.
-<<<<<<< HEAD
-		logger.Criticalw(lggr, "Invariant violation: fatal error while re-attempting transaction",
-=======
 		lggr.Criticalw("Invariant violation: fatal error while re-attempting transaction",
-			"err", sendError,
->>>>>>> 7cb552e9
 			"fee", attempt.TxFee,
 			"feeLimit", etx.FeeLimit,
 			"signedRawTx", utils.EnsureHexPrefix(hex.EncodeToString(attempt.SignedRawTx)),
