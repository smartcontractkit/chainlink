package txmgr

import (
	"context"
	"encoding/hex"
	"errors"
	"fmt"
	"sort"
	"strconv"
	"sync"
	"time"

	"github.com/prometheus/client_golang/prometheus"
	"github.com/prometheus/client_golang/prometheus/promauto"
	"go.uber.org/multierr"

	"github.com/smartcontractkit/chainlink-common/pkg/chains/label"
	"github.com/smartcontractkit/chainlink-common/pkg/logger"
	"github.com/smartcontractkit/chainlink-common/pkg/services"
	"github.com/smartcontractkit/chainlink-common/pkg/utils"
	"github.com/smartcontractkit/chainlink-common/pkg/utils/mailbox"

	"github.com/smartcontractkit/chainlink/v2/common/client"
	commonfee "github.com/smartcontractkit/chainlink/v2/common/fee"
	feetypes "github.com/smartcontractkit/chainlink/v2/common/fee/types"
	iutils "github.com/smartcontractkit/chainlink/v2/common/internal/utils"
	txmgrtypes "github.com/smartcontractkit/chainlink/v2/common/txmgr/types"
	"github.com/smartcontractkit/chainlink/v2/common/types"
)

const (
	// processHeadTimeout represents a sanity limit on how long ProcessHead
	// should take to complete
	processHeadTimeout = 10 * time.Minute

	// logAfterNConsecutiveBlocksChainTooShort logs a warning if we go at least
	// this many consecutive blocks with a re-org protection chain that is too
	// short
	//
	// we don't log every time because on startup it can be lower, only if it
	// persists does it indicate a serious problem
	logAfterNConsecutiveBlocksChainTooShort = 10
)

var (
	promNumGasBumps = promauto.NewCounterVec(prometheus.CounterOpts{
		Name: "tx_manager_num_gas_bumps",
		Help: "Number of gas bumps",
	}, []string{"chainID"})

	promGasBumpExceedsLimit = promauto.NewCounterVec(prometheus.CounterOpts{
		Name: "tx_manager_gas_bump_exceeds_limit",
		Help: "Number of times gas bumping failed from exceeding the configured limit. Any counts of this type indicate a serious problem.",
	}, []string{"chainID"})
	promNumConfirmedTxs = promauto.NewCounterVec(prometheus.CounterOpts{
		Name: "tx_manager_num_confirmed_transactions",
		Help: "Total number of confirmed transactions. Note that this can err to be too high since transactions are counted on each confirmation, which can happen multiple times per transaction in the case of re-orgs",
	}, []string{"chainID"})
	promNumSuccessfulTxs = promauto.NewCounterVec(prometheus.CounterOpts{
		Name: "tx_manager_num_successful_transactions",
		Help: "Total number of successful transactions. Note that this can err to be too high since transactions are counted on each confirmation, which can happen multiple times per transaction in the case of re-orgs",
	}, []string{"chainID"})
	promRevertedTxCount = promauto.NewCounterVec(prometheus.CounterOpts{
		Name: "tx_manager_num_tx_reverted",
		Help: "Number of times a transaction reverted on-chain. Note that this can err to be too high since transactions are counted on each confirmation, which can happen multiple times per transaction in the case of re-orgs",
	}, []string{"chainID"})
	promFwdTxCount = promauto.NewCounterVec(prometheus.CounterOpts{
		Name: "tx_manager_fwd_tx_count",
		Help: "The number of forwarded transaction attempts labeled by status",
	}, []string{"chainID", "successful"})
	promTxAttemptCount = promauto.NewGaugeVec(prometheus.GaugeOpts{
		Name: "tx_manager_tx_attempt_count",
		Help: "The number of transaction attempts that are currently being processed by the transaction manager",
	}, []string{"chainID"})
	promTimeUntilTxConfirmed = promauto.NewHistogramVec(prometheus.HistogramOpts{
		Name: "tx_manager_time_until_tx_confirmed",
		Help: "The amount of time elapsed from a transaction being broadcast to being included in a block.",
		Buckets: []float64{
			float64(500 * time.Millisecond),
			float64(time.Second),
			float64(5 * time.Second),
			float64(15 * time.Second),
			float64(30 * time.Second),
			float64(time.Minute),
			float64(2 * time.Minute),
			float64(5 * time.Minute),
			float64(10 * time.Minute),
		},
	}, []string{"chainID"})
	promBlocksUntilTxConfirmed = promauto.NewHistogramVec(prometheus.HistogramOpts{
		Name: "tx_manager_blocks_until_tx_confirmed",
		Help: "The amount of blocks that have been mined from a transaction being broadcast to being included in a block.",
		Buckets: []float64{
			float64(1),
			float64(5),
			float64(10),
			float64(20),
			float64(50),
			float64(100),
		},
	}, []string{"chainID"})
)

// Confirmer is a broad service which performs four different tasks in sequence on every new longest chain
// Step 1: Mark that all currently pending transaction attempts were broadcast before this block
// Step 2: Check pending transactions for receipts
// Step 3: See if any transactions have exceeded the gas bumping block threshold and, if so, bump them
// Step 4: Check confirmed transactions to make sure they are still in the longest chain (reorg protection)
type Confirmer[
	CHAIN_ID types.ID,
	HEAD types.Head[BLOCK_HASH],
	ADDR types.Hashable,
	TX_HASH types.Hashable,
	BLOCK_HASH types.Hashable,
	R txmgrtypes.ChainReceipt[TX_HASH, BLOCK_HASH],
	SEQ types.Sequence,
	FEE feetypes.Fee,
] struct {
	services.StateMachine
	txStore txmgrtypes.TxStore[ADDR, CHAIN_ID, TX_HASH, BLOCK_HASH, R, SEQ, FEE]
	lggr    logger.Logger
	client  txmgrtypes.TxmClient[CHAIN_ID, ADDR, TX_HASH, BLOCK_HASH, R, SEQ, FEE]
	txmgrtypes.TxAttemptBuilder[CHAIN_ID, HEAD, ADDR, TX_HASH, BLOCK_HASH, SEQ, FEE]
	resumeCallback ResumeCallback
	chainConfig    txmgrtypes.ConfirmerChainConfig
	feeConfig      txmgrtypes.ConfirmerFeeConfig
	txConfig       txmgrtypes.ConfirmerTransactionsConfig
	dbConfig       txmgrtypes.ConfirmerDatabaseConfig
	chainID        CHAIN_ID

	ks               txmgrtypes.KeyStore[ADDR, CHAIN_ID, SEQ]
	enabledAddresses []ADDR

	mb        *mailbox.Mailbox[HEAD]
	ctx       context.Context
	ctxCancel context.CancelFunc
	wg        sync.WaitGroup
	initSync  sync.Mutex
	isStarted bool

	nConsecutiveBlocksChainTooShort int
	isReceiptNil                    func(R) bool
}

func NewConfirmer[
	CHAIN_ID types.ID,
	HEAD types.Head[BLOCK_HASH],
	ADDR types.Hashable,
	TX_HASH types.Hashable,
	BLOCK_HASH types.Hashable,
	R txmgrtypes.ChainReceipt[TX_HASH, BLOCK_HASH],
	SEQ types.Sequence,
	FEE feetypes.Fee,
](
	txStore txmgrtypes.TxStore[ADDR, CHAIN_ID, TX_HASH, BLOCK_HASH, R, SEQ, FEE],
	client txmgrtypes.TxmClient[CHAIN_ID, ADDR, TX_HASH, BLOCK_HASH, R, SEQ, FEE],
	chainConfig txmgrtypes.ConfirmerChainConfig,
	feeConfig txmgrtypes.ConfirmerFeeConfig,
	txConfig txmgrtypes.ConfirmerTransactionsConfig,
	dbConfig txmgrtypes.ConfirmerDatabaseConfig,
	keystore txmgrtypes.KeyStore[ADDR, CHAIN_ID, SEQ],
	txAttemptBuilder txmgrtypes.TxAttemptBuilder[CHAIN_ID, HEAD, ADDR, TX_HASH, BLOCK_HASH, SEQ, FEE],
	lggr logger.Logger,
	isReceiptNil func(R) bool,
) *Confirmer[CHAIN_ID, HEAD, ADDR, TX_HASH, BLOCK_HASH, R, SEQ, FEE] {
	lggr = logger.Named(lggr, "Confirmer")
	return &Confirmer[CHAIN_ID, HEAD, ADDR, TX_HASH, BLOCK_HASH, R, SEQ, FEE]{
		txStore:          txStore,
		lggr:             lggr,
		client:           client,
		TxAttemptBuilder: txAttemptBuilder,
		resumeCallback:   nil,
		chainConfig:      chainConfig,
		feeConfig:        feeConfig,
		txConfig:         txConfig,
		dbConfig:         dbConfig,
		chainID:          client.ConfiguredChainID(),
		ks:               keystore,
		mb:               mailbox.NewSingle[HEAD](),
		isReceiptNil:     isReceiptNil,
	}
}

// Start is a comment to appease the linter
func (ec *Confirmer[CHAIN_ID, HEAD, ADDR, TX_HASH, BLOCK_HASH, R, SEQ, FEE]) Start(_ context.Context) error {
	return ec.StartOnce("Confirmer", func() error {
		if ec.feeConfig.BumpThreshold() == 0 {
			ec.lggr.Infow("Gas bumping is disabled (FeeEstimator.BumpThreshold set to 0)", "feeBumpThreshold", 0)
		} else {
			ec.lggr.Infow(fmt.Sprintf("Fee bumping is enabled, unconfirmed transactions will have their fee bumped every %d blocks", ec.feeConfig.BumpThreshold()), "feeBumpThreshold", ec.feeConfig.BumpThreshold())
		}

		return ec.startInternal()
	})
}

func (ec *Confirmer[CHAIN_ID, HEAD, ADDR, TX_HASH, BLOCK_HASH, R, SEQ, FEE]) startInternal() error {
	ec.initSync.Lock()
	defer ec.initSync.Unlock()
	if ec.isStarted {
		return errors.New("Confirmer is already started")
	}
	var err error
	ec.enabledAddresses, err = ec.ks.EnabledAddressesForChain(ec.chainID)
	if err != nil {
		return fmt.Errorf("Confirmer: failed to load EnabledAddressesForChain: %w", err)
	}

	ec.ctx, ec.ctxCancel = context.WithCancel(context.Background())
	ec.wg = sync.WaitGroup{}
	ec.wg.Add(1)
	go ec.runLoop()
	ec.isStarted = true
	return nil
}

// Close is a comment to appease the linter
func (ec *Confirmer[CHAIN_ID, HEAD, ADDR, TX_HASH, BLOCK_HASH, R, SEQ, FEE]) Close() error {
	return ec.StopOnce("Confirmer", func() error {
		return ec.closeInternal()
	})
}

func (ec *Confirmer[CHAIN_ID, HEAD, ADDR, TX_HASH, BLOCK_HASH, R, SEQ, FEE]) closeInternal() error {
	ec.initSync.Lock()
	defer ec.initSync.Unlock()
	if !ec.isStarted {
<<<<<<< HEAD
		return errors.Wrap(services.ErrAlreadyStopped, "Confirmer is not started")
=======
		return fmt.Errorf("Confirmer is not started: %w", utils.ErrAlreadyStopped)
>>>>>>> 1032ba3a
	}
	ec.ctxCancel()
	ec.wg.Wait()
	ec.isStarted = false
	return nil
}

func (ec *Confirmer[CHAIN_ID, HEAD, ADDR, TX_HASH, BLOCK_HASH, R, SEQ, FEE]) SetResumeCallback(callback ResumeCallback) {
	ec.resumeCallback = callback
}

func (ec *Confirmer[CHAIN_ID, HEAD, ADDR, TX_HASH, BLOCK_HASH, R, SEQ, FEE]) Name() string {
	return ec.lggr.Name()
}

func (ec *Confirmer[CHAIN_ID, HEAD, ADDR, TX_HASH, BLOCK_HASH, R, SEQ, FEE]) HealthReport() map[string]error {
	return map[string]error{ec.Name(): ec.Healthy()}
}

func (ec *Confirmer[CHAIN_ID, HEAD, ADDR, TX_HASH, BLOCK_HASH, R, SEQ, FEE]) runLoop() {
	defer ec.wg.Done()
	for {
		select {
		case <-ec.mb.Notify():
			for {
				if ec.ctx.Err() != nil {
					return
				}
				head, exists := ec.mb.Retrieve()
				if !exists {
					break
				}
				if err := ec.ProcessHead(ec.ctx, head); err != nil {
					ec.lggr.Errorw("Error processing head", "err", err)
					continue
				}
			}
		case <-ec.ctx.Done():
			return
		}
	}
}

// ProcessHead takes all required transactions for the confirmer on a new head
func (ec *Confirmer[CHAIN_ID, HEAD, ADDR, TX_HASH, BLOCK_HASH, R, SEQ, FEE]) ProcessHead(ctx context.Context, head types.Head[BLOCK_HASH]) error {
	ctx, cancel := context.WithTimeout(ctx, processHeadTimeout)
	defer cancel()
	return ec.processHead(ctx, head)
}

// NOTE: This SHOULD NOT be run concurrently or it could behave badly
func (ec *Confirmer[CHAIN_ID, HEAD, ADDR, TX_HASH, BLOCK_HASH, R, SEQ, FEE]) processHead(ctx context.Context, head types.Head[BLOCK_HASH]) error {
	mark := time.Now()

	ec.lggr.Debugw("processHead start", "headNum", head.BlockNumber(), "id", "confirmer")

	if err := ec.txStore.SetBroadcastBeforeBlockNum(ctx, head.BlockNumber(), ec.chainID); err != nil {
		return fmt.Errorf("SetBroadcastBeforeBlockNum failed: %w", err)
	}
	if err := ec.CheckConfirmedMissingReceipt(ctx); err != nil {
		return fmt.Errorf("CheckConfirmedMissingReceipt failed: %w", err)
	}

	if err := ec.CheckForReceipts(ctx, head.BlockNumber()); err != nil {
		return fmt.Errorf("CheckForReceipts failed: %w", err)
	}

	ec.lggr.Debugw("Finished CheckForReceipts", "headNum", head.BlockNumber(), "time", time.Since(mark), "id", "confirmer")
	mark = time.Now()

	if err := ec.RebroadcastWhereNecessary(ctx, head.BlockNumber()); err != nil {
		return fmt.Errorf("RebroadcastWhereNecessary failed: %w", err)
	}

	ec.lggr.Debugw("Finished RebroadcastWhereNecessary", "headNum", head.BlockNumber(), "time", time.Since(mark), "id", "confirmer")
	mark = time.Now()

	if err := ec.EnsureConfirmedTransactionsInLongestChain(ctx, head); err != nil {
		return fmt.Errorf("EnsureConfirmedTransactionsInLongestChain failed: %w", err)
	}

	ec.lggr.Debugw("Finished EnsureConfirmedTransactionsInLongestChain", "headNum", head.BlockNumber(), "time", time.Since(mark), "id", "confirmer")

	if ec.resumeCallback != nil {
		mark = time.Now()
		if err := ec.ResumePendingTaskRuns(ctx, head); err != nil {
			return fmt.Errorf("ResumePendingTaskRuns failed: %w", err)
		}

		ec.lggr.Debugw("Finished ResumePendingTaskRuns", "headNum", head.BlockNumber(), "time", time.Since(mark), "id", "confirmer")
	}

	ec.lggr.Debugw("processHead finish", "headNum", head.BlockNumber(), "id", "confirmer")

	return nil
}

// CheckConfirmedMissingReceipt will attempt to re-send any transaction in the
// state of "confirmed_missing_receipt". If we get back any type of senderror
// other than "sequence too low" it means that this transaction isn't actually
// confirmed and needs to be put back into "unconfirmed" state, so that it can enter
// the gas bumping cycle. This is necessary in rare cases (e.g. Polygon) where
// network conditions are extremely hostile.
//
// For example, assume the following scenario:
//
// 0. We are connected to multiple primary nodes via load balancer
// 1. We send a transaction, it is confirmed and, we get a receipt
// 2. A new head comes in from RPC node 1 indicating that this transaction was re-org'd, so we put it back into unconfirmed state
// 3. We re-send that transaction to a RPC node 2 **which hasn't caught up to this re-org yet**
// 4. RPC node 2 still has an old view of the chain, so it returns us "sequence too low" indicating "no problem this transaction is already mined"
// 5. Now the transaction is marked "confirmed_missing_receipt" but the latest chain does not actually include it
// 6. Now we are reliant on the Resender to propagate it, and this transaction will not be gas bumped, so in the event of gas spikes it could languish or even be evicted from the mempool and hold up the queue
// 7. Even if/when RPC node 2 catches up, the transaction is still stuck in state "confirmed_missing_receipt"
//
// This scenario might sound unlikely but has been observed to happen multiple times in the wild on Polygon.
func (ec *Confirmer[CHAIN_ID, HEAD, ADDR, TX_HASH, BLOCK_HASH, R, SEQ, FEE]) CheckConfirmedMissingReceipt(ctx context.Context) (err error) {
	attempts, err := ec.txStore.FindTxAttemptsConfirmedMissingReceipt(ctx, ec.chainID)
	if err != nil {
		return err
	}
	if len(attempts) == 0 {
		return nil
	}
	ec.lggr.Infow(fmt.Sprintf("Found %d transactions confirmed_missing_receipt. The RPC node did not give us a receipt for these transactions even though it should have been mined. This could be due to using the wallet with an external account, or if the primary node is not synced or not propagating transactions properly", len(attempts)), "attempts", attempts)
	txCodes, txErrs, broadcastTime, txIDs, err := ec.client.BatchSendTransactions(ctx, attempts, int(ec.chainConfig.RPCDefaultBatchSize()), ec.lggr)
	// update broadcast times before checking additional errors
	if len(txIDs) > 0 {
		if updateErr := ec.txStore.UpdateBroadcastAts(ctx, broadcastTime, txIDs); updateErr != nil {
			err = fmt.Errorf("%w: failed to update broadcast time: %w", err, updateErr)
		}
	}
	if err != nil {
		ec.lggr.Debugw("Batch sending transactions failed", err)
	}
	var txIDsToUnconfirm []int64
	for idx, txErr := range txErrs {
		// Add to Unconfirm array, all tx where error wasn't TransactionAlreadyKnown.
		if txErr != nil {
			if txCodes[idx] == client.TransactionAlreadyKnown {
				continue
			}
		}

		txIDsToUnconfirm = append(txIDsToUnconfirm, attempts[idx].TxID)
	}
	err = ec.txStore.UpdateTxsUnconfirmed(ctx, txIDsToUnconfirm)

	if err != nil {
		return err
	}
	return
}

// CheckForReceipts finds attempts that are still pending and checks to see if a receipt is present for the given block number
func (ec *Confirmer[CHAIN_ID, HEAD, ADDR, TX_HASH, BLOCK_HASH, R, SEQ, FEE]) CheckForReceipts(ctx context.Context, blockNum int64) error {
	attempts, err := ec.txStore.FindTxAttemptsRequiringReceiptFetch(ctx, ec.chainID)
	if err != nil {
		return fmt.Errorf("FindTxAttemptsRequiringReceiptFetch failed: %w", err)
	}
	if len(attempts) == 0 {
		return nil
	}

	ec.lggr.Debugw(fmt.Sprintf("Fetching receipts for %v transaction attempts", len(attempts)), "blockNum", blockNum)

	attemptsByAddress := make(map[ADDR][]txmgrtypes.TxAttempt[CHAIN_ID, ADDR, TX_HASH, BLOCK_HASH, SEQ, FEE])
	for _, att := range attempts {
		attemptsByAddress[att.Tx.FromAddress] = append(attemptsByAddress[att.Tx.FromAddress], att)
	}

	for from, attempts := range attemptsByAddress {
		minedSequence, err := ec.getMinedSequenceForAddress(ctx, from)
		if err != nil {
			return fmt.Errorf("unable to fetch pending sequence for address: %v: %w", from, err)
		}

		// separateLikelyConfirmedAttempts is used as an optimisation: there is
		// no point trying to fetch receipts for attempts with a sequence higher
		// than the highest sequence the RPC node thinks it has seen
		likelyConfirmed := ec.separateLikelyConfirmedAttempts(from, attempts, minedSequence)
		likelyConfirmedCount := len(likelyConfirmed)
		if likelyConfirmedCount > 0 {
			likelyUnconfirmedCount := len(attempts) - likelyConfirmedCount

			ec.lggr.Debugf("Fetching and saving %v likely confirmed receipts. Skipping checking the others (%v)",
				likelyConfirmedCount, likelyUnconfirmedCount)

			start := time.Now()
			err = ec.fetchAndSaveReceipts(ctx, likelyConfirmed, blockNum)
			if err != nil {
				return fmt.Errorf("unable to fetch and save receipts for likely confirmed txs, for address: %v: %w", from, err)
			}
			ec.lggr.Debugw(fmt.Sprintf("Fetching and saving %v likely confirmed receipts done", likelyConfirmedCount),
				"time", time.Since(start))
		}
	}

	if err := ec.txStore.MarkAllConfirmedMissingReceipt(ctx, ec.chainID); err != nil {
		return fmt.Errorf("unable to mark txes as 'confirmed_missing_receipt': %w", err)
	}

	if err := ec.txStore.MarkOldTxesMissingReceiptAsErrored(ctx, blockNum, ec.chainConfig.FinalityDepth(), ec.chainID); err != nil {
		return fmt.Errorf("unable to confirm buried unconfirmed txes': %w", err)
	}
	return nil
}

func (ec *Confirmer[CHAIN_ID, HEAD, ADDR, TX_HASH, BLOCK_HASH, R, SEQ, FEE]) separateLikelyConfirmedAttempts(from ADDR, attempts []txmgrtypes.TxAttempt[CHAIN_ID, ADDR, TX_HASH, BLOCK_HASH, SEQ, FEE], minedSequence SEQ) []txmgrtypes.TxAttempt[CHAIN_ID, ADDR, TX_HASH, BLOCK_HASH, SEQ, FEE] {
	if len(attempts) == 0 {
		return attempts
	}

	firstAttemptSequence := *attempts[len(attempts)-1].Tx.Sequence
	lastAttemptSequence := *attempts[0].Tx.Sequence
	latestMinedSequence := minedSequence.Int64() - 1 // this can be -1 if a transaction has never been mined on this account
	ec.lggr.Debugw(fmt.Sprintf("There are %d attempts from address %s, mined transaction count is %d (latest mined sequence is %d) and for the attempts' sequences: first = %d, last = %d",
		len(attempts), from, minedSequence.Int64(), latestMinedSequence, firstAttemptSequence.Int64(), lastAttemptSequence.Int64()), "nAttempts", len(attempts), "fromAddress", from, "minedSequence", minedSequence, "latestMinedSequence", latestMinedSequence, "firstAttemptSequence", firstAttemptSequence, "lastAttemptSequence", lastAttemptSequence)

	likelyConfirmed := attempts
	// attempts are ordered by sequence ASC
	for i := 0; i < len(attempts); i++ {
		// If the attempt sequence is lower or equal to the latestBlockSequence
		// it must have been confirmed, we just didn't get a receipt yet
		//
		// Examples:
		// 3 transactions confirmed, highest has sequence 2
		// 5 total attempts, highest has sequence 4
		// minedSequence=3
		// likelyConfirmed will be attempts[0:3] which gives the first 3 transactions, as expected
		if (*attempts[i].Tx.Sequence).Int64() > minedSequence.Int64() {
			ec.lggr.Debugf("Marking attempts as likely confirmed just before index %v, at sequence: %v", i, *attempts[i].Tx.Sequence)
			likelyConfirmed = attempts[0:i]
			break
		}
	}

	if len(likelyConfirmed) == 0 {
		ec.lggr.Debug("There are no likely confirmed attempts - so will skip checking any")
	}

	return likelyConfirmed
}

func (ec *Confirmer[CHAIN_ID, HEAD, ADDR, TX_HASH, BLOCK_HASH, R, SEQ, FEE]) fetchAndSaveReceipts(ctx context.Context, attempts []txmgrtypes.TxAttempt[CHAIN_ID, ADDR, TX_HASH, BLOCK_HASH, SEQ, FEE], blockNum int64) error {
	promTxAttemptCount.WithLabelValues(ec.chainID.String()).Set(float64(len(attempts)))

	batchSize := int(ec.chainConfig.RPCDefaultBatchSize())
	if batchSize == 0 {
		batchSize = len(attempts)
	}
	var allReceipts []R
	for i := 0; i < len(attempts); i += batchSize {
		j := i + batchSize
		if j > len(attempts) {
			j = len(attempts)
		}

		ec.lggr.Debugw(fmt.Sprintf("Batch fetching receipts at indexes %v until (excluded) %v", i, j), "blockNum", blockNum)

		batch := attempts[i:j]

		receipts, err := ec.batchFetchReceipts(ctx, batch, blockNum)
		if err != nil {
			return fmt.Errorf("batchFetchReceipts failed: %w", err)
		}
		if err := ec.txStore.SaveFetchedReceipts(ctx, receipts, ec.chainID); err != nil {
			return fmt.Errorf("saveFetchedReceipts failed: %w", err)
		}
		promNumConfirmedTxs.WithLabelValues(ec.chainID.String()).Add(float64(len(receipts)))

		allReceipts = append(allReceipts, receipts...)
	}

	observeUntilTxConfirmed(ec.chainID, attempts, allReceipts)

	return nil
}

func (ec *Confirmer[CHAIN_ID, HEAD, ADDR, TX_HASH, BLOCK_HASH, R, SEQ, FEE]) getMinedSequenceForAddress(ctx context.Context, from ADDR) (SEQ, error) {
	return ec.client.SequenceAt(ctx, from, nil)
}

// Note this function will increment promRevertedTxCount upon receiving
// a reverted transaction receipt. Should only be called with unconfirmed attempts.
func (ec *Confirmer[CHAIN_ID, HEAD, ADDR, TX_HASH, BLOCK_HASH, R, SEQ, FEE]) batchFetchReceipts(ctx context.Context, attempts []txmgrtypes.TxAttempt[CHAIN_ID, ADDR, TX_HASH, BLOCK_HASH, SEQ, FEE], blockNum int64) (receipts []R, err error) {
	// Metadata is required to determine whether a tx is forwarded or not.
	if ec.txConfig.ForwardersEnabled() {
		err = ec.txStore.PreloadTxes(ctx, attempts)
		if err != nil {
			return nil, fmt.Errorf("Confirmer#batchFetchReceipts error loading txs for attempts: %w", err)
		}
	}

	lggr := logger.Named(ec.lggr, "BatchFetchReceipts")
	lggr = logger.With(lggr, "blockNum", blockNum)

	txReceipts, txErrs, err := ec.client.BatchGetReceipts(ctx, attempts)
	if err != nil {
		return nil, err
	}

	for i := range txReceipts {
		attempt := attempts[i]
		receipt := txReceipts[i]
		err := txErrs[i]

		l := logger.Sugared(logger.With(attempt.Tx.GetLogger(lggr), "txHash", attempt.Hash.String(), "txAttemptID", attempt.ID,
			"txID", attempt.TxID, "err", err, "sequence", attempt.Tx.Sequence,
		))

		if err != nil {
			l.Error("FetchReceipt failed")
			continue
		}

		if ec.isReceiptNil(receipt) {
			// NOTE: This should never happen, but it seems safer to check
			// regardless to avoid a potential panic
			l.AssumptionViolation("got nil receipt")
			continue
		}

		if receipt.IsZero() {
			l.Debug("Still waiting for receipt")
			continue
		}

		l = logger.Sugared(logger.With(l, "blockHash", receipt.GetBlockHash().String(), "status", receipt.GetStatus(), "transactionIndex", receipt.GetTransactionIndex()))

		if receipt.IsUnmined() {
			l.Debug("Got receipt for transaction but it's still in the mempool and not included in a block yet")
			continue
		}

		l.Debugw("Got receipt for transaction", "blockNumber", receipt.GetBlockNumber(), "feeUsed", receipt.GetFeeUsed())

		if receipt.GetTxHash().String() != attempt.Hash.String() {
			l.Errorf("Invariant violation, expected receipt with hash %s to have same hash as attempt with hash %s", receipt.GetTxHash().String(), attempt.Hash.String())
			continue
		}

		if receipt.GetBlockNumber() == nil {
			l.Error("Invariant violation, receipt was missing block number")
			continue
		}

		if receipt.GetStatus() == 0 {
			rpcError, errExtract := ec.client.CallContract(ctx, attempt, receipt.GetBlockNumber())
			if errExtract == nil {
				l.Warnw("transaction reverted on-chain", "hash", receipt.GetTxHash(), "rpcError", rpcError.String())
			} else {
				l.Warnw("transaction reverted on-chain unable to extract revert reason", "hash", receipt.GetTxHash(), "err", err)
			}
			// This might increment more than once e.g. in case of re-orgs going back and forth we might re-fetch the same receipt
			promRevertedTxCount.WithLabelValues(ec.chainID.String()).Add(1)
		} else {
			promNumSuccessfulTxs.WithLabelValues(ec.chainID.String()).Add(1)
		}

		// This is only recording forwarded tx that were mined and have a status.
		// Counters are prone to being inaccurate due to re-orgs.
		if ec.txConfig.ForwardersEnabled() {
			meta, metaErr := attempt.Tx.GetMeta()
			if metaErr == nil && meta != nil && meta.FwdrDestAddress != nil {
				// promFwdTxCount takes two labels, chainId and a boolean of whether a tx was successful or not.
				promFwdTxCount.WithLabelValues(ec.chainID.String(), strconv.FormatBool(receipt.GetStatus() != 0)).Add(1)
			}
		}

		receipts = append(receipts, receipt)
	}

	return
}

// RebroadcastWhereNecessary bumps gas or resends transactions that were previously out-of-funds
func (ec *Confirmer[CHAIN_ID, HEAD, ADDR, TX_HASH, BLOCK_HASH, R, SEQ, FEE]) RebroadcastWhereNecessary(ctx context.Context, blockHeight int64) error {
	var wg sync.WaitGroup

	// It is safe to process separate keys concurrently
	// NOTE: This design will block one key if another takes a really long time to execute
	wg.Add(len(ec.enabledAddresses))
	errors := []error{}
	var errMu sync.Mutex
	for _, address := range ec.enabledAddresses {
		go func(fromAddress ADDR) {
			if err := ec.rebroadcastWhereNecessary(ctx, fromAddress, blockHeight); err != nil {
				errMu.Lock()
				errors = append(errors, err)
				errMu.Unlock()
				ec.lggr.Errorw("Error in RebroadcastWhereNecessary", "err", err, "fromAddress", fromAddress)
			}

			wg.Done()
		}(address)
	}

	wg.Wait()

	return multierr.Combine(errors...)
}

func (ec *Confirmer[CHAIN_ID, HEAD, ADDR, TX_HASH, BLOCK_HASH, R, SEQ, FEE]) rebroadcastWhereNecessary(ctx context.Context, address ADDR, blockHeight int64) error {
	if err := ec.handleAnyInProgressAttempts(ctx, address, blockHeight); err != nil {
		return fmt.Errorf("handleAnyInProgressAttempts failed: %w", err)
	}

	threshold := int64(ec.feeConfig.BumpThreshold())
	bumpDepth := int64(ec.feeConfig.BumpTxDepth())
	maxInFlightTransactions := ec.txConfig.MaxInFlight()
	etxs, err := ec.FindTxsRequiringRebroadcast(ctx, ec.lggr, address, blockHeight, threshold, bumpDepth, maxInFlightTransactions, ec.chainID)
	if err != nil {
		return fmt.Errorf("FindTxsRequiringRebroadcast failed: %w", err)
	}
	for _, etx := range etxs {
		lggr := etx.GetLogger(ec.lggr)

		attempt, err := ec.attemptForRebroadcast(ctx, lggr, *etx)
		if err != nil {
			return fmt.Errorf("attemptForRebroadcast failed: %w", err)
		}

		lggr.Debugw("Rebroadcasting transaction", "nPreviousAttempts", len(etx.TxAttempts), "fee", attempt.TxFee)

		if err := ec.txStore.SaveInProgressAttempt(ctx, &attempt); err != nil {
			return fmt.Errorf("saveInProgressAttempt failed: %w", err)
		}

		if err := ec.handleInProgressAttempt(ctx, lggr, *etx, attempt, blockHeight); err != nil {
			return fmt.Errorf("handleInProgressAttempt failed: %w", err)
		}
	}
	return nil
}

// "in_progress" attempts were left behind after a crash/restart and may or may not have been sent.
// We should try to ensure they get on-chain so we can fetch a receipt for them.
// NOTE: We also use this to mark attempts for rebroadcast in event of a
// re-org, so multiple attempts are allowed to be in in_progress state (but
// only one per tx).
func (ec *Confirmer[CHAIN_ID, HEAD, ADDR, TX_HASH, BLOCK_HASH, R, SEQ, FEE]) handleAnyInProgressAttempts(ctx context.Context, address ADDR, blockHeight int64) error {
	attempts, err := ec.txStore.GetInProgressTxAttempts(ctx, address, ec.chainID)
	if ctx.Err() != nil {
		return nil
	} else if err != nil {
		return fmt.Errorf("GetInProgressTxAttempts failed: %w", err)
	}
	for _, a := range attempts {
		err := ec.handleInProgressAttempt(ctx, a.Tx.GetLogger(ec.lggr), a.Tx, a, blockHeight)
		if ctx.Err() != nil {
			break
		} else if err != nil {
			return fmt.Errorf("handleInProgressAttempt failed: %w", err)
		}
	}
	return nil
}

// FindTxsRequiringRebroadcast returns attempts that hit insufficient native tokens,
// and attempts that need bumping, in sequence ASC order
func (ec *Confirmer[CHAIN_ID, HEAD, ADDR, TX_HASH, BLOCK_HASH, R, SEQ, FEE]) FindTxsRequiringRebroadcast(ctx context.Context, lggr logger.Logger, address ADDR, blockNum, gasBumpThreshold, bumpDepth int64, maxInFlightTransactions uint32, chainID CHAIN_ID) (etxs []*txmgrtypes.Tx[CHAIN_ID, ADDR, TX_HASH, BLOCK_HASH, SEQ, FEE], err error) {
	// NOTE: These two queries could be combined into one using union but it
	// becomes harder to read and difficult to test in isolation. KISS principle
	etxInsufficientFunds, err := ec.txStore.FindTxsRequiringResubmissionDueToInsufficientFunds(ctx, address, chainID)
	if err != nil {
		return nil, err
	}

	if len(etxInsufficientFunds) > 0 {
		lggr.Infow(fmt.Sprintf("Found %d transactions to be re-sent that were previously rejected due to insufficient native token balance", len(etxInsufficientFunds)), "blockNum", blockNum, "address", address)
	}

	// TODO: Just pass the Q through everything
	etxBumps, err := ec.txStore.FindTxsRequiringGasBump(ctx, address, blockNum, gasBumpThreshold, bumpDepth, chainID)
	if ctx.Err() != nil {
		return nil, nil
	} else if err != nil {
		return nil, err
	}

	if len(etxBumps) > 0 {
		// txes are ordered by sequence asc so the first will always be the oldest
		etx := etxBumps[0]
		// attempts are ordered by time sent asc so first will always be the oldest
		var oldestBlocksBehind int64 = -1 // It should never happen that the oldest attempt has no BroadcastBeforeBlockNum set, but in case it does, we shouldn't crash - log this sentinel value instead
		if len(etx.TxAttempts) > 0 {
			oldestBlockNum := etx.TxAttempts[0].BroadcastBeforeBlockNum
			if oldestBlockNum != nil {
				oldestBlocksBehind = blockNum - *oldestBlockNum
			}
		} else {
			logger.Sugared(lggr).AssumptionViolationf("Expected tx for gas bump to have at least one attempt", "etxID", etx.ID, "blockNum", blockNum, "address", address)
		}
		lggr.Infow(fmt.Sprintf("Found %d transactions to re-sent that have still not been confirmed after at least %d blocks. The oldest of these has not still not been confirmed after %d blocks. These transactions will have their gas price bumped. %s", len(etxBumps), gasBumpThreshold, oldestBlocksBehind, label.NodeConnectivityProblemWarning), "blockNum", blockNum, "address", address, "gasBumpThreshold", gasBumpThreshold)
	}

	seen := make(map[int64]struct{})

	for _, etx := range etxInsufficientFunds {
		seen[etx.ID] = struct{}{}
		etxs = append(etxs, etx)
	}
	for _, etx := range etxBumps {
		if _, exists := seen[etx.ID]; !exists {
			etxs = append(etxs, etx)
		}
	}

	sort.Slice(etxs, func(i, j int) bool {
		return (*etxs[i].Sequence).Int64() < (*etxs[j].Sequence).Int64()
	})

	if maxInFlightTransactions > 0 && len(etxs) > int(maxInFlightTransactions) {
		lggr.Warnf("%d transactions to rebroadcast which exceeds limit of %d. %s", len(etxs), maxInFlightTransactions, label.MaxInFlightTransactionsWarning)
		etxs = etxs[:maxInFlightTransactions]
	}

	return
}

func (ec *Confirmer[CHAIN_ID, HEAD, ADDR, TX_HASH, BLOCK_HASH, R, SEQ, FEE]) attemptForRebroadcast(ctx context.Context, lggr logger.Logger, etx txmgrtypes.Tx[CHAIN_ID, ADDR, TX_HASH, BLOCK_HASH, SEQ, FEE]) (attempt txmgrtypes.TxAttempt[CHAIN_ID, ADDR, TX_HASH, BLOCK_HASH, SEQ, FEE], err error) {
	if len(etx.TxAttempts) > 0 {
		etx.TxAttempts[0].Tx = etx
		previousAttempt := etx.TxAttempts[0]
		logFields := ec.logFieldsPreviousAttempt(previousAttempt)
		if previousAttempt.State == txmgrtypes.TxAttemptInsufficientFunds {
			// Do not create a new attempt if we ran out of funds last time since bumping gas is pointless
			// Instead try to resubmit the same attempt at the same price, in the hope that the wallet was funded since our last attempt
			lggr.Debugw("Rebroadcast InsufficientFunds", logFields...)
			previousAttempt.State = txmgrtypes.TxAttemptInProgress
			return previousAttempt, nil
		}
		attempt, err = ec.bumpGas(ctx, etx, etx.TxAttempts)

		if commonfee.IsBumpErr(err) {
			lggr.Errorw("Failed to bump gas", append(logFields, "err", err)...)
			// Do not create a new attempt if bumping gas would put us over the limit or cause some other problem
			// Instead try to resubmit the previous attempt, and keep resubmitting until its accepted
			previousAttempt.BroadcastBeforeBlockNum = nil
			previousAttempt.State = txmgrtypes.TxAttemptInProgress
			return previousAttempt, nil
		}
		return attempt, err
	}
	return attempt, fmt.Errorf("invariant violation: Tx %v was unconfirmed but didn't have any attempts. "+
		"Falling back to default gas price instead."+
		"This is a bug! Please report to https://github.com/smartcontractkit/chainlink/issues", etx.ID)
}

func (ec *Confirmer[CHAIN_ID, HEAD, ADDR, TX_HASH, BLOCK_HASH, R, SEQ, FEE]) logFieldsPreviousAttempt(attempt txmgrtypes.TxAttempt[CHAIN_ID, ADDR, TX_HASH, BLOCK_HASH, SEQ, FEE]) []interface{} {
	etx := attempt.Tx
	return []interface{}{
		"etxID", etx.ID,
		"txHash", attempt.Hash,
		"previousAttempt", attempt,
		"feeLimit", etx.FeeLimit,
		"maxGasPrice", ec.feeConfig.MaxFeePrice(),
		"sequence", etx.Sequence,
	}
}

func (ec *Confirmer[CHAIN_ID, HEAD, ADDR, TX_HASH, BLOCK_HASH, R, SEQ, FEE]) bumpGas(ctx context.Context, etx txmgrtypes.Tx[CHAIN_ID, ADDR, TX_HASH, BLOCK_HASH, SEQ, FEE], previousAttempts []txmgrtypes.TxAttempt[CHAIN_ID, ADDR, TX_HASH, BLOCK_HASH, SEQ, FEE]) (bumpedAttempt txmgrtypes.TxAttempt[CHAIN_ID, ADDR, TX_HASH, BLOCK_HASH, SEQ, FEE], err error) {
	previousAttempt := previousAttempts[0]
	logFields := ec.logFieldsPreviousAttempt(previousAttempt)

	var bumpedFee FEE
	var bumpedFeeLimit uint32
	bumpedAttempt, bumpedFee, bumpedFeeLimit, _, err = ec.NewBumpTxAttempt(ctx, etx, previousAttempt, previousAttempts, ec.lggr)

	// if no error, return attempt
	// if err, continue below
	if err == nil {
		promNumGasBumps.WithLabelValues(ec.chainID.String()).Inc()
		ec.lggr.Debugw("Rebroadcast bumping fee for tx", append(logFields, "bumpedFee", bumpedFee.String(), "bumpedFeeLimit", bumpedFeeLimit)...)
		return bumpedAttempt, err
	}

	if errors.Is(err, commonfee.ErrBumpFeeExceedsLimit) {
		promGasBumpExceedsLimit.WithLabelValues(ec.chainID.String()).Inc()
	}

	return bumpedAttempt, fmt.Errorf("error bumping gas: %w", err)
}

func (ec *Confirmer[CHAIN_ID, HEAD, ADDR, TX_HASH, BLOCK_HASH, R, SEQ, FEE]) handleInProgressAttempt(ctx context.Context, lggr logger.Logger, etx txmgrtypes.Tx[CHAIN_ID, ADDR, TX_HASH, BLOCK_HASH, SEQ, FEE], attempt txmgrtypes.TxAttempt[CHAIN_ID, ADDR, TX_HASH, BLOCK_HASH, SEQ, FEE], blockHeight int64) error {
	if attempt.State != txmgrtypes.TxAttemptInProgress {

		return fmt.Errorf("invariant violation: expected tx_attempt %v to be in_progress, it was %s", attempt.ID, attempt.State)
	}

	now := time.Now()
	lggr.Debugw("Sending transaction", "txAttemptID", attempt.ID, "txHash", attempt.Hash, "meta", etx.Meta, "feeLimit", etx.FeeLimit, "attempt", attempt, "etx", etx)
	errType, sendError := ec.client.SendTransactionReturnCode(ctx, etx, attempt, lggr)

	switch errType {
	case client.Underpriced:
		// This should really not ever happen in normal operation since we
		// already bumped above the required minimum in broadcaster.
		ec.lggr.Warnw("Got terminally underpriced error for gas bump, this should never happen unless the remote RPC node changed its configuration on the fly, or you are using multiple RPC nodes with different minimum gas price requirements. This is not recommended", "err", sendError, "attempt", attempt)
		// "Lazily" load attempts here since the overwhelmingly common case is
		// that we don't need them unless we enter this path
		if err := ec.txStore.LoadTxAttempts(ctx, &etx); err != nil {
			return fmt.Errorf("failed to load TxAttempts while bumping on terminally underpriced error: %w", err)
		}
		if len(etx.TxAttempts) == 0 {
			err := errors.New("expected to find at least 1 attempt")
			logger.Sugared(ec.lggr).AssumptionViolationw(err.Error(), "err", err, "attempt", attempt)
			return err
		}
		if attempt.ID != etx.TxAttempts[0].ID {
			err := errors.New("expected highest priced attempt to be the current in_progress attempt")
			logger.Sugared(ec.lggr).AssumptionViolationw(err.Error(), "err", err, "attempt", attempt, "txAttempts", etx.TxAttempts)
			return err
		}
		replacementAttempt, err := ec.bumpGas(ctx, etx, etx.TxAttempts)
		if err != nil {
			return fmt.Errorf("could not bump gas for terminally underpriced transaction: %w", err)
		}
		promNumGasBumps.WithLabelValues(ec.chainID.String()).Inc()
		logger.With(lggr,
			"sendError", sendError,
			"maxGasPriceConfig", ec.feeConfig.MaxFeePrice(),
			"previousAttempt", attempt,
			"replacementAttempt", replacementAttempt,
		).Errorf("gas price was rejected by the node for being too low. Node returned: '%s'", sendError.Error())

		if err := ec.txStore.SaveReplacementInProgressAttempt(ctx, attempt, &replacementAttempt); err != nil {
			return fmt.Errorf("saveReplacementInProgressAttempt failed: %w", err)
		}
		return ec.handleInProgressAttempt(ctx, lggr, etx, replacementAttempt, blockHeight)
	case client.ExceedsMaxFee:
		// Confirmer: The gas price was bumped too high. This transaction attempt cannot be accepted.
		// Best thing we can do is to re-send the previous attempt at the old
		// price and discard this bumped version.
		fallthrough
	case client.Fatal:
		// WARNING: This should never happen!
		// Should NEVER be fatal this is an invariant violation. The
		// Broadcaster can never create a TxAttempt that will
		// fatally error.
		logger.Criticalw(lggr, "Invariant violation: fatal error while re-attempting transaction",
			"err", sendError,
			"fee", attempt.TxFee,
			"feeLimit", etx.FeeLimit,
			"signedRawTx", utils.EnsureHexPrefix(hex.EncodeToString(attempt.SignedRawTx)),
			"blockHeight", blockHeight,
		)
		ec.SvcErrBuffer.Append(sendError)
		// This will loop continuously on every new head so it must be handled manually by the node operator!
		return ec.txStore.DeleteInProgressAttempt(ctx, attempt)
	case client.TransactionAlreadyKnown:
		// Sequence too low indicated that a transaction at this sequence was confirmed already.
		// Mark confirmed_missing_receipt and wait for the next cycle to try to get a receipt
		lggr.Debugw("Sequence already used", "txAttemptID", attempt.ID, "txHash", attempt.Hash.String(), "err", sendError)
		timeout := ec.dbConfig.DefaultQueryTimeout()
		return ec.txStore.SaveConfirmedMissingReceiptAttempt(ctx, timeout, &attempt, now)
	case client.InsufficientFunds:
		timeout := ec.dbConfig.DefaultQueryTimeout()
		return ec.txStore.SaveInsufficientFundsAttempt(ctx, timeout, &attempt, now)
	case client.Successful:
		lggr.Debugw("Successfully broadcast transaction", "txAttemptID", attempt.ID, "txHash", attempt.Hash.String())
		timeout := ec.dbConfig.DefaultQueryTimeout()
		return ec.txStore.SaveSentAttempt(ctx, timeout, &attempt, now)
	case client.Unknown:
		// Every error that doesn't fall under one of the above categories will be treated as Unknown.
		fallthrough
	default:
		// Any other type of error is considered temporary or resolvable by the
		// node operator. The node may have it in the mempool so we must keep the
		// attempt (leave it in_progress). Safest thing to do is bail out and wait
		// for the next head.
		return fmt.Errorf("unexpected error sending tx %v with hash %s: %w", etx.ID, attempt.Hash.String(), sendError)
	}
}

// EnsureConfirmedTransactionsInLongestChain finds all confirmed txes up to the depth
// of the given chain and ensures that every one has a receipt with a block hash that is
// in the given chain.
//
// If any of the confirmed transactions does not have a receipt in the chain, it has been
// re-org'd out and will be rebroadcast.
func (ec *Confirmer[CHAIN_ID, HEAD, ADDR, TX_HASH, BLOCK_HASH, R, SEQ, FEE]) EnsureConfirmedTransactionsInLongestChain(ctx context.Context, head types.Head[BLOCK_HASH]) error {
	if head.ChainLength() < ec.chainConfig.FinalityDepth() {
		logArgs := []interface{}{
			"chainLength", head.ChainLength(), "finalityDepth", ec.chainConfig.FinalityDepth(),
		}
		if ec.nConsecutiveBlocksChainTooShort > logAfterNConsecutiveBlocksChainTooShort {
			warnMsg := "Chain length supplied for re-org detection was shorter than FinalityDepth. Re-org protection is not working properly. This could indicate a problem with the remote RPC endpoint, a compatibility issue with a particular blockchain, a bug with this particular blockchain, heads table being truncated too early, remote node out of sync, or something else. If this happens a lot please raise a bug with the Chainlink team including a log output sample and details of the chain and RPC endpoint you are using."
			ec.lggr.Warnw(warnMsg, append(logArgs, "nConsecutiveBlocksChainTooShort", ec.nConsecutiveBlocksChainTooShort)...)
		} else {
			logMsg := "Chain length supplied for re-org detection was shorter than FinalityDepth"
			ec.lggr.Debugw(logMsg, append(logArgs, "nConsecutiveBlocksChainTooShort", ec.nConsecutiveBlocksChainTooShort)...)
		}
		ec.nConsecutiveBlocksChainTooShort++
	} else {
		ec.nConsecutiveBlocksChainTooShort = 0
	}
	etxs, err := ec.txStore.FindTransactionsConfirmedInBlockRange(ctx, head.BlockNumber(), head.EarliestHeadInChain().BlockNumber(), ec.chainID)
	if err != nil {
		return fmt.Errorf("findTransactionsConfirmedInBlockRange failed: %w", err)
	}

	for _, etx := range etxs {
		if !hasReceiptInLongestChain(*etx, head) {
			if err := ec.markForRebroadcast(*etx, head); err != nil {
				return fmt.Errorf("markForRebroadcast failed for etx %v: %w", etx.ID, err)
			}
		}
	}

	// It is safe to process separate keys concurrently
	// NOTE: This design will block one key if another takes a really long time to execute
	var wg sync.WaitGroup
	errors := []error{}
	var errMu sync.Mutex
	wg.Add(len(ec.enabledAddresses))
	for _, address := range ec.enabledAddresses {
		go func(fromAddress ADDR) {
			if err := ec.handleAnyInProgressAttempts(ctx, fromAddress, head.BlockNumber()); err != nil {
				errMu.Lock()
				errors = append(errors, err)
				errMu.Unlock()
				ec.lggr.Errorw("Error in handleAnyInProgressAttempts", "err", err, "fromAddress", fromAddress)
			}

			wg.Done()
		}(address)
	}

	wg.Wait()

	return multierr.Combine(errors...)
}

func hasReceiptInLongestChain[
	CHAIN_ID types.ID,
	ADDR types.Hashable,
	TX_HASH, BLOCK_HASH types.Hashable,
	SEQ types.Sequence,
	FEE feetypes.Fee,
](etx txmgrtypes.Tx[CHAIN_ID, ADDR, TX_HASH, BLOCK_HASH, SEQ, FEE], head types.Head[BLOCK_HASH]) bool {
	for {
		for _, attempt := range etx.TxAttempts {
			for _, receipt := range attempt.Receipts {
				if receipt.GetBlockHash().String() == head.BlockHash().String() && receipt.GetBlockNumber().Int64() == head.BlockNumber() {
					return true
				}
			}
		}
		if head.GetParent() == nil {
			return false
		}
		head = head.GetParent()
	}
}

func (ec *Confirmer[CHAIN_ID, HEAD, ADDR, TX_HASH, BLOCK_HASH, R, SEQ, FEE]) markForRebroadcast(etx txmgrtypes.Tx[CHAIN_ID, ADDR, TX_HASH, BLOCK_HASH, SEQ, FEE], head types.Head[BLOCK_HASH]) error {
	if len(etx.TxAttempts) == 0 {
		return fmt.Errorf("invariant violation: expected tx %v to have at least one attempt", etx.ID)
	}

	// Rebroadcast the one with the highest gas price
	attempt := etx.TxAttempts[0]
	var receipt txmgrtypes.ChainReceipt[TX_HASH, BLOCK_HASH]
	if len(attempt.Receipts) > 0 {
		receipt = attempt.Receipts[0]
	}

	logValues := []interface{}{
		"txhash", attempt.Hash.String(),
		"currentBlockNum", head.BlockNumber(),
		"currentBlockHash", head.BlockHash().String(),
		"txID", etx.ID,
		"attemptID", attempt.ID,
		"nReceipts", len(attempt.Receipts),
		"id", "confirmer",
	}

	// nil check on receipt interface
	if receipt != nil {
		logValues = append(logValues,
			"replacementBlockHashAtConfirmedHeight", head.HashAtHeight(receipt.GetBlockNumber().Int64()),
			"confirmedInBlockNum", receipt.GetBlockNumber(),
			"confirmedInBlockHash", receipt.GetBlockHash(),
			"confirmedInTxIndex", receipt.GetTransactionIndex(),
		)
	}

	ec.lggr.Infow(fmt.Sprintf("Re-org detected. Rebroadcasting transaction %s which may have been re-org'd out of the main chain", attempt.Hash.String()), logValues...)

	// Put it back in progress and delete all receipts (they do not apply to the new chain)
	if err := ec.txStore.UpdateTxForRebroadcast(ec.ctx, etx, attempt); err != nil {
		return fmt.Errorf("markForRebroadcast failed: %w", err)
	}

	return nil
}

// ForceRebroadcast sends a transaction for every sequence in the given sequence range at the given gas price.
// If an tx exists for this sequence, we re-send the existing tx with the supplied parameters.
// If an tx doesn't exist for this sequence, we send a zero transaction.
// This operates completely orthogonal to the normal Confirmer and can result in untracked attempts!
// Only for emergency usage.
// This is in case of some unforeseen scenario where the node is refusing to release the lock. KISS.
func (ec *Confirmer[CHAIN_ID, HEAD, ADDR, TX_HASH, BLOCK_HASH, R, SEQ, FEE]) ForceRebroadcast(ctx context.Context, seqs []SEQ, fee FEE, address ADDR, overrideGasLimit uint32) error {
	if len(seqs) == 0 {
		ec.lggr.Infof("ForceRebroadcast: No sequences provided. Skipping")
		return nil
	}
	ec.lggr.Infof("ForceRebroadcast: will rebroadcast transactions for all sequences between %v and %v", seqs[0], seqs[len(seqs)-1])

	for _, seq := range seqs {

		etx, err := ec.txStore.FindTxWithSequence(ctx, address, seq)
		if err != nil {
			return fmt.Errorf("ForceRebroadcast failed: %w", err)
		}
		if etx == nil {
			ec.lggr.Debugf("ForceRebroadcast: no tx found with sequence %s, will rebroadcast empty transaction", seq)
			hashStr, err := ec.sendEmptyTransaction(ctx, address, seq, overrideGasLimit, fee)
			if err != nil {
				ec.lggr.Errorw("ForceRebroadcast: failed to send empty transaction", "sequence", seq, "err", err)
				continue
			}
			ec.lggr.Infow("ForceRebroadcast: successfully rebroadcast empty transaction", "sequence", seq, "hash", hashStr)
		} else {
			ec.lggr.Debugf("ForceRebroadcast: got tx %v with sequence %v, will rebroadcast this transaction", etx.ID, *etx.Sequence)
			if overrideGasLimit != 0 {
				etx.FeeLimit = overrideGasLimit
			}
			attempt, _, err := ec.NewCustomTxAttempt(*etx, fee, etx.FeeLimit, 0x0, ec.lggr)
			if err != nil {
				ec.lggr.Errorw("ForceRebroadcast: failed to create new attempt", "txID", etx.ID, "err", err)
				continue
			}
			attempt.Tx = *etx // for logging
			ec.lggr.Debugw("Sending transaction", "txAttemptID", attempt.ID, "txHash", attempt.Hash, "err", err, "meta", etx.Meta, "feeLimit", etx.FeeLimit, "attempt", attempt)
			if errCode, err := ec.client.SendTransactionReturnCode(ctx, *etx, attempt, ec.lggr); errCode != client.Successful && err != nil {
				ec.lggr.Errorw(fmt.Sprintf("ForceRebroadcast: failed to rebroadcast tx %v with sequence %v and gas limit %v: %s", etx.ID, *etx.Sequence, etx.FeeLimit, err.Error()), "err", err, "fee", attempt.TxFee)
				continue
			}
			ec.lggr.Infof("ForceRebroadcast: successfully rebroadcast tx %v with hash: 0x%x", etx.ID, attempt.Hash)
		}
	}
	return nil
}

func (ec *Confirmer[CHAIN_ID, HEAD, ADDR, TX_HASH, BLOCK_HASH, R, SEQ, FEE]) sendEmptyTransaction(ctx context.Context, fromAddress ADDR, seq SEQ, overrideGasLimit uint32, fee FEE) (string, error) {
	gasLimit := overrideGasLimit
	if gasLimit == 0 {
		gasLimit = ec.feeConfig.LimitDefault()
	}
	txhash, err := ec.client.SendEmptyTransaction(ctx, ec.TxAttemptBuilder.NewEmptyTxAttempt, seq, gasLimit, fee, fromAddress)
	if err != nil {
		return "", fmt.Errorf("(Confirmer).sendEmptyTransaction failed: %w", err)
	}
	return txhash, nil
}

// ResumePendingTaskRuns issues callbacks to task runs that are pending waiting for receipts
func (ec *Confirmer[CHAIN_ID, HEAD, ADDR, TX_HASH, BLOCK_HASH, R, SEQ, FEE]) ResumePendingTaskRuns(ctx context.Context, head types.Head[BLOCK_HASH]) error {

	receiptsPlus, err := ec.txStore.FindTxesPendingCallback(ctx, head.BlockNumber(), ec.chainID)

	if err != nil {
		return err
	}

	if len(receiptsPlus) > 0 {
		ec.lggr.Debugf("Resuming %d task runs pending receipt", len(receiptsPlus))
	} else {
		ec.lggr.Debug("No task runs to resume")
	}
	for _, data := range receiptsPlus {
		var taskErr error
		var output interface{}
		if data.FailOnRevert && data.Receipt.GetStatus() == 0 {
			taskErr = fmt.Errorf("transaction %s reverted on-chain", data.Receipt.GetTxHash())
		} else {
			output = data.Receipt
		}

		ec.lggr.Debugw("Callback: resuming tx with receipt", "output", output, "taskErr", taskErr, "pipelineTaskRunID", data.ID)
		if err := ec.resumeCallback(data.ID, output, taskErr); err != nil {
			return fmt.Errorf("failed to resume suspended pipeline run: %w", err)
		}
		// Mark tx as having completed callback
		if err := ec.txStore.UpdateTxCallbackCompleted(ctx, data.ID, ec.chainID); err != nil {
			return err
		}
	}

	return nil
}

// observeUntilTxConfirmed observes the promBlocksUntilTxConfirmed metric for each confirmed
// transaction.
func observeUntilTxConfirmed[
	CHAIN_ID types.ID,
	ADDR types.Hashable,
	TX_HASH, BLOCK_HASH types.Hashable,
	R txmgrtypes.ChainReceipt[TX_HASH, BLOCK_HASH],
	SEQ types.Sequence,
	FEE feetypes.Fee,
](chainID CHAIN_ID, attempts []txmgrtypes.TxAttempt[CHAIN_ID, ADDR, TX_HASH, BLOCK_HASH, SEQ, FEE], receipts []R) {
	for _, attempt := range attempts {
		for _, r := range receipts {
			if attempt.Hash.String() != r.GetTxHash().String() {
				continue
			}

			// We estimate the time until confirmation by subtracting from the time the tx (not the attempt)
			// was created. We want to measure the amount of time taken from when a transaction is created
			// via e.g Txm.CreateTransaction to when it is confirmed on-chain, regardless of how many attempts
			// were needed to achieve this.
			duration := time.Since(attempt.Tx.CreatedAt)
			promTimeUntilTxConfirmed.
				WithLabelValues(chainID.String()).
				Observe(float64(duration))

			// Since a tx can have many attempts, we take the number of blocks to confirm as the block number
			// of the receipt minus the block number of the first ever broadcast for this transaction.
			broadcastBefore := iutils.MinKey(attempt.Tx.TxAttempts, func(attempt txmgrtypes.TxAttempt[CHAIN_ID, ADDR, TX_HASH, BLOCK_HASH, SEQ, FEE]) int64 {
				if attempt.BroadcastBeforeBlockNum != nil {
					return *attempt.BroadcastBeforeBlockNum
				}
				return 0
			})
			if broadcastBefore > 0 {
				blocksElapsed := r.GetBlockNumber().Int64() - broadcastBefore
				promBlocksUntilTxConfirmed.
					WithLabelValues(chainID.String()).
					Observe(float64(blocksElapsed))
			}
		}
	}
}<|MERGE_RESOLUTION|>--- conflicted
+++ resolved
@@ -225,11 +225,7 @@
 	ec.initSync.Lock()
 	defer ec.initSync.Unlock()
 	if !ec.isStarted {
-<<<<<<< HEAD
-		return errors.Wrap(services.ErrAlreadyStopped, "Confirmer is not started")
-=======
-		return fmt.Errorf("Confirmer is not started: %w", utils.ErrAlreadyStopped)
->>>>>>> 1032ba3a
+		return fmt.Errorf("Confirmer is not started: %w", services.ErrAlreadyStopped)
 	}
 	ec.ctxCancel()
 	ec.wg.Wait()
