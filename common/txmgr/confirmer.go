package txmgr

import (
	"context"
	"database/sql"
	"encoding/hex"
	"errors"
	"fmt"
	"sort"
	"sync"
	"time"

	"github.com/prometheus/client_golang/prometheus"
	"github.com/prometheus/client_golang/prometheus/promauto"
	"go.uber.org/multierr"

	commonhex "github.com/smartcontractkit/chainlink-common/pkg/utils/hex"

	"github.com/smartcontractkit/chainlink-common/pkg/chains/label"
	"github.com/smartcontractkit/chainlink-common/pkg/logger"
	"github.com/smartcontractkit/chainlink-common/pkg/services"
	"github.com/smartcontractkit/chainlink-common/pkg/utils/mailbox"

	"github.com/smartcontractkit/chainlink/v2/common/client"
	commonfee "github.com/smartcontractkit/chainlink/v2/common/fee"
	feetypes "github.com/smartcontractkit/chainlink/v2/common/fee/types"
	iutils "github.com/smartcontractkit/chainlink/v2/common/internal/utils"
	txmgrtypes "github.com/smartcontractkit/chainlink/v2/common/txmgr/types"
	"github.com/smartcontractkit/chainlink/v2/common/types"
)

const (
	// processHeadTimeout represents a sanity limit on how long ProcessHead
	// should take to complete
	processHeadTimeout = 10 * time.Minute
)

var (
	promNumGasBumps = promauto.NewCounterVec(prometheus.CounterOpts{
		Name: "tx_manager_num_gas_bumps",
		Help: "Number of gas bumps",
	}, []string{"chainID"})

	promGasBumpExceedsLimit = promauto.NewCounterVec(prometheus.CounterOpts{
		Name: "tx_manager_gas_bump_exceeds_limit",
		Help: "Number of times gas bumping failed from exceeding the configured limit. Any counts of this type indicate a serious problem.",
	}, []string{"chainID"})
	promNumConfirmedTxs = promauto.NewCounterVec(prometheus.CounterOpts{
		Name: "tx_manager_num_confirmed_transactions",
		Help: "Total number of confirmed transactions. Note that this can err to be too high since transactions are counted on each confirmation, which can happen multiple times per transaction in the case of re-orgs",
	}, []string{"chainID"})
	promTimeUntilTxConfirmed = promauto.NewHistogramVec(prometheus.HistogramOpts{
		Name: "tx_manager_time_until_tx_confirmed",
		Help: "The amount of time elapsed from a transaction being broadcast to being included in a block.",
		Buckets: []float64{
			float64(500 * time.Millisecond),
			float64(time.Second),
			float64(5 * time.Second),
			float64(15 * time.Second),
			float64(30 * time.Second),
			float64(time.Minute),
			float64(2 * time.Minute),
			float64(5 * time.Minute),
			float64(10 * time.Minute),
		},
	}, []string{"chainID"})
	promBlocksUntilTxConfirmed = promauto.NewHistogramVec(prometheus.HistogramOpts{
		Name: "tx_manager_blocks_until_tx_confirmed",
		Help: "The amount of blocks that have been mined from a transaction being broadcast to being included in a block.",
		Buckets: []float64{
			float64(1),
			float64(5),
			float64(10),
			float64(20),
			float64(50),
			float64(100),
		},
	}, []string{"chainID"})
)

// Confirmer is a broad service which performs four different tasks in sequence on every new longest chain
// Step 1: Mark that all currently pending transaction attempts were broadcast before this block
// Step 2: Check pending transactions for confirmation and confirmed transactions for re-org
// Step 3: Check if any pending transaction is stuck in the mempool. If so, mark for purge.
// Step 4: See if any transactions have exceeded the gas bumping block threshold and, if so, bump them
type Confirmer[
	CHAIN_ID types.ID,
	HEAD types.Head[BLOCK_HASH],
	ADDR types.Hashable,
	TX_HASH types.Hashable,
	BLOCK_HASH types.Hashable,
	R txmgrtypes.ChainReceipt[TX_HASH, BLOCK_HASH],
	SEQ types.Sequence,
	FEE feetypes.Fee,
] struct {
	services.StateMachine
	txStore txmgrtypes.TxStore[ADDR, CHAIN_ID, TX_HASH, BLOCK_HASH, R, SEQ, FEE]
	lggr    logger.SugaredLogger
	client  txmgrtypes.TxmClient[CHAIN_ID, ADDR, TX_HASH, BLOCK_HASH, R, SEQ, FEE]
	txmgrtypes.TxAttemptBuilder[CHAIN_ID, HEAD, ADDR, TX_HASH, BLOCK_HASH, SEQ, FEE]
	stuckTxDetector txmgrtypes.StuckTxDetector[CHAIN_ID, ADDR, TX_HASH, BLOCK_HASH, SEQ, FEE]
	resumeCallback  ResumeCallback
	feeConfig       txmgrtypes.ConfirmerFeeConfig
	txConfig        txmgrtypes.ConfirmerTransactionsConfig
	dbConfig        txmgrtypes.ConfirmerDatabaseConfig
	chainID         CHAIN_ID

	ks               txmgrtypes.KeyStore[ADDR, CHAIN_ID, SEQ]
	enabledAddresses []ADDR

	mb           *mailbox.Mailbox[HEAD]
	stopCh       services.StopChan
	wg           sync.WaitGroup
	initSync     sync.Mutex
	isStarted    bool
	isReceiptNil func(R) bool
}

func NewConfirmer[
	CHAIN_ID types.ID,
	HEAD types.Head[BLOCK_HASH],
	ADDR types.Hashable,
	TX_HASH types.Hashable,
	BLOCK_HASH types.Hashable,
	R txmgrtypes.ChainReceipt[TX_HASH, BLOCK_HASH],
	SEQ types.Sequence,
	FEE feetypes.Fee,
](
	txStore txmgrtypes.TxStore[ADDR, CHAIN_ID, TX_HASH, BLOCK_HASH, R, SEQ, FEE],
	client txmgrtypes.TxmClient[CHAIN_ID, ADDR, TX_HASH, BLOCK_HASH, R, SEQ, FEE],
	feeConfig txmgrtypes.ConfirmerFeeConfig,
	txConfig txmgrtypes.ConfirmerTransactionsConfig,
	dbConfig txmgrtypes.ConfirmerDatabaseConfig,
	keystore txmgrtypes.KeyStore[ADDR, CHAIN_ID, SEQ],
	txAttemptBuilder txmgrtypes.TxAttemptBuilder[CHAIN_ID, HEAD, ADDR, TX_HASH, BLOCK_HASH, SEQ, FEE],
	lggr logger.Logger,
	isReceiptNil func(R) bool,
	stuckTxDetector txmgrtypes.StuckTxDetector[CHAIN_ID, ADDR, TX_HASH, BLOCK_HASH, SEQ, FEE],
) *Confirmer[CHAIN_ID, HEAD, ADDR, TX_HASH, BLOCK_HASH, R, SEQ, FEE] {
	lggr = logger.Named(lggr, "Confirmer")
	return &Confirmer[CHAIN_ID, HEAD, ADDR, TX_HASH, BLOCK_HASH, R, SEQ, FEE]{
		txStore:          txStore,
		lggr:             logger.Sugared(lggr),
		client:           client,
		TxAttemptBuilder: txAttemptBuilder,
		resumeCallback:   nil,
		feeConfig:        feeConfig,
		txConfig:         txConfig,
		dbConfig:         dbConfig,
		chainID:          client.ConfiguredChainID(),
		ks:               keystore,
		mb:               mailbox.NewSingle[HEAD](),
		isReceiptNil:     isReceiptNil,
		stuckTxDetector:  stuckTxDetector,
	}
}

// Start is a comment to appease the linter
func (ec *Confirmer[CHAIN_ID, HEAD, ADDR, TX_HASH, BLOCK_HASH, R, SEQ, FEE]) Start(ctx context.Context) error {
	return ec.StartOnce("Confirmer", func() error {
		if ec.feeConfig.BumpThreshold() == 0 {
			ec.lggr.Infow("Gas bumping is disabled (FeeEstimator.BumpThreshold set to 0)", "feeBumpThreshold", 0)
		} else {
			ec.lggr.Infow(fmt.Sprintf("Fee bumping is enabled, unconfirmed transactions will have their fee bumped every %d blocks", ec.feeConfig.BumpThreshold()), "feeBumpThreshold", ec.feeConfig.BumpThreshold())
		}

		return ec.startInternal(ctx)
	})
}

func (ec *Confirmer[CHAIN_ID, HEAD, ADDR, TX_HASH, BLOCK_HASH, R, SEQ, FEE]) startInternal(ctx context.Context) error {
	ec.initSync.Lock()
	defer ec.initSync.Unlock()
	if ec.isStarted {
		return errors.New("Confirmer is already started")
	}
	var err error
	ec.enabledAddresses, err = ec.ks.EnabledAddressesForChain(ctx, ec.chainID)
	if err != nil {
		return fmt.Errorf("Confirmer: failed to load EnabledAddressesForChain: %w", err)
	}
	if err = ec.stuckTxDetector.LoadPurgeBlockNumMap(ctx, ec.enabledAddresses); err != nil {
		ec.lggr.Debugf("Confirmer: failed to load the last purged block num for enabled addresses. Process can continue as normal but purge rate limiting may be affected.")
	}

	ec.stopCh = make(chan struct{})
	ec.wg = sync.WaitGroup{}
	ec.wg.Add(1)
	go ec.runLoop()
	ec.isStarted = true
	return nil
}

// Close is a comment to appease the linter
func (ec *Confirmer[CHAIN_ID, HEAD, ADDR, TX_HASH, BLOCK_HASH, R, SEQ, FEE]) Close() error {
	return ec.StopOnce("Confirmer", func() error {
		return ec.closeInternal()
	})
}

func (ec *Confirmer[CHAIN_ID, HEAD, ADDR, TX_HASH, BLOCK_HASH, R, SEQ, FEE]) closeInternal() error {
	ec.initSync.Lock()
	defer ec.initSync.Unlock()
	if !ec.isStarted {
		return fmt.Errorf("Confirmer is not started: %w", services.ErrAlreadyStopped)
	}
	close(ec.stopCh)
	ec.wg.Wait()
	ec.isStarted = false
	return nil
}

func (ec *Confirmer[CHAIN_ID, HEAD, ADDR, TX_HASH, BLOCK_HASH, R, SEQ, FEE]) SetResumeCallback(callback ResumeCallback) {
	ec.resumeCallback = callback
}

func (ec *Confirmer[CHAIN_ID, HEAD, ADDR, TX_HASH, BLOCK_HASH, R, SEQ, FEE]) Name() string {
	return ec.lggr.Name()
}

func (ec *Confirmer[CHAIN_ID, HEAD, ADDR, TX_HASH, BLOCK_HASH, R, SEQ, FEE]) HealthReport() map[string]error {
	return map[string]error{ec.Name(): ec.Healthy()}
}

func (ec *Confirmer[CHAIN_ID, HEAD, ADDR, TX_HASH, BLOCK_HASH, R, SEQ, FEE]) runLoop() {
	defer ec.wg.Done()
	ctx, cancel := ec.stopCh.NewCtx()
	defer cancel()
	for {
		select {
		case <-ec.mb.Notify():
			for {
				if ctx.Err() != nil {
					return
				}
				head, exists := ec.mb.Retrieve()
				if !exists {
					break
				}
				if err := ec.ProcessHead(ctx, head); err != nil {
					ec.lggr.Errorw("Error processing head", "err", err)
					continue
				}
			}
		case <-ctx.Done():
			return
		}
	}
}

// ProcessHead takes all required transactions for the confirmer on a new head
func (ec *Confirmer[CHAIN_ID, HEAD, ADDR, TX_HASH, BLOCK_HASH, R, SEQ, FEE]) ProcessHead(ctx context.Context, head types.Head[BLOCK_HASH]) error {
	ctx, cancel := context.WithTimeout(ctx, processHeadTimeout)
	defer cancel()
	return ec.processHead(ctx, head)
}

// NOTE: This SHOULD NOT be run concurrently or it could behave badly
func (ec *Confirmer[CHAIN_ID, HEAD, ADDR, TX_HASH, BLOCK_HASH, R, SEQ, FEE]) processHead(ctx context.Context, head types.Head[BLOCK_HASH]) error {
	ec.lggr.Debugw("processHead start", "headNum", head.BlockNumber(), "id", "confirmer")

	mark := time.Now()
	if err := ec.txStore.SetBroadcastBeforeBlockNum(ctx, head.BlockNumber(), ec.chainID); err != nil {
		return err
	}
	ec.lggr.Debugw("Finished SetBroadcastBeforeBlockNum", "headNum", head.BlockNumber(), "time", time.Since(mark), "id", "confirmer")

	mark = time.Now()
	if err := ec.CheckForConfirmation(ctx, head); err != nil {
		return err
	}
	ec.lggr.Debugw("Finished CheckForConfirmation", "headNum", head.BlockNumber(), "time", time.Since(mark), "id", "confirmer")

	mark = time.Now()
	if err := ec.ProcessStuckTransactions(ctx, head.BlockNumber()); err != nil {
		return err
	}
	ec.lggr.Debugw("Finished ProcessStuckTransactions", "headNum", head.BlockNumber(), "time", time.Since(mark), "id", "confirmer")

	mark = time.Now()
	if err := ec.RebroadcastWhereNecessary(ctx, head.BlockNumber()); err != nil {
		return err
	}
	ec.lggr.Debugw("Finished RebroadcastWhereNecessary", "headNum", head.BlockNumber(), "time", time.Since(mark), "id", "confirmer")
<<<<<<< HEAD
	ec.lggr.Debugw("processHead finish", "headNum", head.BlockNumber())
=======
	mark = time.Now()

	if err := ec.EnsureConfirmedTransactionsInLongestChain(ctx, head, latestFinalizedHead.BlockNumber()); err != nil {
		return fmt.Errorf("EnsureConfirmedTransactionsInLongestChain failed: %w", err)
	}

	ec.lggr.Debugw("Finished EnsureConfirmedTransactionsInLongestChain", "headNum", head.BlockNumber(), "time", time.Since(mark), "id", "confirmer")

	if ec.resumeCallback != nil {
		mark = time.Now()
		if err := ec.ResumePendingTaskRuns(ctx, head.BlockNumber(), latestFinalizedHead.BlockNumber()); err != nil {
			return fmt.Errorf("ResumePendingTaskRuns failed: %w", err)
		}

		ec.lggr.Debugw("Finished ResumePendingTaskRuns", "headNum", head.BlockNumber(), "time", time.Since(mark), "id", "confirmer")
	}

	ec.lggr.Debugw("processHead finish", "headNum", head.BlockNumber(), "id", "confirmer")
>>>>>>> 72e16434

	return nil
}

// CheckForConfirmation fetches the mined transaction count for each enabled address and marks transactions with a lower sequence as confirmed and ones with equal or higher sequence as unconfirmed
func (ec *Confirmer[CHAIN_ID, HEAD, ADDR, TX_HASH, BLOCK_HASH, R, SEQ, FEE]) CheckForConfirmation(ctx context.Context, head types.Head[BLOCK_HASH]) error {
	var errorList []error
	for _, fromAddress := range ec.enabledAddresses {
		minedTxCount, err := ec.client.SequenceAt(ctx, fromAddress, nil)
		if err != nil {
			errorList = append(errorList, fmt.Errorf("unable to fetch mined transaction count for address %s: %w", fromAddress.String(), err))
			continue
		}
		reorgTxs, includedTxs, err := ec.txStore.FindReorgOrIncludedTxs(ctx, fromAddress, minedTxCount, ec.chainID)
		if err != nil {
			errorList = append(errorList, fmt.Errorf("failed to find re-org'd or included transactions based on the mined transaction count %d: %w", minedTxCount.Int64(), err))
			continue
		}
		// If re-org'd transactions are identified, process them and mark them for rebroadcast
		err = ec.ProcessReorgTxs(ctx, reorgTxs, head)
		if err != nil {
			errorList = append(errorList, fmt.Errorf("failed to process re-org'd transactions: %w", err))
			continue
		}
		// If unconfirmed transactions are identified as included, process them and mark them as confirmed or terminally stuck (if purge attempt exists)
		err = ec.ProcessIncludedTxs(ctx, includedTxs, head)
		if err != nil {
			errorList = append(errorList, fmt.Errorf("failed to process confirmed transactions: %w", err))
			continue
		}
	}
	if len(errorList) > 0 {
		return errors.Join(errorList...)
	}
	return nil
}

func (ec *Confirmer[CHAIN_ID, HEAD, ADDR, TX_HASH, BLOCK_HASH, R, SEQ, FEE]) ProcessReorgTxs(ctx context.Context, reorgTxs []*txmgrtypes.Tx[CHAIN_ID, ADDR, TX_HASH, BLOCK_HASH, SEQ, FEE], head types.Head[BLOCK_HASH]) error {
	if len(reorgTxs) == 0 {
		return nil
	}
	var etxIDs, attemptIDs []int64
	for _, etx := range reorgTxs {
		if len(etx.TxAttempts) == 0 {
			return fmt.Errorf("invariant violation: expected tx %v to have at least one attempt", etx.ID)
		}

		// Rebroadcast the one with the highest gas price
		attempt := etx.TxAttempts[0]

		logValues := []interface{}{
			"txhash", attempt.Hash.String(),
			"currentBlockNum", head.BlockNumber(),
			"currentBlockHash", head.BlockHash().String(),
			"txID", etx.ID,
			"attemptID", attempt.ID,
			"nReceipts", len(attempt.Receipts),
			"attemptState", attempt.State,
			"id", "confirmer",
		}

		if len(attempt.Receipts) > 0 && attempt.Receipts[0] != nil {
			receipt := attempt.Receipts[0]
			logValues = append(logValues,
				"replacementBlockHashAtConfirmedHeight", head.HashAtHeight(receipt.GetBlockNumber().Int64()),
				"confirmedInBlockNum", receipt.GetBlockNumber(),
				"confirmedInBlockHash", receipt.GetBlockHash(),
				"confirmedInTxIndex", receipt.GetTransactionIndex(),
			)
		}

		if etx.State == TxFinalized {
			ec.lggr.AssumptionViolationw(fmt.Sprintf("Re-org detected for finalized transaction. This should never happen. Rebroadcasting transaction %s which may have been re-org'd out of the main chain", attempt.Hash.String()), logValues...)
		} else {
			ec.lggr.Infow(fmt.Sprintf("Re-org detected. Rebroadcasting transaction %s which may have been re-org'd out of the main chain", attempt.Hash.String()), logValues...)
		}

		etxIDs = append(etxIDs, etx.ID)
		attemptIDs = append(attemptIDs, attempt.ID)
	}

	// Mark transactions as unconfirmed, mark attempts as in-progress, and delete receipts since they do not apply to the new chain
	// This may revert some fatal error transactions to unconfirmed if terminally stuck transactions purge attempts get re-org'd
	return ec.txStore.UpdateTxsForRebroadcast(ctx, etxIDs, attemptIDs)
}

func (ec *Confirmer[CHAIN_ID, HEAD, ADDR, TX_HASH, BLOCK_HASH, R, SEQ, FEE]) ProcessIncludedTxs(ctx context.Context, includedTxs []*txmgrtypes.Tx[CHAIN_ID, ADDR, TX_HASH, BLOCK_HASH, SEQ, FEE], head types.Head[BLOCK_HASH]) error {
	if len(includedTxs) == 0 {
		return nil
	}
	// Add newly confirmed transactions to the prom metric
	promNumConfirmedTxs.WithLabelValues(ec.chainID.String()).Add(float64(len(includedTxs)))

	var purgeTxIDs []int64
	var confirmedTxIDs []int64
	for _, tx := range includedTxs {
		// If any attempt in the transaction is marked for purge, the transaction was terminally stuck and should be marked as fatal error
		if tx.HasPurgeAttempt() {
			// Setting the purged block num here is ok since we have confirmation the tx has been included
			ec.stuckTxDetector.SetPurgeBlockNum(tx.FromAddress, head.BlockNumber())
			purgeTxIDs = append(purgeTxIDs, tx.ID)
			continue
		}
		confirmedTxIDs = append(confirmedTxIDs, tx.ID)
		observeUntilTxConfirmed(ec.chainID, tx.TxAttempts, head)
	}
	// Mark the transactions included on-chain with a purge attempt as fatal error with the terminally stuck error message
	if err := ec.txStore.UpdateTxFatalError(ctx, purgeTxIDs, ec.stuckTxDetector.StuckTxFatalError()); err != nil {
		return fmt.Errorf("failed to update terminally stuck transactions: %w", err)
	}
	// Mark the transactions included on-chain as confirmed
	if err := ec.txStore.UpdateTxConfirmed(ctx, confirmedTxIDs); err != nil {
		return fmt.Errorf("failed to update confirmed transactions: %w", err)
	}
	return nil
}

// Determines if any of the unconfirmed transactions are terminally stuck for each enabled address
// If any transaction is found to be terminally stuck, this method sends an empty attempt with bumped gas in an attempt to purge the stuck transaction
func (ec *Confirmer[CHAIN_ID, HEAD, ADDR, TX_HASH, BLOCK_HASH, R, SEQ, FEE]) ProcessStuckTransactions(ctx context.Context, blockNum int64) error {
	// Use the detector to find a stuck tx for each enabled address
	stuckTxs, err := ec.stuckTxDetector.DetectStuckTransactions(ctx, ec.enabledAddresses, blockNum)
	if err != nil {
		return fmt.Errorf("failed to detect stuck transactions: %w", err)
	}
	if len(stuckTxs) == 0 {
		return nil
	}

	var wg sync.WaitGroup
	wg.Add(len(stuckTxs))
	errorList := []error{}
	var errMu sync.Mutex
	for _, tx := range stuckTxs {
		// All stuck transactions will have unique from addresses. It is safe to process separate keys concurrently
		// NOTE: This design will block one key if another takes a really long time to execute
		go func(tx txmgrtypes.Tx[CHAIN_ID, ADDR, TX_HASH, BLOCK_HASH, SEQ, FEE]) {
			defer wg.Done()
			lggr := tx.GetLogger(ec.lggr)
			// Create a purge attempt for tx
			purgeAttempt, err := ec.TxAttemptBuilder.NewPurgeTxAttempt(ctx, tx, lggr)
			if err != nil {
				errMu.Lock()
				errorList = append(errorList, fmt.Errorf("failed to create a purge attempt: %w", err))
				errMu.Unlock()
				return
			}
			// Save purge attempt
			if err := ec.txStore.SaveInProgressAttempt(ctx, &purgeAttempt); err != nil {
				errMu.Lock()
				errorList = append(errorList, fmt.Errorf("failed to save purge attempt: %w", err))
				errMu.Unlock()
				return
			}
			lggr.Warnw("marked transaction as terminally stuck", "etx", tx)
			// Send purge attempt
			if err := ec.handleInProgressAttempt(ctx, lggr, tx, purgeAttempt, blockNum); err != nil {
				errMu.Lock()
				errorList = append(errorList, fmt.Errorf("failed to send purge attempt: %w", err))
				errMu.Unlock()
				return
			}
			// Resume pending task runs with failure for stuck transactions
			if err := ec.resumeFailedTaskRuns(ctx, tx); err != nil {
				errMu.Lock()
				errorList = append(errorList, fmt.Errorf("failed to resume pending task run for transaction: %w", err))
				errMu.Unlock()
				return
			}
		}(tx)
	}
	wg.Wait()
	return errors.Join(errorList...)
}

func (ec *Confirmer[CHAIN_ID, HEAD, ADDR, TX_HASH, BLOCK_HASH, R, SEQ, FEE]) resumeFailedTaskRuns(ctx context.Context, etx txmgrtypes.Tx[CHAIN_ID, ADDR, TX_HASH, BLOCK_HASH, SEQ, FEE]) error {
	if !etx.PipelineTaskRunID.Valid || ec.resumeCallback == nil || !etx.SignalCallback || etx.CallbackCompleted {
		return nil
	}
	err := ec.resumeCallback(ctx, etx.PipelineTaskRunID.UUID, nil, errors.New(ec.stuckTxDetector.StuckTxFatalError()))
	if errors.Is(err, sql.ErrNoRows) {
		ec.lggr.Debugw("callback missing or already resumed", "etxID", etx.ID)
	} else if err != nil {
		return fmt.Errorf("failed to resume pipeline: %w", err)
	} else {
		// Mark tx as having completed callback
		if err := ec.txStore.UpdateTxCallbackCompleted(ctx, etx.PipelineTaskRunID.UUID, ec.chainID); err != nil {
			return err
		}
	}
	return nil
}

// RebroadcastWhereNecessary bumps gas or resends transactions that were previously out-of-funds
func (ec *Confirmer[CHAIN_ID, HEAD, ADDR, TX_HASH, BLOCK_HASH, R, SEQ, FEE]) RebroadcastWhereNecessary(ctx context.Context, blockHeight int64) error {
	var wg sync.WaitGroup

	// It is safe to process separate keys concurrently
	// NOTE: This design will block one key if another takes a really long time to execute
	wg.Add(len(ec.enabledAddresses))
	errors := []error{}
	var errMu sync.Mutex
	for _, address := range ec.enabledAddresses {
		go func(fromAddress ADDR) {
			if err := ec.rebroadcastWhereNecessary(ctx, fromAddress, blockHeight); err != nil {
				errMu.Lock()
				errors = append(errors, err)
				errMu.Unlock()
				ec.lggr.Errorw("Error in RebroadcastWhereNecessary", "err", err, "fromAddress", fromAddress)
			}

			wg.Done()
		}(address)
	}

	wg.Wait()

	return multierr.Combine(errors...)
}

func (ec *Confirmer[CHAIN_ID, HEAD, ADDR, TX_HASH, BLOCK_HASH, R, SEQ, FEE]) rebroadcastWhereNecessary(ctx context.Context, address ADDR, blockHeight int64) error {
	if err := ec.handleAnyInProgressAttempts(ctx, address, blockHeight); err != nil {
		return fmt.Errorf("handleAnyInProgressAttempts failed: %w", err)
	}

	threshold := int64(ec.feeConfig.BumpThreshold())
	bumpDepth := int64(ec.feeConfig.BumpTxDepth())
	maxInFlightTransactions := ec.txConfig.MaxInFlight()
	etxs, err := ec.FindTxsRequiringRebroadcast(ctx, ec.lggr, address, blockHeight, threshold, bumpDepth, maxInFlightTransactions, ec.chainID)
	if err != nil {
		return fmt.Errorf("FindTxsRequiringRebroadcast failed: %w", err)
	}
	for _, etx := range etxs {
		lggr := etx.GetLogger(ec.lggr)

		attempt, err := ec.attemptForRebroadcast(ctx, lggr, *etx)
		if err != nil {
			return fmt.Errorf("attemptForRebroadcast failed: %w", err)
		}

		lggr.Debugw("Rebroadcasting transaction", "nPreviousAttempts", len(etx.TxAttempts), "fee", attempt.TxFee)

		if err := ec.txStore.SaveInProgressAttempt(ctx, &attempt); err != nil {
			return fmt.Errorf("saveInProgressAttempt failed: %w", err)
		}

		if err := ec.handleInProgressAttempt(ctx, lggr, *etx, attempt, blockHeight); err != nil {
			return fmt.Errorf("handleInProgressAttempt failed: %w", err)
		}
	}
	return nil
}

// "in_progress" attempts were left behind after a crash/restart and may or may not have been sent.
// We should try to ensure they get on-chain so we can fetch a receipt for them.
// NOTE: We also use this to mark attempts for rebroadcast in event of a
// re-org, so multiple attempts are allowed to be in in_progress state (but
// only one per tx).
func (ec *Confirmer[CHAIN_ID, HEAD, ADDR, TX_HASH, BLOCK_HASH, R, SEQ, FEE]) handleAnyInProgressAttempts(ctx context.Context, address ADDR, blockHeight int64) error {
	attempts, err := ec.txStore.GetInProgressTxAttempts(ctx, address, ec.chainID)
	if ctx.Err() != nil {
		return nil
	} else if err != nil {
		return fmt.Errorf("GetInProgressTxAttempts failed: %w", err)
	}
	for _, a := range attempts {
		err := ec.handleInProgressAttempt(ctx, a.Tx.GetLogger(ec.lggr), a.Tx, a, blockHeight)
		if ctx.Err() != nil {
			break
		} else if err != nil {
			return fmt.Errorf("handleInProgressAttempt failed: %w", err)
		}
	}
	return nil
}

// FindTxsRequiringRebroadcast returns attempts that hit insufficient native tokens,
// and attempts that need bumping, in sequence ASC order
func (ec *Confirmer[CHAIN_ID, HEAD, ADDR, TX_HASH, BLOCK_HASH, R, SEQ, FEE]) FindTxsRequiringRebroadcast(ctx context.Context, lggr logger.Logger, address ADDR, blockNum, gasBumpThreshold, bumpDepth int64, maxInFlightTransactions uint32, chainID CHAIN_ID) (etxs []*txmgrtypes.Tx[CHAIN_ID, ADDR, TX_HASH, BLOCK_HASH, SEQ, FEE], err error) {
	// NOTE: These two queries could be combined into one using union but it
	// becomes harder to read and difficult to test in isolation. KISS principle
	etxInsufficientFunds, err := ec.txStore.FindTxsRequiringResubmissionDueToInsufficientFunds(ctx, address, chainID)
	if err != nil {
		return nil, err
	}

	if len(etxInsufficientFunds) > 0 {
		lggr.Infow(fmt.Sprintf("Found %d transactions to be re-sent that were previously rejected due to insufficient native token balance", len(etxInsufficientFunds)), "blockNum", blockNum, "address", address)
	}

	etxBumps, err := ec.txStore.FindTxsRequiringGasBump(ctx, address, blockNum, gasBumpThreshold, bumpDepth, chainID)
	if ctx.Err() != nil {
		return nil, nil
	} else if err != nil {
		return nil, err
	}

	if len(etxBumps) > 0 {
		// txes are ordered by sequence asc so the first will always be the oldest
		etx := etxBumps[0]
		// attempts are ordered by time sent asc so first will always be the oldest
		var oldestBlocksBehind int64 = -1 // It should never happen that the oldest attempt has no BroadcastBeforeBlockNum set, but in case it does, we shouldn't crash - log this sentinel value instead
		if len(etx.TxAttempts) > 0 {
			oldestBlockNum := etx.TxAttempts[0].BroadcastBeforeBlockNum
			if oldestBlockNum != nil {
				oldestBlocksBehind = blockNum - *oldestBlockNum
			}
		} else {
			logger.Sugared(lggr).AssumptionViolationw("Expected tx for gas bump to have at least one attempt", "etxID", etx.ID, "blockNum", blockNum, "address", address)
		}
		lggr.Infow(fmt.Sprintf("Found %d transactions to re-sent that have still not been confirmed after at least %d blocks. The oldest of these has not still not been confirmed after %d blocks. These transactions will have their gas price bumped. %s", len(etxBumps), gasBumpThreshold, oldestBlocksBehind, label.NodeConnectivityProblemWarning), "blockNum", blockNum, "address", address, "gasBumpThreshold", gasBumpThreshold)
	}

	seen := make(map[int64]struct{})

	for _, etx := range etxInsufficientFunds {
		seen[etx.ID] = struct{}{}
		etxs = append(etxs, etx)
	}
	for _, etx := range etxBumps {
		if _, exists := seen[etx.ID]; !exists {
			etxs = append(etxs, etx)
		}
	}

	sort.Slice(etxs, func(i, j int) bool {
		return (*etxs[i].Sequence).Int64() < (*etxs[j].Sequence).Int64()
	})

	if maxInFlightTransactions > 0 && len(etxs) > int(maxInFlightTransactions) {
		lggr.Warnf("%d transactions to rebroadcast which exceeds limit of %d. %s", len(etxs), maxInFlightTransactions, label.MaxInFlightTransactionsWarning)
		etxs = etxs[:maxInFlightTransactions]
	}

	return
}

func (ec *Confirmer[CHAIN_ID, HEAD, ADDR, TX_HASH, BLOCK_HASH, R, SEQ, FEE]) attemptForRebroadcast(ctx context.Context, lggr logger.Logger, etx txmgrtypes.Tx[CHAIN_ID, ADDR, TX_HASH, BLOCK_HASH, SEQ, FEE]) (attempt txmgrtypes.TxAttempt[CHAIN_ID, ADDR, TX_HASH, BLOCK_HASH, SEQ, FEE], err error) {
	if len(etx.TxAttempts) > 0 {
		etx.TxAttempts[0].Tx = etx
		previousAttempt := etx.TxAttempts[0]
		logFields := ec.logFieldsPreviousAttempt(previousAttempt)
		if previousAttempt.State == txmgrtypes.TxAttemptInsufficientFunds {
			// Do not create a new attempt if we ran out of funds last time since bumping gas is pointless
			// Instead try to resubmit the same attempt at the same price, in the hope that the wallet was funded since our last attempt
			lggr.Debugw("Rebroadcast InsufficientFunds", logFields...)
			previousAttempt.State = txmgrtypes.TxAttemptInProgress
			return previousAttempt, nil
		}
		attempt, err = ec.bumpGas(ctx, etx, etx.TxAttempts)

		if commonfee.IsBumpErr(err) {
			lggr.Errorw("Failed to bump gas", append(logFields, "err", err)...)
			// Do not create a new attempt if bumping gas would put us over the limit or cause some other problem
			// Instead try to resubmit the previous attempt, and keep resubmitting until its accepted
			previousAttempt.BroadcastBeforeBlockNum = nil
			previousAttempt.State = txmgrtypes.TxAttemptInProgress
			return previousAttempt, nil
		}
		return attempt, err
	}
	return attempt, fmt.Errorf("invariant violation: Tx %v was unconfirmed but didn't have any attempts. "+
		"Falling back to default gas price instead."+
		"This is a bug! Please report to https://github.com/smartcontractkit/chainlink/issues", etx.ID)
}

func (ec *Confirmer[CHAIN_ID, HEAD, ADDR, TX_HASH, BLOCK_HASH, R, SEQ, FEE]) logFieldsPreviousAttempt(attempt txmgrtypes.TxAttempt[CHAIN_ID, ADDR, TX_HASH, BLOCK_HASH, SEQ, FEE]) []interface{} {
	etx := attempt.Tx
	return []interface{}{
		"etxID", etx.ID,
		"txHash", attempt.Hash,
		"previousAttempt", attempt,
		"feeLimit", attempt.ChainSpecificFeeLimit,
		"callerProvidedFeeLimit", etx.FeeLimit,
		"maxGasPrice", ec.feeConfig.MaxFeePrice(),
		"sequence", etx.Sequence,
	}
}

func (ec *Confirmer[CHAIN_ID, HEAD, ADDR, TX_HASH, BLOCK_HASH, R, SEQ, FEE]) bumpGas(ctx context.Context, etx txmgrtypes.Tx[CHAIN_ID, ADDR, TX_HASH, BLOCK_HASH, SEQ, FEE], previousAttempts []txmgrtypes.TxAttempt[CHAIN_ID, ADDR, TX_HASH, BLOCK_HASH, SEQ, FEE]) (bumpedAttempt txmgrtypes.TxAttempt[CHAIN_ID, ADDR, TX_HASH, BLOCK_HASH, SEQ, FEE], err error) {
	previousAttempt := previousAttempts[0]
	logFields := ec.logFieldsPreviousAttempt(previousAttempt)

	var bumpedFee FEE
	var bumpedFeeLimit uint64
	bumpedAttempt, bumpedFee, bumpedFeeLimit, _, err = ec.NewBumpTxAttempt(ctx, etx, previousAttempt, previousAttempts, ec.lggr)

	// if no error, return attempt
	// if err, continue below
	if err == nil {
		promNumGasBumps.WithLabelValues(ec.chainID.String()).Inc()
		ec.lggr.Debugw("Rebroadcast bumping fee for tx", append(logFields, "bumpedFee", bumpedFee.String(), "bumpedFeeLimit", bumpedFeeLimit)...)
		return bumpedAttempt, err
	}

	if errors.Is(err, commonfee.ErrBumpFeeExceedsLimit) {
		promGasBumpExceedsLimit.WithLabelValues(ec.chainID.String()).Inc()
	}

	return bumpedAttempt, fmt.Errorf("error bumping gas: %w", err)
}

func (ec *Confirmer[CHAIN_ID, HEAD, ADDR, TX_HASH, BLOCK_HASH, R, SEQ, FEE]) handleInProgressAttempt(ctx context.Context, lggr logger.SugaredLogger, etx txmgrtypes.Tx[CHAIN_ID, ADDR, TX_HASH, BLOCK_HASH, SEQ, FEE], attempt txmgrtypes.TxAttempt[CHAIN_ID, ADDR, TX_HASH, BLOCK_HASH, SEQ, FEE], blockHeight int64) error {
	if attempt.State != txmgrtypes.TxAttemptInProgress {
		return fmt.Errorf("invariant violation: expected tx_attempt %v to be in_progress, it was %s", attempt.ID, attempt.State)
	}

	now := time.Now()
	lggr.Debugw("Sending transaction", "txAttemptID", attempt.ID, "txHash", attempt.Hash, "meta", etx.Meta, "feeLimit", attempt.ChainSpecificFeeLimit, "callerProvidedFeeLimit", etx.FeeLimit, "attempt", attempt, "etx", etx)
	errType, sendError := ec.client.SendTransactionReturnCode(ctx, etx, attempt, lggr)

	switch errType {
	case client.Underpriced:
		// This should really not ever happen in normal operation since we
		// already bumped above the required minimum in broadcaster.
		ec.lggr.Warnw("Got terminally underpriced error for gas bump, this should never happen unless the remote RPC node changed its configuration on the fly, or you are using multiple RPC nodes with different minimum gas price requirements. This is not recommended", "attempt", attempt)
		// "Lazily" load attempts here since the overwhelmingly common case is
		// that we don't need them unless we enter this path
		if err := ec.txStore.LoadTxAttempts(ctx, &etx); err != nil {
			return fmt.Errorf("failed to load TxAttempts while bumping on terminally underpriced error: %w", err)
		}
		if len(etx.TxAttempts) == 0 {
			err := errors.New("expected to find at least 1 attempt")
			ec.lggr.AssumptionViolationw(err.Error(), "err", err, "attempt", attempt)
			return err
		}
		if attempt.ID != etx.TxAttempts[0].ID {
			err := errors.New("expected highest priced attempt to be the current in_progress attempt")
			ec.lggr.AssumptionViolationw(err.Error(), "err", err, "attempt", attempt, "txAttempts", etx.TxAttempts)
			return err
		}
		replacementAttempt, err := ec.bumpGas(ctx, etx, etx.TxAttempts)
		if err != nil {
			return fmt.Errorf("could not bump gas for terminally underpriced transaction: %w", err)
		}
		promNumGasBumps.WithLabelValues(ec.chainID.String()).Inc()
		lggr.With(
			"sendError", sendError,
			"maxGasPriceConfig", ec.feeConfig.MaxFeePrice(),
			"previousAttempt", attempt,
			"replacementAttempt", replacementAttempt,
		).Errorf("gas price was rejected by the node for being too low. Node returned: '%s'", sendError.Error())

		if err := ec.txStore.SaveReplacementInProgressAttempt(ctx, attempt, &replacementAttempt); err != nil {
			return fmt.Errorf("saveReplacementInProgressAttempt failed: %w", err)
		}
		return ec.handleInProgressAttempt(ctx, lggr, etx, replacementAttempt, blockHeight)
	case client.ExceedsMaxFee:
		// Confirmer: Note it is not guaranteed that all nodes share the same tx fee cap.
		// So it is very likely that this attempt was successful on another node since
		// it was already successfully broadcasted. So we assume it is successful and
		// warn the operator that the RPC node is misconfigured.
		// This failure scenario is a strong indication that the RPC node
		// is misconfigured. This is a critical error and should be resolved by the
		// node operator.
		// If there is only one RPC node, or all RPC nodes have the same
		// configured cap, this transaction will get stuck and keep repeating
		// forever until the issue is resolved.
		lggr.Criticalw(`RPC node rejected this tx as outside Fee Cap but it may have been accepted by another Node`, "attempt", attempt)
		timeout := ec.dbConfig.DefaultQueryTimeout()
		return ec.txStore.SaveSentAttempt(ctx, timeout, &attempt, now)
	case client.Fatal:
		// WARNING: This should never happen!
		// Should NEVER be fatal this is an invariant violation. The
		// Broadcaster can never create a TxAttempt that will
		// fatally error.
		lggr.Criticalw("Invariant violation: fatal error while re-attempting transaction",
			"fee", attempt.TxFee,
			"feeLimit", attempt.ChainSpecificFeeLimit,
			"callerProvidedFeeLimit", etx.FeeLimit,
			"signedRawTx", commonhex.EnsurePrefix(hex.EncodeToString(attempt.SignedRawTx)),
			"blockHeight", blockHeight,
		)
		ec.SvcErrBuffer.Append(sendError)
		// This will loop continuously on every new head so it must be handled manually by the node operator!
		return ec.txStore.DeleteInProgressAttempt(ctx, attempt)
	case client.TerminallyStuck:
		// A transaction could broadcast successfully but then be considered terminally stuck on another attempt
		// Even though the transaction can succeed under different circumstances, we want to purge this transaction as soon as we get this error
		lggr.Warnw("terminally stuck transaction detected", "err", sendError.Error())
		ec.SvcErrBuffer.Append(sendError)
		// Create a purge attempt for tx
		purgeAttempt, err := ec.TxAttemptBuilder.NewPurgeTxAttempt(ctx, etx, lggr)
		if err != nil {
			return fmt.Errorf("NewPurgeTxAttempt failed: %w", err)
		}
		// Replace the in progress attempt with the purge attempt
		if err := ec.txStore.SaveReplacementInProgressAttempt(ctx, attempt, &purgeAttempt); err != nil {
			return fmt.Errorf("saveReplacementInProgressAttempt failed: %w", err)
		}
		return ec.handleInProgressAttempt(ctx, lggr, etx, purgeAttempt, blockHeight)
	case client.TransactionAlreadyKnown:
		// Sequence too low indicated that a transaction at this sequence was confirmed already.
		// Mark confirmed_missing_receipt and wait for the next cycle to try to get a receipt
		lggr.Debugw("Sequence already used", "txAttemptID", attempt.ID, "txHash", attempt.Hash.String())
		timeout := ec.dbConfig.DefaultQueryTimeout()
		return ec.txStore.SaveConfirmedAttempt(ctx, timeout, &attempt, now)
	case client.InsufficientFunds:
		timeout := ec.dbConfig.DefaultQueryTimeout()
		return ec.txStore.SaveInsufficientFundsAttempt(ctx, timeout, &attempt, now)
	case client.Successful:
		lggr.Debugw("Successfully broadcast transaction", "txAttemptID", attempt.ID, "txHash", attempt.Hash.String())
		timeout := ec.dbConfig.DefaultQueryTimeout()
		return ec.txStore.SaveSentAttempt(ctx, timeout, &attempt, now)
	case client.Unknown:
		// Every error that doesn't fall under one of the above categories will be treated as Unknown.
		fallthrough
	default:
		// Any other type of error is considered temporary or resolvable by the
		// node operator. The node may have it in the mempool so we must keep the
		// attempt (leave it in_progress). Safest thing to do is bail out and wait
		// for the next head.
		return fmt.Errorf("unexpected error sending tx %v with hash %s: %w", etx.ID, attempt.Hash.String(), sendError)
	}
}

// ForceRebroadcast sends a transaction for every sequence in the given sequence range at the given gas price.
// If an tx exists for this sequence, we re-send the existing tx with the supplied parameters.
// If an tx doesn't exist for this sequence, we send a zero transaction.
// This operates completely orthogonal to the normal Confirmer and can result in untracked attempts!
// Only for emergency usage.
// This is in case of some unforeseen scenario where the node is refusing to release the lock. KISS.
func (ec *Confirmer[CHAIN_ID, HEAD, ADDR, TX_HASH, BLOCK_HASH, R, SEQ, FEE]) ForceRebroadcast(ctx context.Context, seqs []SEQ, fee FEE, address ADDR, overrideGasLimit uint64) error {
	if len(seqs) == 0 {
		ec.lggr.Infof("ForceRebroadcast: No sequences provided. Skipping")
		return nil
	}
	ec.lggr.Infof("ForceRebroadcast: will rebroadcast transactions for all sequences between %v and %v", seqs[0], seqs[len(seqs)-1])

	for _, seq := range seqs {
		etx, err := ec.txStore.FindTxWithSequence(ctx, address, seq)
		if err != nil {
			return fmt.Errorf("ForceRebroadcast failed: %w", err)
		}
		if etx == nil {
			ec.lggr.Debugf("ForceRebroadcast: no tx found with sequence %s, will rebroadcast empty transaction", seq)
			hashStr, err := ec.sendEmptyTransaction(ctx, address, seq, overrideGasLimit, fee)
			if err != nil {
				ec.lggr.Errorw("ForceRebroadcast: failed to send empty transaction", "sequence", seq, "err", err)
				continue
			}
			ec.lggr.Infow("ForceRebroadcast: successfully rebroadcast empty transaction", "sequence", seq, "hash", hashStr)
		} else {
			ec.lggr.Debugf("ForceRebroadcast: got tx %v with sequence %v, will rebroadcast this transaction", etx.ID, *etx.Sequence)
			if overrideGasLimit != 0 {
				etx.FeeLimit = overrideGasLimit
			}
			attempt, _, err := ec.NewCustomTxAttempt(ctx, *etx, fee, etx.FeeLimit, 0x0, ec.lggr)
			if err != nil {
				ec.lggr.Errorw("ForceRebroadcast: failed to create new attempt", "txID", etx.ID, "err", err)
				continue
			}
			attempt.Tx = *etx // for logging
			ec.lggr.Debugw("Sending transaction", "txAttemptID", attempt.ID, "txHash", attempt.Hash, "err", err, "meta", etx.Meta, "feeLimit", attempt.ChainSpecificFeeLimit, "callerProvidedFeeLimit", etx.FeeLimit, "attempt", attempt)
			if errCode, err := ec.client.SendTransactionReturnCode(ctx, *etx, attempt, ec.lggr); errCode != client.Successful && err != nil {
				ec.lggr.Errorw(fmt.Sprintf("ForceRebroadcast: failed to rebroadcast tx %v with sequence %v, gas limit %v, and caller provided fee Limit %v	: %s", etx.ID, *etx.Sequence, attempt.ChainSpecificFeeLimit, etx.FeeLimit, err.Error()), "err", err, "fee", attempt.TxFee)
				continue
			}
			ec.lggr.Infof("ForceRebroadcast: successfully rebroadcast tx %v with hash: 0x%x", etx.ID, attempt.Hash)
		}
	}
	return nil
}

func (ec *Confirmer[CHAIN_ID, HEAD, ADDR, TX_HASH, BLOCK_HASH, R, SEQ, FEE]) sendEmptyTransaction(ctx context.Context, fromAddress ADDR, seq SEQ, overrideGasLimit uint64, fee FEE) (string, error) {
	gasLimit := overrideGasLimit
	if gasLimit == 0 {
		gasLimit = ec.feeConfig.LimitDefault()
	}
	txhash, err := ec.client.SendEmptyTransaction(ctx, ec.TxAttemptBuilder.NewEmptyTxAttempt, seq, gasLimit, fee, fromAddress)
	if err != nil {
		return "", fmt.Errorf("(Confirmer).sendEmptyTransaction failed: %w", err)
	}
	return txhash, nil
}

<<<<<<< HEAD
=======
// ResumePendingTaskRuns issues callbacks to task runs that are pending waiting for receipts
func (ec *Confirmer[CHAIN_ID, HEAD, ADDR, TX_HASH, BLOCK_HASH, R, SEQ, FEE]) ResumePendingTaskRuns(ctx context.Context, latest, finalized int64) error {
	receiptsPlus, err := ec.txStore.FindTxesPendingCallback(ctx, latest, finalized, ec.chainID)

	if err != nil {
		return err
	}

	if len(receiptsPlus) > 0 {
		ec.lggr.Debugf("Resuming %d task runs pending receipt", len(receiptsPlus))
	} else {
		ec.lggr.Debug("No task runs to resume")
	}
	for _, data := range receiptsPlus {
		var taskErr error
		var output interface{}
		if data.FailOnRevert && data.Receipt.GetStatus() == 0 {
			taskErr = fmt.Errorf("transaction %s reverted on-chain", data.Receipt.GetTxHash())
		} else {
			output = data.Receipt
		}

		ec.lggr.Debugw("Callback: resuming tx with receipt", "output", output, "taskErr", taskErr, "pipelineTaskRunID", data.ID)
		if err := ec.resumeCallback(ctx, data.ID, output, taskErr); err != nil {
			return fmt.Errorf("failed to resume suspended pipeline run: %w", err)
		}
		// Mark tx as having completed callback
		if err := ec.txStore.UpdateTxCallbackCompleted(ctx, data.ID, ec.chainID); err != nil {
			return err
		}
	}

	return nil
}

>>>>>>> 72e16434
// observeUntilTxConfirmed observes the promBlocksUntilTxConfirmed metric for each confirmed
// transaction.
func observeUntilTxConfirmed[
	CHAIN_ID types.ID,
	ADDR types.Hashable,
	TX_HASH, BLOCK_HASH types.Hashable,
	SEQ types.Sequence,
	FEE feetypes.Fee,
](chainID CHAIN_ID, attempts []txmgrtypes.TxAttempt[CHAIN_ID, ADDR, TX_HASH, BLOCK_HASH, SEQ, FEE], head types.Head[BLOCK_HASH]) {
	for _, attempt := range attempts {
		// We estimate the time until confirmation by subtracting from the time the tx (not the attempt)
		// was created. We want to measure the amount of time taken from when a transaction is created
		// via e.g Txm.CreateTransaction to when it is confirmed on-chain, regardless of how many attempts
		// were needed to achieve this.
		duration := time.Since(attempt.Tx.CreatedAt)
		promTimeUntilTxConfirmed.
			WithLabelValues(chainID.String()).
			Observe(float64(duration))

		// Since a tx can have many attempts, we take the number of blocks to confirm as the block number
		// of the receipt minus the block number of the first ever broadcast for this transaction.
		broadcastBefore := iutils.MinFunc(attempt.Tx.TxAttempts, func(attempt txmgrtypes.TxAttempt[CHAIN_ID, ADDR, TX_HASH, BLOCK_HASH, SEQ, FEE]) int64 {
			if attempt.BroadcastBeforeBlockNum != nil {
				return *attempt.BroadcastBeforeBlockNum
			}
			return 0
		})
		if broadcastBefore > 0 {
			blocksElapsed := head.BlockNumber() - broadcastBefore
			promBlocksUntilTxConfirmed.
				WithLabelValues(chainID.String()).
				Observe(float64(blocksElapsed))
		}

	}
}<|MERGE_RESOLUTION|>--- conflicted
+++ resolved
@@ -282,28 +282,7 @@
 		return err
 	}
 	ec.lggr.Debugw("Finished RebroadcastWhereNecessary", "headNum", head.BlockNumber(), "time", time.Since(mark), "id", "confirmer")
-<<<<<<< HEAD
-	ec.lggr.Debugw("processHead finish", "headNum", head.BlockNumber())
-=======
-	mark = time.Now()
-
-	if err := ec.EnsureConfirmedTransactionsInLongestChain(ctx, head, latestFinalizedHead.BlockNumber()); err != nil {
-		return fmt.Errorf("EnsureConfirmedTransactionsInLongestChain failed: %w", err)
-	}
-
-	ec.lggr.Debugw("Finished EnsureConfirmedTransactionsInLongestChain", "headNum", head.BlockNumber(), "time", time.Since(mark), "id", "confirmer")
-
-	if ec.resumeCallback != nil {
-		mark = time.Now()
-		if err := ec.ResumePendingTaskRuns(ctx, head.BlockNumber(), latestFinalizedHead.BlockNumber()); err != nil {
-			return fmt.Errorf("ResumePendingTaskRuns failed: %w", err)
-		}
-
-		ec.lggr.Debugw("Finished ResumePendingTaskRuns", "headNum", head.BlockNumber(), "time", time.Since(mark), "id", "confirmer")
-	}
-
 	ec.lggr.Debugw("processHead finish", "headNum", head.BlockNumber(), "id", "confirmer")
->>>>>>> 72e16434
 
 	return nil
 }
@@ -880,44 +859,6 @@
 	return txhash, nil
 }
 
-<<<<<<< HEAD
-=======
-// ResumePendingTaskRuns issues callbacks to task runs that are pending waiting for receipts
-func (ec *Confirmer[CHAIN_ID, HEAD, ADDR, TX_HASH, BLOCK_HASH, R, SEQ, FEE]) ResumePendingTaskRuns(ctx context.Context, latest, finalized int64) error {
-	receiptsPlus, err := ec.txStore.FindTxesPendingCallback(ctx, latest, finalized, ec.chainID)
-
-	if err != nil {
-		return err
-	}
-
-	if len(receiptsPlus) > 0 {
-		ec.lggr.Debugf("Resuming %d task runs pending receipt", len(receiptsPlus))
-	} else {
-		ec.lggr.Debug("No task runs to resume")
-	}
-	for _, data := range receiptsPlus {
-		var taskErr error
-		var output interface{}
-		if data.FailOnRevert && data.Receipt.GetStatus() == 0 {
-			taskErr = fmt.Errorf("transaction %s reverted on-chain", data.Receipt.GetTxHash())
-		} else {
-			output = data.Receipt
-		}
-
-		ec.lggr.Debugw("Callback: resuming tx with receipt", "output", output, "taskErr", taskErr, "pipelineTaskRunID", data.ID)
-		if err := ec.resumeCallback(ctx, data.ID, output, taskErr); err != nil {
-			return fmt.Errorf("failed to resume suspended pipeline run: %w", err)
-		}
-		// Mark tx as having completed callback
-		if err := ec.txStore.UpdateTxCallbackCompleted(ctx, data.ID, ec.chainID); err != nil {
-			return err
-		}
-	}
-
-	return nil
-}
-
->>>>>>> 72e16434
 // observeUntilTxConfirmed observes the promBlocksUntilTxConfirmed metric for each confirmed
 // transaction.
 func observeUntilTxConfirmed[
