--- conflicted
+++ resolved
@@ -315,11 +315,7 @@
 	if err == nil {
 		return seq, nil
 	}
-<<<<<<< HEAD
-	eb.logger.Criticalw("failed to retrieve next sequence from on-chain for address: ", "address", address.String())
-=======
 	logger.Criticalw(eb.lggr, "failed to retrieve next sequence from on-chain for address: ", "address", address.String())
->>>>>>> 9efb47d1
 	return seq, err
 
 }
@@ -812,11 +808,7 @@
 		return seq, nil
 	}
 
-<<<<<<< HEAD
-	eb.logger.Infow("address not found in local next sequence map. Attempting to search and populate sequence.", "address", address.String())
-=======
 	eb.lggr.Infow("address not found in local next sequence map. Attempting to search and populate sequence.", "address", address.String())
->>>>>>> 9efb47d1
 	// Check if address is in the enabled address list
 	if !slices.Contains(eb.enabledAddresses, address) {
 		return seq, fmt.Errorf("address disabled: %s", address)
