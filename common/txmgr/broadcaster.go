--- conflicted
+++ resolved
@@ -647,24 +647,15 @@
 		// If there is only one RPC node, or all RPC nodes have the same
 		// configured cap, this transaction will get stuck and keep repeating
 		// forever until the issue is resolved.
-<<<<<<< HEAD
-		logger.Criticalw(lgr, `RPC node rejected this tx as outside Fee Cap`, "attempt", attempt)
-=======
-		lgr.Criticalw(`RPC node rejected this tx as outside Fee Cap`)
->>>>>>> 7cb552e9
+		lgr.Criticalw(`RPC node rejected this tx as outside Fee Cap`, "attempt", attempt)
 		fallthrough
 	default:
 		// Every error that doesn't fall under one of the above categories will be treated as Unknown.
 		fallthrough
 	case client.Unknown:
 		eb.SvcErrBuffer.Append(err)
-<<<<<<< HEAD
-		logger.Criticalw(lgr, `Unknown error occurred while handling tx queue in ProcessUnstartedTxs. This chain/RPC client may not be supported. `+
+		lgr.Criticalw(`Unknown error occurred while handling tx queue in ProcessUnstartedTxs. This chain/RPC client may not be supported. `+
 			`Urgent resolution required, Chainlink is currently operating in a degraded state and may miss transactions`, "attempt", attempt)
-=======
-		lgr.Criticalw(`Unknown error occurred while handling tx queue in ProcessUnstartedTxs. This chain/RPC client may not be supported. `+
-			`Urgent resolution required, Chainlink is currently operating in a degraded state and may miss transactions`, "err", err, "etx", etx, "attempt", attempt)
->>>>>>> 7cb552e9
 		nextSequence, e := eb.client.PendingSequenceAt(ctx, etx.FromAddress)
 		if e != nil {
 			err = multierr.Combine(e, err)
