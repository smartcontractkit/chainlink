package txmgr

import (
	"context"
	"fmt"
	"math/big"
	"sync"
	"time"

	"github.com/google/uuid"
	"github.com/pkg/errors"
	"golang.org/x/exp/maps"

	feetypes "github.com/smartcontractkit/chainlink/v2/common/fee/types"
	txmgrtypes "github.com/smartcontractkit/chainlink/v2/common/txmgr/types"
	commontypes "github.com/smartcontractkit/chainlink/v2/common/types"
	"github.com/smartcontractkit/chainlink/v2/core/logger"
	"github.com/smartcontractkit/chainlink/v2/core/services"
	"github.com/smartcontractkit/chainlink/v2/core/services/pg"
	"github.com/smartcontractkit/chainlink/v2/core/utils"
)

// For more information about the Txm architecture, see the design doc:
// https://www.notion.so/chainlink/Txm-Architecture-Overview-9dc62450cd7a443ba9e7dceffa1a8d6b

// ResumeCallback is assumed to be idempotent
type ResumeCallback func(id uuid.UUID, result interface{}, err error) error

// TxManager is the main component of the transaction manager.
// It is also the interface to external callers.
//
//go:generate mockery --quiet --recursive --name TxManager --output ./mocks/ --case=underscore --structname TxManager --filename tx_manager.go
type TxManager[
	CHAIN_ID txmgrtypes.ID,
	HEAD commontypes.Head[BLOCK_HASH],
	ADDR commontypes.Hashable,
	TX_HASH commontypes.Hashable,
	BLOCK_HASH commontypes.Hashable,
	R txmgrtypes.ChainReceipt[TX_HASH, BLOCK_HASH],
	SEQ txmgrtypes.Sequence,
	FEE feetypes.Fee,
] interface {
	commontypes.HeadTrackable[HEAD, BLOCK_HASH]
	services.ServiceCtx
	Trigger(addr ADDR)
<<<<<<< HEAD
	CreateTransaction(txRequest txmgrtypes.TxRequest[ADDR, TX_HASH], qopts ...pg.QOpt) (etx txmgrtypes.Tx[CHAIN_ID, ADDR, TX_HASH, BLOCK_HASH, R, SEQ, FEE, ADD], err error)
=======
	CreateTransaction(newTx txmgrtypes.NewTx[ADDR, TX_HASH], qopts ...pg.QOpt) (etx txmgrtypes.Tx[CHAIN_ID, ADDR, TX_HASH, BLOCK_HASH, R, SEQ, FEE], err error)
>>>>>>> 5c65371e
	GetForwarderForEOA(eoa ADDR) (forwarder ADDR, err error)
	RegisterResumeCallback(fn ResumeCallback)
	SendNativeToken(chainID CHAIN_ID, from, to ADDR, value big.Int, gasLimit uint32) (etx txmgrtypes.Tx[CHAIN_ID, ADDR, TX_HASH, BLOCK_HASH, R, SEQ, FEE], err error)
	Reset(f func(), addr ADDR, abandon bool) error
}

type reset struct {
	// f is the function to execute between stopping/starting the
	// Broadcaster and Confirmer
	f func()
	// done is either closed after running f, or returns error if f could not
	// be run for some reason
	done chan error
}

type Txm[
	CHAIN_ID txmgrtypes.ID,
	HEAD commontypes.Head[BLOCK_HASH],
	ADDR commontypes.Hashable,
	TX_HASH commontypes.Hashable,
	BLOCK_HASH commontypes.Hashable,
	R txmgrtypes.ChainReceipt[TX_HASH, BLOCK_HASH],
	SEQ txmgrtypes.Sequence,
	FEE feetypes.Fee,
	FEE_UNIT txmgrtypes.Unit,
] struct {
	utils.StartStopOnce
	logger         logger.Logger
	txStore        txmgrtypes.TxStore[ADDR, CHAIN_ID, TX_HASH, BLOCK_HASH, R, SEQ, FEE]
	config         txmgrtypes.TxmConfig[FEE_UNIT]
	keyStore       txmgrtypes.KeyStore[ADDR, CHAIN_ID, SEQ]
	chainID        CHAIN_ID
	checkerFactory TransmitCheckerFactory[CHAIN_ID, ADDR, TX_HASH, BLOCK_HASH, R, SEQ, FEE]

	chHeads        chan HEAD
	trigger        chan ADDR
	reset          chan reset
	resumeCallback ResumeCallback

	chStop   chan struct{}
	chSubbed chan struct{}
	wg       sync.WaitGroup

	reaper           *Reaper[CHAIN_ID]
	resender         *Resender[CHAIN_ID, ADDR, TX_HASH, BLOCK_HASH, SEQ, FEE, R]
	broadcaster      *Broadcaster[CHAIN_ID, HEAD, ADDR, TX_HASH, BLOCK_HASH, R, SEQ, FEE, FEE_UNIT]
	confirmer        *Confirmer[CHAIN_ID, HEAD, ADDR, TX_HASH, BLOCK_HASH, R, SEQ, FEE, FEE_UNIT]
	fwdMgr           txmgrtypes.ForwarderManager[ADDR]
	txAttemptBuilder txmgrtypes.TxAttemptBuilder[CHAIN_ID, HEAD, ADDR, TX_HASH, BLOCK_HASH, R, SEQ, FEE]
	nonceSyncer      NonceSyncer[ADDR, TX_HASH, BLOCK_HASH]
}

func (b *Txm[CHAIN_ID, HEAD, ADDR, TX_HASH, BLOCK_HASH, R, SEQ, FEE, FEE_UNIT]) RegisterResumeCallback(fn ResumeCallback) {
	b.resumeCallback = fn
	b.broadcaster.SetResumeCallback(fn)
	b.confirmer.SetResumeCallback(fn)
}

// NewTxm creates a new Txm with the given configuration.
func NewTxm[
	CHAIN_ID txmgrtypes.ID,
	HEAD commontypes.Head[BLOCK_HASH],
	ADDR commontypes.Hashable,
	TX_HASH commontypes.Hashable,
	BLOCK_HASH commontypes.Hashable,
	R txmgrtypes.ChainReceipt[TX_HASH, BLOCK_HASH],
	SEQ txmgrtypes.Sequence,
	FEE feetypes.Fee,
	FEE_UNIT txmgrtypes.Unit,
](
	chainId CHAIN_ID,
	cfg txmgrtypes.TxmConfig[FEE_UNIT],
	keyStore txmgrtypes.KeyStore[ADDR, CHAIN_ID, SEQ],
	lggr logger.Logger,
	checkerFactory TransmitCheckerFactory[CHAIN_ID, ADDR, TX_HASH, BLOCK_HASH, R, SEQ, FEE],
	fwdMgr txmgrtypes.ForwarderManager[ADDR],
	txAttemptBuilder txmgrtypes.TxAttemptBuilder[CHAIN_ID, HEAD, ADDR, TX_HASH, BLOCK_HASH, R, SEQ, FEE],
	txStore txmgrtypes.TxStore[ADDR, CHAIN_ID, TX_HASH, BLOCK_HASH, R, SEQ, FEE],
	nonceSyncer NonceSyncer[ADDR, TX_HASH, BLOCK_HASH],
	broadcaster *Broadcaster[CHAIN_ID, HEAD, ADDR, TX_HASH, BLOCK_HASH, R, SEQ, FEE, FEE_UNIT],
	confirmer *Confirmer[CHAIN_ID, HEAD, ADDR, TX_HASH, BLOCK_HASH, R, SEQ, FEE, FEE_UNIT],
	resender *Resender[CHAIN_ID, ADDR, TX_HASH, BLOCK_HASH, SEQ, FEE, R],
) *Txm[CHAIN_ID, HEAD, ADDR, TX_HASH, BLOCK_HASH, R, SEQ, FEE, FEE_UNIT] {
	b := Txm[CHAIN_ID, HEAD, ADDR, TX_HASH, BLOCK_HASH, R, SEQ, FEE, FEE_UNIT]{
		logger:           lggr,
		txStore:          txStore,
		config:           cfg,
		keyStore:         keyStore,
		chainID:          chainId,
		checkerFactory:   checkerFactory,
		chHeads:          make(chan HEAD),
		trigger:          make(chan ADDR),
		chStop:           make(chan struct{}),
		chSubbed:         make(chan struct{}),
		reset:            make(chan reset),
		fwdMgr:           fwdMgr,
		txAttemptBuilder: txAttemptBuilder,
		nonceSyncer:      nonceSyncer,
		broadcaster:      broadcaster,
		confirmer:        confirmer,
		resender:         resender,
	}

	if cfg.TxResendAfterThreshold() <= 0 {
		b.logger.Info("Resender: Disabled")
	}
	if cfg.TxReaperThreshold() > 0 && cfg.TxReaperInterval() > 0 {
		b.reaper = NewReaper[CHAIN_ID](lggr, b.txStore, cfg, chainId)
	} else {
		b.logger.Info("TxReaper: Disabled")
	}

	return &b
}

// Start starts Txm service.
// The provided context can be used to terminate Start sequence.
func (b *Txm[CHAIN_ID, HEAD, ADDR, TX_HASH, BLOCK_HASH, R, SEQ, FEE, FEE_UNIT]) Start(ctx context.Context) (merr error) {
	return b.StartOnce("Txm", func() error {
		var ms services.MultiStart
		if err := ms.Start(ctx, b.broadcaster); err != nil {
			return errors.Wrap(err, "Txm: Broadcaster failed to start")
		}
		if err := ms.Start(ctx, b.confirmer); err != nil {
			return errors.Wrap(err, "Txm: Confirmer failed to start")
		}

		if err := ms.Start(ctx, b.txAttemptBuilder); err != nil {
			return errors.Wrap(err, "Txm: Estimator failed to start")
		}

		b.wg.Add(1)
		go b.runLoop()
		<-b.chSubbed

		if b.reaper != nil {
			b.reaper.Start()
		}

		if b.resender != nil {
			b.resender.Start()
		}

		if b.fwdMgr != nil {
			if err := ms.Start(ctx, b.fwdMgr); err != nil {
				return errors.Wrap(err, "Txm: ForwarderManager failed to start")
			}
		}

		return nil
	})
}

// Reset stops Broadcaster/Confirmer, executes callback, then starts them
// again
func (b *Txm[CHAIN_ID, HEAD, ADDR, TX_HASH, BLOCK_HASH, R, SEQ, FEE, FEE_UNIT]) Reset(callback func(), addr ADDR, abandon bool) (err error) {
	ok := b.IfStarted(func() {
		done := make(chan error)
		f := func() {
			callback()
			if abandon {
				err = b.abandon(addr)
			}
		}

		b.reset <- reset{f, done}
		err = <-done
	})
	if !ok {
		return errors.New("not started")
	}
	return err
}

// abandon, scoped to the key of this txm:
// - marks all pending and inflight transactions fatally errored (note: at this point all transactions are either confirmed or fatally errored)
// this must not be run while Broadcaster or Confirmer are running
func (b *Txm[CHAIN_ID, HEAD, ADDR, TX_HASH, BLOCK_HASH, R, SEQ, FEE, FEE_UNIT]) abandon(addr ADDR) (err error) {
	err = b.txStore.Abandon(b.chainID, addr)
	return errors.Wrapf(err, "abandon failed to update eth_txes for key %s", addr.String())
}

func (b *Txm[CHAIN_ID, HEAD, ADDR, TX_HASH, BLOCK_HASH, R, SEQ, FEE, FEE_UNIT]) Close() (merr error) {
	return b.StopOnce("Txm", func() error {
		close(b.chStop)

		b.txStore.Close()

		if b.reaper != nil {
			b.reaper.Stop()
		}
		if b.resender != nil {
			b.resender.Stop()
		}
		if b.fwdMgr != nil {
			if err := b.fwdMgr.Close(); err != nil {
				return errors.Wrap(err, "Txm: failed to stop ForwarderManager")
			}
		}

		b.wg.Wait()

		b.txAttemptBuilder.Close()

		return nil
	})
}

func (b *Txm[CHAIN_ID, HEAD, ADDR, TX_HASH, BLOCK_HASH, R, SEQ, FEE, FEE_UNIT]) Name() string {
	return b.logger.Name()
}

func (b *Txm[CHAIN_ID, HEAD, ADDR, TX_HASH, BLOCK_HASH, R, SEQ, FEE, FEE_UNIT]) HealthReport() map[string]error {
	report := map[string]error{b.Name(): b.StartStopOnce.Healthy()}

	// only query if txm started properly
	b.IfStarted(func() {
		maps.Copy(report, b.broadcaster.HealthReport())
		maps.Copy(report, b.confirmer.HealthReport())
		maps.Copy(report, b.txAttemptBuilder.HealthReport())
	})

	if b.config.UseForwarders() {
		maps.Copy(report, b.fwdMgr.HealthReport())
	}
	return report
}

func (b *Txm[CHAIN_ID, HEAD, ADDR, TX_HASH, BLOCK_HASH, R, SEQ, FEE, FEE_UNIT]) runLoop() {
	// eb, ec and keyStates can all be modified by the runloop.
	// This is concurrent-safe because the runloop ensures serial access.
	defer b.wg.Done()
	keysChanged, unsub := b.keyStore.SubscribeToKeyChanges()
	defer unsub()

	close(b.chSubbed)

	var stopped bool
	var stopOnce sync.Once

	// execReset is defined as an inline function here because it closes over
	// eb, ec and stopped
	execReset := func(r *reset) {
		// These should always close successfully, since it should be logically
		// impossible to enter this code path with ec/eb in a state other than
		// "Started"
		if err := b.broadcaster.closeInternal(); err != nil {
			b.logger.Panicw(fmt.Sprintf("Failed to Close Broadcaster: %v", err), "err", err)
		}
		if err := b.confirmer.closeInternal(); err != nil {
			b.logger.Panicw(fmt.Sprintf("Failed to Close Confirmer: %v", err), "err", err)
		}
		if r != nil {
			r.f()
			close(r.done)
		}
		var wg sync.WaitGroup
		// two goroutines to handle independent backoff retries starting:
		// - Broadcaster
		// - Confirmer
		// If chStop is closed, we mark stopped=true so that the main runloop
		// can check and exit early if necessary
		//
		// execReset will not return until either:
		// 1. Both Broadcaster and Confirmer started successfully
		// 2. chStop was closed (txmgr exit)
		wg.Add(2)
		go func() {
			defer wg.Done()
			// Retry indefinitely on failure
			backoff := utils.NewRedialBackoff()
			for {
				select {
				case <-time.After(backoff.Duration()):
					if err := b.broadcaster.startInternal(); err != nil {
						b.logger.Criticalw("Failed to start Broadcaster", "err", err)
						b.SvcErrBuffer.Append(err)
						continue
					}
					return
				case <-b.chStop:
					stopOnce.Do(func() { stopped = true })
					return
				}
			}
		}()
		go func() {
			defer wg.Done()
			// Retry indefinitely on failure
			backoff := utils.NewRedialBackoff()
			for {
				select {
				case <-time.After(backoff.Duration()):
					if err := b.confirmer.startInternal(); err != nil {
						b.logger.Criticalw("Failed to start Confirmer", "err", err)
						b.SvcErrBuffer.Append(err)
						continue
					}
					return
				case <-b.chStop:
					stopOnce.Do(func() { stopped = true })
					return
				}
			}
		}()

		wg.Wait()
	}

	for {
		select {
		case address := <-b.trigger:
			b.broadcaster.Trigger(address)
		case head := <-b.chHeads:
			b.confirmer.mb.Deliver(head)
		case reset := <-b.reset:
			// This check prevents the weird edge-case where you can select
			// into this block after chStop has already been closed and the
			// previous reset exited early.
			// In this case we do not want to reset again, we would rather go
			// around and hit the stop case.
			if stopped {
				reset.done <- errors.New("Txm was stopped")
				continue
			}
			execReset(&reset)
		case <-b.chStop:
			// close and exit
			//
			// Note that in some cases Broadcaster and/or Confirmer may
			// be in an Unstarted state here, if execReset exited early.
			//
			// In this case, we don't care about stopping them since they are
			// already "stopped", hence the usage of utils.EnsureClosed.
			if err := utils.EnsureClosed(b.broadcaster); err != nil {
				b.logger.Panicw(fmt.Sprintf("Failed to Close Broadcaster: %v", err), "err", err)
			}
			if err := utils.EnsureClosed(b.confirmer); err != nil {
				b.logger.Panicw(fmt.Sprintf("Failed to Close Confirmer: %v", err), "err", err)
			}
			return
		case <-keysChanged:
			// This check prevents the weird edge-case where you can select
			// into this block after chStop has already been closed and the
			// previous reset exited early.
			// In this case we do not want to reset again, we would rather go
			// around and hit the stop case.
			if stopped {
				continue
			}
			enabledAddresses, err := b.keyStore.EnabledAddressesForChain(b.chainID)
			if err != nil {
				b.logger.Criticalf("Failed to reload key states after key change")
				b.SvcErrBuffer.Append(err)
				continue
			}
			b.logger.Debugw("Keys changed, reloading", "enabledAddresses", enabledAddresses)

			execReset(nil)
		}
	}
}

// OnNewLongestChain conforms to HeadTrackable
func (b *Txm[CHAIN_ID, HEAD, ADDR, TX_HASH, BLOCK_HASH, R, SEQ, FEE, FEE_UNIT]) OnNewLongestChain(ctx context.Context, head HEAD) {
	ok := b.IfStarted(func() {
		if b.reaper != nil {
			b.reaper.SetLatestBlockNum(head.BlockNumber())
		}
		b.txAttemptBuilder.OnNewLongestChain(ctx, head)
		select {
		case b.chHeads <- head:
		case <-ctx.Done():
			b.logger.Errorw("Timed out handling head", "blockNum", head.BlockNumber(), "ctxErr", ctx.Err())
		}
	})
	if !ok {
		b.logger.Debugw("Not started; ignoring head", "head", head, "state", b.State())
	}
}

// Trigger forces the Broadcaster to check early for the given address
func (b *Txm[CHAIN_ID, HEAD, ADDR, TX_HASH, BLOCK_HASH, R, SEQ, FEE, FEE_UNIT]) Trigger(addr ADDR) {
	select {
	case b.trigger <- addr:
	default:
	}
}

// CreateTransaction inserts a new transaction
<<<<<<< HEAD
func (b *Txm[CHAIN_ID, HEAD, ADDR, TX_HASH, BLOCK_HASH, R, SEQ, FEE, ADD, FEE_UNIT]) CreateTransaction(txRequest txmgrtypes.TxRequest[ADDR, TX_HASH], qs ...pg.QOpt) (tx txmgrtypes.Tx[CHAIN_ID, ADDR, TX_HASH, BLOCK_HASH, R, SEQ, FEE, ADD], err error) {
	if err = b.checkEnabled(txRequest.FromAddress); err != nil {
=======
func (b *Txm[CHAIN_ID, HEAD, ADDR, TX_HASH, BLOCK_HASH, R, SEQ, FEE, FEE_UNIT]) CreateTransaction(newTx txmgrtypes.NewTx[ADDR, TX_HASH], qs ...pg.QOpt) (tx txmgrtypes.Tx[CHAIN_ID, ADDR, TX_HASH, BLOCK_HASH, R, SEQ, FEE], err error) {
	if err = b.checkEnabled(newTx.FromAddress); err != nil {
>>>>>>> 5c65371e
		return tx, err
	}

	if b.config.UseForwarders() && (!utils.IsZero(txRequest.ForwarderAddress)) {
		fwdPayload, fwdErr := b.fwdMgr.ConvertPayload(txRequest.ToAddress, txRequest.EncodedPayload)
		if fwdErr == nil {
			// Handling meta not set at caller.
			if txRequest.Meta != nil {
				txRequest.Meta.FwdrDestAddress = &txRequest.ToAddress
			} else {
				txRequest.Meta = &txmgrtypes.TxMeta[ADDR, TX_HASH]{
					FwdrDestAddress: &txRequest.ToAddress,
				}
			}
			txRequest.ToAddress = txRequest.ForwarderAddress
			txRequest.EncodedPayload = fwdPayload
		} else {
			b.logger.Errorf("Failed to use forwarder set upstream: %s", fwdErr.Error())
		}
	}

	err = b.txStore.CheckTxQueueCapacity(txRequest.FromAddress, b.config.MaxQueuedTransactions(), b.chainID, qs...)
	if err != nil {
		return tx, errors.Wrap(err, "Txm#CreateTransaction")
	}

	tx, err = b.txStore.CreateTransaction(txRequest, b.chainID, qs...)
	return
}

// Calls forwarderMgr to get a proper forwarder for a given EOA.
func (b *Txm[CHAIN_ID, HEAD, ADDR, TX_HASH, BLOCK_HASH, R, SEQ, FEE, FEE_UNIT]) GetForwarderForEOA(eoa ADDR) (forwarder ADDR, err error) {
	if !b.config.UseForwarders() {
		return forwarder, errors.Errorf("Forwarding is not enabled, to enable set EVM.Transactions.ForwardersEnabled =true")
	}
	forwarder, err = b.fwdMgr.ForwarderFor(eoa)
	return
}

func (b *Txm[CHAIN_ID, HEAD, ADDR, TX_HASH, BLOCK_HASH, R, SEQ, FEE, FEE_UNIT]) checkEnabled(addr ADDR) error {
	err := b.keyStore.CheckEnabled(addr, b.chainID)
	return errors.Wrapf(err, "cannot send transaction from %s on chain ID %s", addr, b.chainID.String())
}

// SendNativeToken creates a transaction that transfers the given value of ether
func (b *Txm[CHAIN_ID, HEAD, ADDR, TX_HASH, BLOCK_HASH, R, SEQ, FEE, FEE_UNIT]) SendNativeToken(chainID CHAIN_ID, from, to ADDR, value big.Int, gasLimit uint32) (etx txmgrtypes.Tx[CHAIN_ID, ADDR, TX_HASH, BLOCK_HASH, R, SEQ, FEE], err error) {
	if utils.IsZero(to) {
		return etx, errors.New("cannot send native token to zero address")
	}
	newTx := txmgrtypes.TxRequest[ADDR, TX_HASH]{
		FromAddress:    from,
		ToAddress:      to,
		EncodedPayload: []byte{},
		Value:          value,
		FeeLimit:       gasLimit,
		Strategy:       NewSendEveryStrategy(),
	}
	etx, err = b.txStore.CreateTransaction(newTx, chainID)
	return etx, errors.Wrap(err, "SendNativeToken failed to insert eth_tx")
}

type NullTxManager[
	CHAIN_ID txmgrtypes.ID,
	HEAD commontypes.Head[BLOCK_HASH],
	ADDR commontypes.Hashable,
	TX_HASH, BLOCK_HASH commontypes.Hashable,
	R txmgrtypes.ChainReceipt[TX_HASH, BLOCK_HASH],
	SEQ txmgrtypes.Sequence,
	FEE feetypes.Fee,
] struct {
	ErrMsg string
}

func (n *NullTxManager[CHAIN_ID, HEAD, ADDR, TX_HASH, BLOCK_HASH, R, SEQ, FEE]) OnNewLongestChain(context.Context, HEAD) {
}

// Start does noop for NullTxManager.
func (n *NullTxManager[CHAIN_ID, HEAD, ADDR, TX_HASH, BLOCK_HASH, R, SEQ, FEE]) Start(context.Context) error {
	return nil
}

// Close does noop for NullTxManager.
func (n *NullTxManager[CHAIN_ID, HEAD, ADDR, TX_HASH, BLOCK_HASH, R, SEQ, FEE]) Close() error {
	return nil
}

// Trigger does noop for NullTxManager.
func (n *NullTxManager[CHAIN_ID, HEAD, ADDR, TX_HASH, BLOCK_HASH, R, SEQ, FEE]) Trigger(ADDR) {
	panic(n.ErrMsg)
}
<<<<<<< HEAD
func (n *NullTxManager[CHAIN_ID, HEAD, ADDR, TX_HASH, BLOCK_HASH, R, SEQ, FEE, ADD]) CreateTransaction(txmgrtypes.TxRequest[ADDR, TX_HASH], ...pg.QOpt) (etx txmgrtypes.Tx[CHAIN_ID, ADDR, TX_HASH, BLOCK_HASH, R, SEQ, FEE, ADD], err error) {
=======
func (n *NullTxManager[CHAIN_ID, HEAD, ADDR, TX_HASH, BLOCK_HASH, R, SEQ, FEE]) CreateTransaction(txmgrtypes.NewTx[ADDR, TX_HASH], ...pg.QOpt) (etx txmgrtypes.Tx[CHAIN_ID, ADDR, TX_HASH, BLOCK_HASH, R, SEQ, FEE], err error) {
>>>>>>> 5c65371e
	return etx, errors.New(n.ErrMsg)
}
func (n *NullTxManager[CHAIN_ID, HEAD, ADDR, TX_HASH, BLOCK_HASH, R, SEQ, FEE]) GetForwarderForEOA(addr ADDR) (fwdr ADDR, err error) {
	return fwdr, err
}
func (n *NullTxManager[CHAIN_ID, HEAD, ADDR, TX_HASH, BLOCK_HASH, R, SEQ, FEE]) Reset(f func(), addr ADDR, abandon bool) error {
	return nil
}

// SendNativeToken does nothing, null functionality
func (n *NullTxManager[CHAIN_ID, HEAD, ADDR, TX_HASH, BLOCK_HASH, R, SEQ, FEE]) SendNativeToken(chainID CHAIN_ID, from, to ADDR, value big.Int, gasLimit uint32) (etx txmgrtypes.Tx[CHAIN_ID, ADDR, TX_HASH, BLOCK_HASH, R, SEQ, FEE], err error) {
	return etx, errors.New(n.ErrMsg)
}

func (n *NullTxManager[CHAIN_ID, HEAD, ADDR, TX_HASH, BLOCK_HASH, R, SEQ, FEE]) Ready() error {
	return nil
}
func (n *NullTxManager[CHAIN_ID, HEAD, ADDR, TX_HASH, BLOCK_HASH, R, SEQ, FEE]) Name() string {
	return "NullTxManager"
}
func (n *NullTxManager[CHAIN_ID, HEAD, ADDR, TX_HASH, BLOCK_HASH, R, SEQ, FEE]) HealthReport() map[string]error {
	return map[string]error{}
}
func (n *NullTxManager[CHAIN_ID, HEAD, ADDR, TX_HASH, BLOCK_HASH, R, SEQ, FEE]) RegisterResumeCallback(fn ResumeCallback) {
}<|MERGE_RESOLUTION|>--- conflicted
+++ resolved
@@ -43,11 +43,7 @@
 	commontypes.HeadTrackable[HEAD, BLOCK_HASH]
 	services.ServiceCtx
 	Trigger(addr ADDR)
-<<<<<<< HEAD
-	CreateTransaction(txRequest txmgrtypes.TxRequest[ADDR, TX_HASH], qopts ...pg.QOpt) (etx txmgrtypes.Tx[CHAIN_ID, ADDR, TX_HASH, BLOCK_HASH, R, SEQ, FEE, ADD], err error)
-=======
-	CreateTransaction(newTx txmgrtypes.NewTx[ADDR, TX_HASH], qopts ...pg.QOpt) (etx txmgrtypes.Tx[CHAIN_ID, ADDR, TX_HASH, BLOCK_HASH, R, SEQ, FEE], err error)
->>>>>>> 5c65371e
+	CreateTransaction(txRequest txmgrtypes.TxRequest[ADDR, TX_HASH], qopts ...pg.QOpt) (etx txmgrtypes.Tx[CHAIN_ID, ADDR, TX_HASH, BLOCK_HASH, R, SEQ, FEE], err error)
 	GetForwarderForEOA(eoa ADDR) (forwarder ADDR, err error)
 	RegisterResumeCallback(fn ResumeCallback)
 	SendNativeToken(chainID CHAIN_ID, from, to ADDR, value big.Int, gasLimit uint32) (etx txmgrtypes.Tx[CHAIN_ID, ADDR, TX_HASH, BLOCK_HASH, R, SEQ, FEE], err error)
@@ -438,13 +434,8 @@
 }
 
 // CreateTransaction inserts a new transaction
-<<<<<<< HEAD
-func (b *Txm[CHAIN_ID, HEAD, ADDR, TX_HASH, BLOCK_HASH, R, SEQ, FEE, ADD, FEE_UNIT]) CreateTransaction(txRequest txmgrtypes.TxRequest[ADDR, TX_HASH], qs ...pg.QOpt) (tx txmgrtypes.Tx[CHAIN_ID, ADDR, TX_HASH, BLOCK_HASH, R, SEQ, FEE, ADD], err error) {
+func (b *Txm[CHAIN_ID, HEAD, ADDR, TX_HASH, BLOCK_HASH, R, SEQ, FEE, FEE_UNIT]) CreateTransaction(txRequest txmgrtypes.TxRequest[ADDR, TX_HASH], qs ...pg.QOpt) (tx txmgrtypes.Tx[CHAIN_ID, ADDR, TX_HASH, BLOCK_HASH, R, SEQ, FEE], err error) {
 	if err = b.checkEnabled(txRequest.FromAddress); err != nil {
-=======
-func (b *Txm[CHAIN_ID, HEAD, ADDR, TX_HASH, BLOCK_HASH, R, SEQ, FEE, FEE_UNIT]) CreateTransaction(newTx txmgrtypes.NewTx[ADDR, TX_HASH], qs ...pg.QOpt) (tx txmgrtypes.Tx[CHAIN_ID, ADDR, TX_HASH, BLOCK_HASH, R, SEQ, FEE], err error) {
-	if err = b.checkEnabled(newTx.FromAddress); err != nil {
->>>>>>> 5c65371e
 		return tx, err
 	}
 
@@ -494,7 +485,7 @@
 	if utils.IsZero(to) {
 		return etx, errors.New("cannot send native token to zero address")
 	}
-	newTx := txmgrtypes.TxRequest[ADDR, TX_HASH]{
+	txRequest := txmgrtypes.TxRequest[ADDR, TX_HASH]{
 		FromAddress:    from,
 		ToAddress:      to,
 		EncodedPayload: []byte{},
@@ -502,7 +493,7 @@
 		FeeLimit:       gasLimit,
 		Strategy:       NewSendEveryStrategy(),
 	}
-	etx, err = b.txStore.CreateTransaction(newTx, chainID)
+	etx, err = b.txStore.CreateTransaction(txRequest, chainID)
 	return etx, errors.Wrap(err, "SendNativeToken failed to insert eth_tx")
 }
 
@@ -535,11 +526,7 @@
 func (n *NullTxManager[CHAIN_ID, HEAD, ADDR, TX_HASH, BLOCK_HASH, R, SEQ, FEE]) Trigger(ADDR) {
 	panic(n.ErrMsg)
 }
-<<<<<<< HEAD
-func (n *NullTxManager[CHAIN_ID, HEAD, ADDR, TX_HASH, BLOCK_HASH, R, SEQ, FEE, ADD]) CreateTransaction(txmgrtypes.TxRequest[ADDR, TX_HASH], ...pg.QOpt) (etx txmgrtypes.Tx[CHAIN_ID, ADDR, TX_HASH, BLOCK_HASH, R, SEQ, FEE, ADD], err error) {
-=======
-func (n *NullTxManager[CHAIN_ID, HEAD, ADDR, TX_HASH, BLOCK_HASH, R, SEQ, FEE]) CreateTransaction(txmgrtypes.NewTx[ADDR, TX_HASH], ...pg.QOpt) (etx txmgrtypes.Tx[CHAIN_ID, ADDR, TX_HASH, BLOCK_HASH, R, SEQ, FEE], err error) {
->>>>>>> 5c65371e
+func (n *NullTxManager[CHAIN_ID, HEAD, ADDR, TX_HASH, BLOCK_HASH, R, SEQ, FEE]) CreateTransaction(txmgrtypes.TxRequest[ADDR, TX_HASH], ...pg.QOpt) (etx txmgrtypes.Tx[CHAIN_ID, ADDR, TX_HASH, BLOCK_HASH, R, SEQ, FEE], err error) {
 	return etx, errors.New(n.ErrMsg)
 }
 func (n *NullTxManager[CHAIN_ID, HEAD, ADDR, TX_HASH, BLOCK_HASH, R, SEQ, FEE]) GetForwarderForEOA(addr ADDR) (fwdr ADDR, err error) {
