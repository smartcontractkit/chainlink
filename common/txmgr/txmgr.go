--- conflicted
+++ resolved
@@ -91,13 +91,8 @@
 	broadcaster      *Broadcaster[CHAIN_ID, HEAD, ADDR, TX_HASH, BLOCK_HASH, R, SEQ, FEE]
 	confirmer        *Confirmer[CHAIN_ID, HEAD, ADDR, TX_HASH, BLOCK_HASH, R, SEQ, FEE]
 	fwdMgr           txmgrtypes.ForwarderManager[ADDR]
-<<<<<<< HEAD
 	txAttemptBuilder txmgrtypes.TxAttemptBuilder[CHAIN_ID, HEAD, ADDR, TX_HASH, BLOCK_HASH, SEQ, FEE]
-	nonceSyncer      NonceSyncer[ADDR, TX_HASH, BLOCK_HASH]
-=======
-	txAttemptBuilder txmgrtypes.TxAttemptBuilder[CHAIN_ID, HEAD, ADDR, TX_HASH, BLOCK_HASH, R, SEQ, FEE]
 	sequenceSyncer   SequenceSyncer[ADDR, TX_HASH, BLOCK_HASH]
->>>>>>> 3eb006bc
 }
 
 func (b *Txm[CHAIN_ID, HEAD, ADDR, TX_HASH, BLOCK_HASH, R, SEQ, FEE]) RegisterResumeCallback(fn ResumeCallback) {
