--- conflicted
+++ resolved
@@ -654,11 +654,7 @@
 	}
 	switch tx.State {
 	case TxUnconfirmed, TxConfirmedMissingReceipt:
-<<<<<<< HEAD
-		// Return unconfirmed for ConfirmedMissingReceipt since a receipt is required to determine if it is finalized
-=======
 		// Return pending for ConfirmedMissingReceipt since a receipt is required to consider it as unconfirmed
->>>>>>> 326c1d43
 		return commontypes.Pending, nil
 	case TxConfirmed:
 		// Return unconfirmed for confirmed transactions because they are not yet finalized
