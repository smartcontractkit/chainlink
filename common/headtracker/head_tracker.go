--- conflicted
+++ resolved
@@ -247,14 +247,9 @@
 
 		if prevLatestFinalized != nil && head.BlockNumber() <= prevLatestFinalized.BlockNumber() {
 			promOldHead.WithLabelValues(ht.chainID.String()).Inc()
-<<<<<<< HEAD
-			ht.log.Criticalf("Got very old block with number %d (highest seen was %d). This is a problem and either means a very deep re-org occurred, one of the RPC nodes has gotten far out of sync, or the chain went backwards in block numbers. This node may not function correctly without manual intervention.", head.BlockNumber(), prevHead.BlockNumber())
-			ht.eng.EmitHealthErr(errors.New("got very old block"))
-=======
 			err := fmt.Errorf("got very old block with number %d (highest seen was %d)", head.BlockNumber(), prevHead.BlockNumber())
 			ht.log.Critical("Got very old block. Either a very deep re-org occurred, one of the RPC nodes has gotten far out of sync, or the chain went backwards in block numbers. This node may not function correctly without manual intervention.", "err", err)
-			ht.SvcErrBuffer.Append(err)
->>>>>>> 05ef7fdb
+			ht.eng.EmitHealthErr(err)
 		}
 	}
 	return nil
