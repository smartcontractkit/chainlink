{
<<<<<<< HEAD
    "name": "@chainlink/feeds",
    "private": true,
    "version": "0.2.0",
    "browserslist": {
        "production": [
            ">0.2%",
            "not dead",
            "not op_mini all"
        ],
        "development": [
            "last 1 chrome version",
            "last 1 firefox version",
            "last 1 safari version"
        ]
    },
    "engines": {
        "node": "~12",
        "yarn": "1.x"
    },
    "scripts": {
        "start": "npm run server",
        "start:dev": "cross-env PORT=3002 react-scripts start",
        "prebuild": "yarn run build-theme",
        "build": "react-scripts build",
        "postbuild": "./postbuild.sh",
        "clean": "rimraf -rf build",
        "test": "jest",
        "build-theme": "lessc --js src/theme/theme.less src/theme.css",
        "watch-theme": "less-watch-compiler --enable-js src/theme src theme.less",
        "server": "node server",
        "setup": "tsc -b"
    },
    "dependencies": {
        "@chainlink/redux": "0.0.1",
        "@chainlink/ts-helpers": "0.0.1",
        "antd": "^3.23.3",
        "classnames": "^2.2.6",
        "core-js": "^3.6.4",
        "d3": "^5.11.0",
        "eslint": "^6.6.0",
        "ethers": "^4.0.45",
        "express": "^4.17.1",
        "less": "^3.11.1",
        "lodash": "^4.17.15",
        "moment": "^2.24.0",
        "prettier": "^1.19.1",
        "react": "^16.13.1",
        "react-dom": "^16.9.0",
        "react-ga": "^2.7.0",
        "react-redux": "^7.1.1",
        "react-router": "^5.0.1",
        "react-router-dom": "^5.0.1",
        "react-scripts": "^3.1.0",
        "recompose": "^0.30.0",
        "redux": "^4.0.4",
        "redux-persist": "^5.10.0",
        "redux-persist-transform-filter": "^0.0.18",
        "redux-thunk": "^2.3.0",
        "reselect": "^4.0.0",
        "typescript": "^3.7.2",
        "webpack": "4.41.2"
    },
    "devDependencies": {
        "@testing-library/jest-dom": "^4.2.4",
        "@testing-library/react": "^10.0.1",
        "@types/jest": "^24.0.25",
        "@types/react-router": "^5.1.4",
        "@types/redux-thunk": "^2.1.0",
        "cross-env": "^6.0.3",
        "jest": "^24.9.0",
        "redux-mock-store": "^1.5.4",
        "rimraf": "^3.0.1",
        "ts-jest": "^24.1.0"
    }
=======
  "name": "@chainlink/feeds",
  "private": true,
  "version": "0.2.0",
  "browserslist": {
    "production": [
      ">0.2%",
      "not dead",
      "not op_mini all"
    ],
    "development": [
      "last 1 chrome version",
      "last 1 firefox version",
      "last 1 safari version"
    ]
  },
  "engines": {
    "node": "~10.16",
    "yarn": "1.x"
  },
  "scripts": {
    "start": "npm run server",
    "start:dev": "cross-env PORT=3002 react-scripts start",
    "prebuild": "yarn run build-theme",
    "build": "react-scripts build",
    "clean": "rimraf -rf build",
    "test": "jest",
    "build-theme": "lessc --js src/theme/theme.less src/theme.css",
    "watch-theme": "less-watch-compiler --enable-js src/theme src theme.less",
    "server": "node server",
    "setup": "tsc -b"
  },
  "dependencies": {
    "@chainlink/json-api-client": "0.0.1",
    "@chainlink/redux": "0.0.1",
    "@chainlink/ts-helpers": "0.0.1",
    "antd": "^3.23.3",
    "classnames": "^2.2.6",
    "core-js": "^3.6.4",
    "d3": "^5.16.0",
    "eslint": "^6.6.0",
    "ethers": "^4.0.45",
    "express": "^4.17.1",
    "less": "^3.11.1",
    "lodash": "^4.17.19",
    "moment": "^2.24.0",
    "prettier": "^1.19.1",
    "react": "^16.13.1",
    "react-dom": "^16.9.0",
    "react-ga": "^2.7.0",
    "react-redux": "^7.1.1",
    "react-router": "^5.0.1",
    "react-router-dom": "^5.0.1",
    "react-scripts": "^3.1.0",
    "recompose": "^0.30.0",
    "redux": "^4.0.4",
    "redux-persist": "^5.10.0",
    "redux-persist-transform-filter": "^0.0.20",
    "redux-thunk": "^2.3.0",
    "reselect": "^4.0.0",
    "typescript": "^3.7.2",
    "webpack": "4.41.2"
  },
  "devDependencies": {
    "@testing-library/jest-dom": "^5.10.1",
    "@testing-library/react": "^10.0.1",
    "@types/jest": "^26.0.8",
    "@types/react-router": "^5.1.4",
    "@types/redux-thunk": "^2.1.0",
    "cross-env": "^7.0.2",
    "jest": "^24.9.0",
    "jest-transform-stub": "^2.0.0",
    "redux-mock-store": "^1.5.4",
    "rimraf": "^3.0.2",
    "ts-jest": "^24.1.0"
  }
>>>>>>> 569e5dfa
}<|MERGE_RESOLUTION|>--- conflicted
+++ resolved
@@ -1,80 +1,4 @@
 {
-<<<<<<< HEAD
-    "name": "@chainlink/feeds",
-    "private": true,
-    "version": "0.2.0",
-    "browserslist": {
-        "production": [
-            ">0.2%",
-            "not dead",
-            "not op_mini all"
-        ],
-        "development": [
-            "last 1 chrome version",
-            "last 1 firefox version",
-            "last 1 safari version"
-        ]
-    },
-    "engines": {
-        "node": "~12",
-        "yarn": "1.x"
-    },
-    "scripts": {
-        "start": "npm run server",
-        "start:dev": "cross-env PORT=3002 react-scripts start",
-        "prebuild": "yarn run build-theme",
-        "build": "react-scripts build",
-        "postbuild": "./postbuild.sh",
-        "clean": "rimraf -rf build",
-        "test": "jest",
-        "build-theme": "lessc --js src/theme/theme.less src/theme.css",
-        "watch-theme": "less-watch-compiler --enable-js src/theme src theme.less",
-        "server": "node server",
-        "setup": "tsc -b"
-    },
-    "dependencies": {
-        "@chainlink/redux": "0.0.1",
-        "@chainlink/ts-helpers": "0.0.1",
-        "antd": "^3.23.3",
-        "classnames": "^2.2.6",
-        "core-js": "^3.6.4",
-        "d3": "^5.11.0",
-        "eslint": "^6.6.0",
-        "ethers": "^4.0.45",
-        "express": "^4.17.1",
-        "less": "^3.11.1",
-        "lodash": "^4.17.15",
-        "moment": "^2.24.0",
-        "prettier": "^1.19.1",
-        "react": "^16.13.1",
-        "react-dom": "^16.9.0",
-        "react-ga": "^2.7.0",
-        "react-redux": "^7.1.1",
-        "react-router": "^5.0.1",
-        "react-router-dom": "^5.0.1",
-        "react-scripts": "^3.1.0",
-        "recompose": "^0.30.0",
-        "redux": "^4.0.4",
-        "redux-persist": "^5.10.0",
-        "redux-persist-transform-filter": "^0.0.18",
-        "redux-thunk": "^2.3.0",
-        "reselect": "^4.0.0",
-        "typescript": "^3.7.2",
-        "webpack": "4.41.2"
-    },
-    "devDependencies": {
-        "@testing-library/jest-dom": "^4.2.4",
-        "@testing-library/react": "^10.0.1",
-        "@types/jest": "^24.0.25",
-        "@types/react-router": "^5.1.4",
-        "@types/redux-thunk": "^2.1.0",
-        "cross-env": "^6.0.3",
-        "jest": "^24.9.0",
-        "redux-mock-store": "^1.5.4",
-        "rimraf": "^3.0.1",
-        "ts-jest": "^24.1.0"
-    }
-=======
   "name": "@chainlink/feeds",
   "private": true,
   "version": "0.2.0",
@@ -150,5 +74,4 @@
     "rimraf": "^3.0.2",
     "ts-jest": "^24.1.0"
   }
->>>>>>> 569e5dfa
 }